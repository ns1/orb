--- conflicted
+++ resolved
@@ -1,8 +1,4 @@
-<<<<<<< HEAD
-FROM golang:1.18-alpine AS builder
-=======
 FROM golang:1.19-alpine AS builder
->>>>>>> 2772dad0
 ARG SVC
 ARG GOARCH
 ARG GOARM

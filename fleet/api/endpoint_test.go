// Copyright (c) Mainflux
// SPDX-License-Identifier: Apache-2.0

// Adapted for Orb project, modifications licensed under MPL v. 2.0:
/* This Source Code Form is subject to the terms of the Mozilla Public
 * License, v. 2.0. If a copy of the MPL was not distributed with this
 * file, You can obtain one at https://mozilla.org/MPL/2.0/. */

package api_test

import (
	"context"
	"encoding/json"
	"fmt"
	"github.com/mainflux/mainflux"
	mfsdk "github.com/mainflux/mainflux/pkg/sdk/go"
	"github.com/mainflux/mainflux/things"
	thingsapi "github.com/mainflux/mainflux/things/api/things/http"
	"github.com/ns1labs/orb/fleet"
	"github.com/ns1labs/orb/fleet/api"
	flmocks "github.com/ns1labs/orb/fleet/mocks"
	"github.com/ns1labs/orb/pkg/types"
	"github.com/opentracing/opentracing-go/mocktracer"
	"github.com/stretchr/testify/assert"
	"github.com/stretchr/testify/require"
	"go.uber.org/zap"
	"io"
	"net/http"
	"net/http/httptest"
	"strconv"
	"strings"
	"testing"
	"time"
)

const (
	contentType  = "application/json"
	token        = "token"
	invalidToken = "invalid"
	email        = "user@example.com"
	validJson    = "{\n	\"name\": \"eu-agents\", \n	\"tags\": {\n		\"region\": \"eu\", \n		\"node_type\": \"dns\"\n	}, \n	\"description\": \"An example agent group representing european dns nodes\", \n	\"validate_only\": false \n}"
	invalidJson  = "{"
	wrongID      = "9bb1b244-a199-93c2-aa03-28067b431e2c"
	maxNameSize  = 1024
	channelsNum  = 3
	limit        = 10
)

var (
	agentGroup = fleet.AgentGroup{
		ID:          "",
		MFOwnerID:   "",
		Name:        types.Identifier{},
		Description: "",
		MFChannelID: "",
		Tags:        nil,
		Created:     time.Time{},
	}
	metadata    = map[string]interface{}{"meta": "data"}
	tags        = types.Tags{"region": "us", "node_type": "dns"}
	invalidName = strings.Repeat("m", maxNameSize+1)
)

type testRequest struct {
	client      *http.Client
	method      string
	url         string
	contentType string
	token       string
	body        io.Reader
}

type clientServer struct {
	service fleet.AgentGroupService
	server  *httptest.Server
}

func (tr testRequest) make() (*http.Response, error) {
	req, err := http.NewRequest(tr.method, tr.url, tr.body)
	if err != nil {
		return nil, err
	}
	if tr.token != "" {
		req.Header.Set("Authorization", tr.token)
	}
	if tr.contentType != "" {
		req.Header.Set("Content-Type", tr.contentType)
	}
	return tr.client.Do(req)
}

func generateChannels() map[string]things.Channel {
	channels := make(map[string]things.Channel, channelsNum)
	for i := 0; i < channelsNum; i++ {
		id := strconv.Itoa(i + 1)
		channels[id] = things.Channel{
			ID:       id,
			Owner:    email,
			Metadata: metadata,
		}
	}
	return channels
}

func newThingsService(auth mainflux.AuthServiceClient) things.Service {
	return flmocks.NewThingsService(map[string]things.Thing{}, generateChannels(), auth)
}

func newThingsServer(svc things.Service) *httptest.Server {
	mux := thingsapi.MakeHandler(mocktracer.New(), svc)
	return httptest.NewServer(mux)
}

func newService(auth mainflux.AuthServiceClient, url string) fleet.Service {
	agentGroupRepo := flmocks.NewAgentGroupRepository()
	agentRepo := flmocks.NewAgentRepositoryMock()
	agentComms := flmocks.NewFleetCommService()
	logger, _ := zap.NewDevelopment()
	config := mfsdk.Config{
		BaseURL: url,
	}

	mfsdk := mfsdk.NewSDK(config)
	return fleet.NewFleetService(logger, auth, agentRepo, agentGroupRepo, agentComms, mfsdk)
}

func newServer(svc fleet.Service) *httptest.Server {
	mux := api.MakeHandler(mocktracer.New(), "fleet", svc)
	return httptest.NewServer(mux)
}

func toJSON(data interface{}) string {
	jsonData, _ := json.Marshal(data)
	return string(jsonData)
}

func TestCreateAgentGroup(t *testing.T) {
	cli := newClientServer(t)
	defer cli.server.Close()

	cases := map[string]struct {
		req         string
		contentType string
		auth        string
		status      int
		location    string
	}{
		"add a valid agent group": {
			req:         validJson,
			contentType: contentType,
			auth:        token,
			status:      http.StatusCreated,
			location:    "/agent_groups",
		},
		"add a duplicated agent group": {
			req:         validJson,
			contentType: contentType,
			auth:        token,
			status:      http.StatusConflict,
			location:    "/agent_groups",
		},
		"add a valid agent group with invalid token": {
			req:         validJson,
			contentType: contentType,
			auth:        invalidToken,
			status:      http.StatusUnauthorized,
			location:    "/agent_groups",
		},
		"add a agent group with a invalid json": {
			req:         invalidJson,
			contentType: contentType,
			auth:        token,
			status:      http.StatusBadRequest,
			location:    "/agent_groups",
		},
		"add a agent group without a content type": {
			req:         validJson,
			contentType: "",
			auth:        token,
			status:      http.StatusUnsupportedMediaType,
			location:    "/agent_groups",
		},
	}

	for desc, tc := range cases {
		req := testRequest{
			client:      cli.server.Client(),
			method:      http.MethodPost,
			url:         fmt.Sprintf("%s/agent_groups", cli.server.URL),
			contentType: tc.contentType,
			token:       tc.auth,
			body:        strings.NewReader(tc.req),
		}
		res, err := req.make()
		assert.Nil(t, err, fmt.Sprintf("unexpected erro %s", err))
		assert.Equal(t, tc.status, res.StatusCode, fmt.Sprintf("%s: expected status code %d got %d", desc, tc.status, res.StatusCode))
	}

}

func TestViewAgentGroup(t *testing.T) {
	cli := newClientServer(t)

	ag, err := createAgentGroup(t, "ue-agent-group", &cli)
	require.Nil(t, err, "unexpected error: %s", err)

	cases := map[string]struct {
		id          string
		contentType string
		auth        string
		status      int
		location    string
	}{
		"view a existing agent group": {
			id:          ag.ID,
			contentType: contentType,
			auth:        token,
			status:      http.StatusOK,
		},
		"view a non-existing agent group": {
			id:          wrongID,
			contentType: contentType,
			auth:        token,
			status:      http.StatusNotFound,
		},
		"view a agent group with invalid content type": {
			id:          ag.ID,
			contentType: "application",
			auth:        token,
			status:      http.StatusUnsupportedMediaType,
		},
		"view a agent group with empty content type": {
			id:          ag.ID,
			contentType: "",
			auth:        token,
			status:      http.StatusUnsupportedMediaType,
		},
		"view a agent group with a invalid token": {
			id:          ag.ID,
			contentType: contentType,
			auth:        invalidToken,
			status:      http.StatusUnauthorized,
		},
		"view a agent group with a empty token": {
			id:          ag.ID,
			contentType: contentType,
			auth:        "",
			status:      http.StatusUnauthorized,
		},
	}

	for desc, tc := range cases {
		req := testRequest{
			client:      cli.server.Client(),
			method:      http.MethodGet,
			url:         fmt.Sprintf("%s/agent_groups/%s", cli.server.URL, tc.id),
			contentType: tc.contentType,
			token:       tc.auth,
		}
		res, err := req.make()
		assert.Nil(t, err, fmt.Sprintf("%s: unexpected erro %s", desc, err))
		assert.Equal(t, tc.status, res.StatusCode, fmt.Sprintf("%s: expected status code %d got %d", desc, tc.status, res.StatusCode))
	}

}

func TestListAgentGroup(t *testing.T) {
	cli := newClientServer(t)

	var data []agentGroupRes
	for i := 0; i < limit; i++ {
		ag, err := createAgentGroup(t, fmt.Sprintf("ue-agent-group-%d", i), &cli)
		require.Nil(t, err, fmt.Sprintf("unexpected error: %s", err))
		data = append(data, agentGroupRes{
			ID:             ag.ID,
			Name:           ag.Name.String(),
			Description:    ag.Description,
			Tags:           ag.Tags,
			TsCreated:      ag.Created,
			MatchingAgents: nil,
		})
	}

	cases := map[string]struct {
		auth   string
		status int
		url    string
		res    []agentGroupRes
		total  uint64
	}{
		"retrieve a list of agent groups": {
			auth:   token,
			status: http.StatusOK,
			url:    fmt.Sprintf("?offset=%d&limit=%d", 0, limit),
			res:    data[0:limit],
			total:  limit,
		},
		"get a list of agent group with empty token": {
			auth:   "",
			status: http.StatusUnauthorized,
			url:    fmt.Sprintf("?offset=%d&limit=%d", 0, 1),
			res:    nil,
			total:  0,
		},
		"get a list of agent group with invalid token": {
			auth:   invalidToken,
			status: http.StatusUnauthorized,
			url:    fmt.Sprintf("?offset=%d&limit=%d", 0, 1),
			res:    nil,
			total:  0,
		},
		"get a list of agent group with invalid order": {
			auth:   token,
			status: http.StatusBadRequest,
			url:    fmt.Sprintf("?offset=%d&limit=%d&order=wrong", 0, 5),
			res:    nil,
			total:  0,
		},
		"get a list of agent group with invalid dir": {
			auth:   token,
			status: http.StatusBadRequest,
			url:    fmt.Sprintf("?offset=%d&limit=%d&order=name&dir=wrong", 0, 5),
			res:    nil,
			total:  0,
		},
		"get a list of agent group with negative offset": {
			auth:   token,
			status: http.StatusBadRequest,
			url:    fmt.Sprintf("?offset=%d&limit=%d", -1, 5),
			res:    nil,
			total:  0,
		},
		"get a list of agent group with negative limit": {
			auth:   token,
			status: http.StatusBadRequest,
			url:    fmt.Sprintf("?offset=%d&limit=%d", 0, -5),
			res:    nil,
			total:  0,
		},
		"get a list of agent group with zero limit": {
			auth:   token,
			status: http.StatusOK,
			url:    fmt.Sprintf("?offset=%d&limit=%d", 0, 0),
			res:    data[0:limit],
			total:  limit,
		},
		"get a list of agent group without offset": {
			auth:   token,
			status: http.StatusOK,
			url:    fmt.Sprintf("?limit=%d", limit),
			res:    data[0:limit],
			total:  limit,
		},
		"get a list of agent group without limit": {
			auth:   token,
			status: http.StatusOK,
			url:    fmt.Sprintf("?offset=%d", 1),
			res:    data[1:limit],
			total:  limit - 1,
		},
		"get a list of agent group with limit greater than max": {
			auth:   token,
			status: http.StatusBadRequest,
			url:    fmt.Sprintf("?offset=%d&limit=%d", 0, 110),
			res:    nil,
			total:  0,
		},
		"get a list of agent group with default URL": {
			auth:   token,
			status: http.StatusOK,
			url:    fmt.Sprintf("%s", ""),
			res:    data[0:limit],
			total:  limit,
		},
		"get a list of agent group with invalid number of params": {
			auth:   token,
			status: http.StatusBadRequest,
			url:    fmt.Sprintf("?offset=4&limit=4&limit=5&offset=5"),
			res:    nil,
			total:  0,
		},
		"get a list of agent group with invalid offset": {
			auth:   token,
			status: http.StatusBadRequest,
			url:    fmt.Sprintf("?offset=e&limit=5"),
			res:    nil,
			total:  0,
		},
		"get a list of agent group with invalid limit": {
			auth:   token,
			status: http.StatusBadRequest,
			url:    fmt.Sprintf("?offset=5&limit=e"),
			res:    nil,
			total:  0,
		},
		"get a list of agent group filtering with invalid name": {
			auth:   token,
			status: http.StatusBadRequest,
			url:    fmt.Sprintf("?offset=%d&limit=%d&name=%s", 0, 5, invalidName),
			res:    nil,
			total:  0,
		},
		"get a list of agent group sorted with invalid order": {
			auth:   token,
			status: http.StatusBadRequest,
			url:    fmt.Sprintf("?offset=%d&limit=%d&order=wrong&dir=desc", 0, 5),
			res:    nil,
			total:  0,
		},
		"get a list of agent group sorted with invalid direction": {
			auth:   token,
			status: http.StatusBadRequest,
			url:    fmt.Sprintf("?offset=%d&limit=%d&order=name&dir=wrong", 0, 5),
			res:    nil,
			total:  0,
		},
	}

	for desc, tc := range cases {
		req := testRequest{
			client:      cli.server.Client(),
			method:      http.MethodGet,
			url:         fmt.Sprintf(fmt.Sprintf("%s/agent_groups%s", cli.server.URL, tc.url)),
			contentType: contentType,
			token:       tc.auth,
		}
		res, err := req.make()
		require.Nil(t, err, "%s: unexpected error: %s", desc, err)
		var body agentGroupsPageRes
		json.NewDecoder(res.Body).Decode(&body)
		total := uint64(len(body.AgentGroups))
		assert.Equal(t, res.StatusCode, tc.status, fmt.Sprintf("%s: expected status code %d got %d", desc, tc.status, res.StatusCode))
		assert.Equal(t, total, tc.total, fmt.Sprintf("%s: expected total %d got %d", desc, tc.total, total))
	}

}

<<<<<<< HEAD
func TestValidateAgentGroup(t *testing.T) {
	cli := newClientServer(t)
	defer cli.server.Close()

	var invalidValueTag   = "{\n \"name\": \"eu-agents\", \n    \"tags\": {\n       \"invalidTag\", \n      \"node_type\": \"dns\"\n    }, \n   \"description\": \"An example agent group representing european dns nodes\", \n \"validate_only\": false \n}"
	var invalidValueName  = "{\n \"name\": \",,AGENT 6,\", \n	\"tags\": {\n		\"region\": \"eu\", \n		\"node_type\": \"dns\"\n	}, \n	\"description\": \"An example agent group representing european dns nodes\", \n	\"validate_only\": false \n}"
	var invalidField	  = "{\n \"nname\": \",,AGENT 6,\", \n	\"tags\": {\n		\"region\": \"eu\", \n		\"node_type\": \"dns\"\n	}, \n	\"description\": \"An example agent group representing european dns nodes\", \n	\"validate_only\": false \n}"

	cases := map[string]struct {
		req         string
		contentType string
		auth        string
		status      int
		location    string
	}{
		"validate a valid agent group": {
			req:         validJson,
			contentType: contentType,
			auth:        token,
			status:      http.StatusOK,
			location:    "/agent_groups/validate",
		},

		"validate a agent group invalid json": {
			req:         invalidJson,
			contentType: contentType,
			auth:        token,
			status:      http.StatusBadRequest,
			location:    "/agent_groups/validate",
		},

		"validate a empty token": {
			req:         validJson,
			contentType: contentType,
			auth:        "",
			status:      http.StatusUnauthorized,
			location:    "/agent_groups/validate",
		},
		"validate a agent group without content type": {
			req:         validJson,
			contentType: "",
			auth:        token,
			status:      http.StatusUnsupportedMediaType,
			location:    "/agent_groups/validate",
		},
		"validate a agent group with a invalid tag": {
			req:         invalidValueTag,
			contentType: contentType,
			auth:        token,
			status:      http.StatusBadRequest,
			location:    "/agent_groups/validate",
		},
		"validate a agent group with a invalid name": {
			req:         invalidValueName,
			contentType: contentType,
			auth:        token,
			status:      http.StatusBadRequest,
			location:    "/agent_groups/validate",
		},
		"validate a agent group with a invalid token": {
			req:         validJson,
			contentType: contentType,
			auth:        invalidToken,
			status:      http.StatusUnauthorized,
			location:    "/agent_groups/validate",
		},
		"validate a agent group with a invalid agent group field": {
			req:         invalidField,
			contentType: contentType,
			auth:        invalidToken,
			status:      http.StatusBadRequest,
			location:    "/agent_groups/validate",
=======
func TestUpdateAgentGroup(t *testing.T) {
	cli := newClientServer(t)

	ag, err := createAgentGroup(t, "ue-agent-group", &cli)
	require.Nil(t, err, "unexpected error: %s", err)

	data := toJSON(updateAgentGroupReq{
		Name:        ag.Name.String(),
		Description: ag.Description,
		Tags:        ag.Tags,
	})

	cases := map[string]struct {
		req         string
		id          string
		contentType string
		auth        string
		status      int
	}{
		"update existing agent group": {
			req:         data,
			id:          ag.ID,
			contentType: contentType,
			auth:        token,
			status:      http.StatusOK,
		},
		"update agent group with a empty json request": {
			req:         "{}",
			id:          ag.ID,
			contentType: contentType,
			auth:        token,
			status:      http.StatusBadRequest,
		},
		"update agent group with a invalid id": {
			req:         data,
			id:          "invalid",
			contentType: contentType,
			auth:        token,
			status:      http.StatusNotFound,
		},
		"update non-existing agent group": {
			req:         data,
			id:          wrongID,
			contentType: contentType,
			auth:        token,
			status:      http.StatusNotFound,
		},
		"update agent group with invalid user token": {
			req:         data,
			id:          ag.ID,
			contentType: contentType,
			auth:        "invalid",
			status:      http.StatusUnauthorized,
		},
		"update agent group with empty user token": {
			req:         data,
			id:          ag.ID,
			contentType: contentType,
			auth:        "",
			status:      http.StatusUnauthorized,
		},
		"update agent group with invalid content type": {
			req:         data,
			id:          ag.ID,
			contentType: "invalid",
			auth:        token,
			status:      http.StatusUnsupportedMediaType,
		},
		"update agent group without content type": {
			req:         data,
			id:          ag.ID,
			contentType: "",
			auth:        token,
			status:      http.StatusUnsupportedMediaType,
		},
		"update agent group with a empty request": {
			req:         "",
			id:          ag.ID,
			contentType: contentType,
			auth:        token,
			status:      http.StatusBadRequest,
		},
		"update agent group with a invalid data format": {
			req:         invalidJson,
			id:          ag.ID,
			contentType: contentType,
			auth:        token,
			status:      http.StatusBadRequest,
		},
		"update agent group with different owner": {
			req:         invalidJson,
			id:          ag.ID,
			contentType: contentType,
			auth:        token,
			status:      http.StatusBadRequest,
>>>>>>> 1f0ef22e
		},
	}

	for desc, tc := range cases {
		req := testRequest{
			client:      cli.server.Client(),
<<<<<<< HEAD
			method:      http.MethodPost,
			url:         fmt.Sprintf("%s/agent_groups/validate", cli.server.URL),
=======
			method:      http.MethodPut,
			url:         fmt.Sprintf("%s/agent_groups/%s", cli.server.URL, tc.id),
>>>>>>> 1f0ef22e
			contentType: tc.contentType,
			token:       tc.auth,
			body:        strings.NewReader(tc.req),
		}
		res, err := req.make()
<<<<<<< HEAD
		assert.Nil(t, err, fmt.Sprintf("unexpected erro %s", err))
		assert.Equal(t, tc.status, res.StatusCode, fmt.Sprintf("%s: expected status code %d got %d", desc, tc.status, res.StatusCode))
	}

=======
		require.Nil(t, err, "%s: unexpected error: %s", desc, err)
		assert.Equal(t, tc.status, res.StatusCode, fmt.Sprintf("%s: expected status code %d got %d", desc, tc.status, res.StatusCode))
	}
}

func TestDeleteAgentGroup(t *testing.T) {

	cli := newClientServer(t)

	ag, err := createAgentGroup(t, "ue-agent-group", &cli)
	require.Nil(t, err, "unexpected error: %s", err)

	cases := map[string]struct {
		id     string
		auth   string
		status int
	}{
		"delete existing agent group": {
			id:     ag.ID,
			auth:   token,
			status: http.StatusNoContent,
		},
		"delete non-existent agent group": {
			id:     wrongID,
			auth:   token,
			status: http.StatusNoContent,
		},
		"delete agent group with invalid token": {
			id:     ag.ID,
			auth:   invalidToken,
			status: http.StatusUnauthorized,
		},
		"delete agent group with empty token": {
			id:     ag.ID,
			auth:   "",
			status: http.StatusUnauthorized,
		},
	}
	for desc, tc := range cases {
		req := testRequest{
			client:      cli.server.Client(),
			method:      http.MethodDelete,
			contentType: contentType,
			url:         fmt.Sprintf("%s/agent_groups/%s", cli.server.URL, tc.id),
			token:       tc.auth,
		}
		res, err := req.make()
		assert.Nil(t, err, fmt.Sprintf("%s: unexpected error %s", desc, err))
		assert.Equal(t, tc.status, res.StatusCode, fmt.Sprintf("%s: expected status code %d got %d", desc, tc.status, res.StatusCode))
	}
>>>>>>> 1f0ef22e
}

func createAgentGroup(t *testing.T, name string, cli *clientServer) (fleet.AgentGroup, error) {
	agCopy := agentGroup
	validName, err := types.NewIdentifier(name)
	require.Nil(t, err, fmt.Sprintf("unexpected error: %s", err))
	agCopy.Name = validName
	agCopy.Tags = tags
	ag, err := cli.service.CreateAgentGroup(context.Background(), token, agCopy)
	if err != nil {
		return fleet.AgentGroup{}, err
	}
	return ag, nil
}

func newClientServer(t *testing.T) clientServer {
	t.Helper()
	users := flmocks.NewAuthService(map[string]string{token: email})

	thingsServer := newThingsServer(newThingsService(users))
	fleetService := newService(users, thingsServer.URL)
	fleetServer := newServer(fleetService)

	return clientServer{
		service: fleetService,
		server:  fleetServer,
	}
}

type agentGroupRes struct {
	ID             string         `json:"id"`
	Name           string         `json:"name"`
	Description    string         `json:"description,omitempty"`
	Tags           types.Tags     `json:"tags"`
	TsCreated      time.Time      `json:"ts_created,omitempty"`
	MatchingAgents types.Metadata `json:"matching_agents,omitempty"`
	created        bool
}

type agentGroupsPageRes struct {
	Total       uint64          `json:"total"`
	Offset      uint64          `json:"offset"`
	Limit       uint64          `json:"limit"`
	AgentGroups []agentGroupRes `json:"agentGroups"`
}

type updateAgentGroupReq struct {
	token       string
	Name        string     `json:"name,omitempty"`
	Description string     `json:"description,omitempty"`
	Tags        types.Tags `json:"tags"`
}<|MERGE_RESOLUTION|>--- conflicted
+++ resolved
@@ -435,14 +435,173 @@
 
 }
 
-<<<<<<< HEAD
+func TestUpdateAgentGroup(t *testing.T) {
+	cli := newClientServer(t)
+
+	ag, err := createAgentGroup(t, "ue-agent-group", &cli)
+	require.Nil(t, err, "unexpected error: %s", err)
+
+	data := toJSON(updateAgentGroupReq{
+		Name:        ag.Name.String(),
+		Description: ag.Description,
+		Tags:        ag.Tags,
+	})
+
+	cases := map[string]struct {
+		req         string
+		id          string
+		contentType string
+		auth        string
+		status      int
+	}{
+		"update existing agent group": {
+			req:         data,
+			id:          ag.ID,
+			contentType: contentType,
+			auth:        token,
+			status:      http.StatusOK,
+		},
+		"update agent group with a empty json request": {
+			req:         "{}",
+			id:          ag.ID,
+			contentType: contentType,
+			auth:        token,
+			status:      http.StatusBadRequest,
+		},
+		"update agent group with a invalid id": {
+			req:         data,
+			id:          "invalid",
+			contentType: contentType,
+			auth:        token,
+			status:      http.StatusNotFound,
+		},
+		"update non-existing agent group": {
+			req:         data,
+			id:          wrongID,
+			contentType: contentType,
+			auth:        token,
+			status:      http.StatusNotFound,
+		},
+		"update agent group with invalid user token": {
+			req:         data,
+			id:          ag.ID,
+			contentType: contentType,
+			auth:        "invalid",
+			status:      http.StatusUnauthorized,
+		},
+		"update agent group with empty user token": {
+			req:         data,
+			id:          ag.ID,
+			contentType: contentType,
+			auth:        "",
+			status:      http.StatusUnauthorized,
+		},
+		"update agent group with invalid content type": {
+			req:         data,
+			id:          ag.ID,
+			contentType: "invalid",
+			auth:        token,
+			status:      http.StatusUnsupportedMediaType,
+		},
+		"update agent group without content type": {
+			req:         data,
+			id:          ag.ID,
+			contentType: "",
+			auth:        token,
+			status:      http.StatusUnsupportedMediaType,
+		},
+		"update agent group with a empty request": {
+			req:         "",
+			id:          ag.ID,
+			contentType: contentType,
+			auth:        token,
+			status:      http.StatusBadRequest,
+		},
+		"update agent group with a invalid data format": {
+			req:         invalidJson,
+			id:          ag.ID,
+			contentType: contentType,
+			auth:        token,
+			status:      http.StatusBadRequest,
+		},
+		"update agent group with different owner": {
+			req:         invalidJson,
+			id:          ag.ID,
+			contentType: contentType,
+			auth:        token,
+			status:      http.StatusBadRequest,
+		},
+	}
+
+	for desc, tc := range cases {
+		req := testRequest{
+			client:      cli.server.Client(),
+			method:      http.MethodPut,
+			url:         fmt.Sprintf("%s/agent_groups/%s", cli.server.URL, tc.id),
+			contentType: tc.contentType,
+			token:       tc.auth,
+			body:        strings.NewReader(tc.req),
+		}
+		res, err := req.make()
+		require.Nil(t, err, "%s: unexpected error: %s", desc, err)
+		assert.Equal(t, tc.status, res.StatusCode, fmt.Sprintf("%s: expected status code %d got %d", desc, tc.status, res.StatusCode))
+	}
+}
+
+func TestDeleteAgentGroup(t *testing.T) {
+
+	cli := newClientServer(t)
+
+	ag, err := createAgentGroup(t, "ue-agent-group", &cli)
+	require.Nil(t, err, "unexpected error: %s", err)
+
+	cases := map[string]struct {
+		id     string
+		auth   string
+		status int
+	}{
+		"delete existing agent group": {
+			id:     ag.ID,
+			auth:   token,
+			status: http.StatusNoContent,
+		},
+		"delete non-existent agent group": {
+			id:     wrongID,
+			auth:   token,
+			status: http.StatusNoContent,
+		},
+		"delete agent group with invalid token": {
+			id:     ag.ID,
+			auth:   invalidToken,
+			status: http.StatusUnauthorized,
+		},
+		"delete agent group with empty token": {
+			id:     ag.ID,
+			auth:   "",
+			status: http.StatusUnauthorized,
+		},
+	}
+	for desc, tc := range cases {
+		req := testRequest{
+			client:      cli.server.Client(),
+			method:      http.MethodDelete,
+			contentType: contentType,
+			url:         fmt.Sprintf("%s/agent_groups/%s", cli.server.URL, tc.id),
+			token:       tc.auth,
+		}
+		res, err := req.make()
+		assert.Nil(t, err, fmt.Sprintf("%s: unexpected error %s", desc, err))
+		assert.Equal(t, tc.status, res.StatusCode, fmt.Sprintf("%s: expected status code %d got %d", desc, tc.status, res.StatusCode))
+	}
+}
+
 func TestValidateAgentGroup(t *testing.T) {
 	cli := newClientServer(t)
 	defer cli.server.Close()
 
-	var invalidValueTag   = "{\n \"name\": \"eu-agents\", \n    \"tags\": {\n       \"invalidTag\", \n      \"node_type\": \"dns\"\n    }, \n   \"description\": \"An example agent group representing european dns nodes\", \n \"validate_only\": false \n}"
-	var invalidValueName  = "{\n \"name\": \",,AGENT 6,\", \n	\"tags\": {\n		\"region\": \"eu\", \n		\"node_type\": \"dns\"\n	}, \n	\"description\": \"An example agent group representing european dns nodes\", \n	\"validate_only\": false \n}"
-	var invalidField	  = "{\n \"nname\": \",,AGENT 6,\", \n	\"tags\": {\n		\"region\": \"eu\", \n		\"node_type\": \"dns\"\n	}, \n	\"description\": \"An example agent group representing european dns nodes\", \n	\"validate_only\": false \n}"
+	var invalidValueTag = "{\n \"name\": \"eu-agents\", \n    \"tags\": {\n       \"invalidTag\", \n      \"node_type\": \"dns\"\n    }, \n   \"description\": \"An example agent group representing european dns nodes\", \n \"validate_only\": false \n}"
+	var invalidValueName = "{\n \"name\": \",,AGENT 6,\", \n	\"tags\": {\n		\"region\": \"eu\", \n		\"node_type\": \"dns\"\n	}, \n	\"description\": \"An example agent group representing european dns nodes\", \n	\"validate_only\": false \n}"
+	var invalidField = "{\n \"nname\": \",,AGENT 6,\", \n	\"tags\": {\n		\"region\": \"eu\", \n		\"node_type\": \"dns\"\n	}, \n	\"description\": \"An example agent group representing european dns nodes\", \n	\"validate_only\": false \n}"
 
 	cases := map[string]struct {
 		req         string
@@ -508,178 +667,23 @@
 			auth:        invalidToken,
 			status:      http.StatusBadRequest,
 			location:    "/agent_groups/validate",
-=======
-func TestUpdateAgentGroup(t *testing.T) {
-	cli := newClientServer(t)
-
-	ag, err := createAgentGroup(t, "ue-agent-group", &cli)
-	require.Nil(t, err, "unexpected error: %s", err)
-
-	data := toJSON(updateAgentGroupReq{
-		Name:        ag.Name.String(),
-		Description: ag.Description,
-		Tags:        ag.Tags,
-	})
-
-	cases := map[string]struct {
-		req         string
-		id          string
-		contentType string
-		auth        string
-		status      int
-	}{
-		"update existing agent group": {
-			req:         data,
-			id:          ag.ID,
-			contentType: contentType,
-			auth:        token,
-			status:      http.StatusOK,
-		},
-		"update agent group with a empty json request": {
-			req:         "{}",
-			id:          ag.ID,
-			contentType: contentType,
-			auth:        token,
-			status:      http.StatusBadRequest,
-		},
-		"update agent group with a invalid id": {
-			req:         data,
-			id:          "invalid",
-			contentType: contentType,
-			auth:        token,
-			status:      http.StatusNotFound,
-		},
-		"update non-existing agent group": {
-			req:         data,
-			id:          wrongID,
-			contentType: contentType,
-			auth:        token,
-			status:      http.StatusNotFound,
-		},
-		"update agent group with invalid user token": {
-			req:         data,
-			id:          ag.ID,
-			contentType: contentType,
-			auth:        "invalid",
-			status:      http.StatusUnauthorized,
-		},
-		"update agent group with empty user token": {
-			req:         data,
-			id:          ag.ID,
-			contentType: contentType,
-			auth:        "",
-			status:      http.StatusUnauthorized,
-		},
-		"update agent group with invalid content type": {
-			req:         data,
-			id:          ag.ID,
-			contentType: "invalid",
-			auth:        token,
-			status:      http.StatusUnsupportedMediaType,
-		},
-		"update agent group without content type": {
-			req:         data,
-			id:          ag.ID,
-			contentType: "",
-			auth:        token,
-			status:      http.StatusUnsupportedMediaType,
-		},
-		"update agent group with a empty request": {
-			req:         "",
-			id:          ag.ID,
-			contentType: contentType,
-			auth:        token,
-			status:      http.StatusBadRequest,
-		},
-		"update agent group with a invalid data format": {
-			req:         invalidJson,
-			id:          ag.ID,
-			contentType: contentType,
-			auth:        token,
-			status:      http.StatusBadRequest,
-		},
-		"update agent group with different owner": {
-			req:         invalidJson,
-			id:          ag.ID,
-			contentType: contentType,
-			auth:        token,
-			status:      http.StatusBadRequest,
->>>>>>> 1f0ef22e
 		},
 	}
 
 	for desc, tc := range cases {
 		req := testRequest{
 			client:      cli.server.Client(),
-<<<<<<< HEAD
 			method:      http.MethodPost,
 			url:         fmt.Sprintf("%s/agent_groups/validate", cli.server.URL),
-=======
-			method:      http.MethodPut,
-			url:         fmt.Sprintf("%s/agent_groups/%s", cli.server.URL, tc.id),
->>>>>>> 1f0ef22e
 			contentType: tc.contentType,
 			token:       tc.auth,
 			body:        strings.NewReader(tc.req),
 		}
 		res, err := req.make()
-<<<<<<< HEAD
 		assert.Nil(t, err, fmt.Sprintf("unexpected erro %s", err))
 		assert.Equal(t, tc.status, res.StatusCode, fmt.Sprintf("%s: expected status code %d got %d", desc, tc.status, res.StatusCode))
 	}
 
-=======
-		require.Nil(t, err, "%s: unexpected error: %s", desc, err)
-		assert.Equal(t, tc.status, res.StatusCode, fmt.Sprintf("%s: expected status code %d got %d", desc, tc.status, res.StatusCode))
-	}
-}
-
-func TestDeleteAgentGroup(t *testing.T) {
-
-	cli := newClientServer(t)
-
-	ag, err := createAgentGroup(t, "ue-agent-group", &cli)
-	require.Nil(t, err, "unexpected error: %s", err)
-
-	cases := map[string]struct {
-		id     string
-		auth   string
-		status int
-	}{
-		"delete existing agent group": {
-			id:     ag.ID,
-			auth:   token,
-			status: http.StatusNoContent,
-		},
-		"delete non-existent agent group": {
-			id:     wrongID,
-			auth:   token,
-			status: http.StatusNoContent,
-		},
-		"delete agent group with invalid token": {
-			id:     ag.ID,
-			auth:   invalidToken,
-			status: http.StatusUnauthorized,
-		},
-		"delete agent group with empty token": {
-			id:     ag.ID,
-			auth:   "",
-			status: http.StatusUnauthorized,
-		},
-	}
-	for desc, tc := range cases {
-		req := testRequest{
-			client:      cli.server.Client(),
-			method:      http.MethodDelete,
-			contentType: contentType,
-			url:         fmt.Sprintf("%s/agent_groups/%s", cli.server.URL, tc.id),
-			token:       tc.auth,
-		}
-		res, err := req.make()
-		assert.Nil(t, err, fmt.Sprintf("%s: unexpected error %s", desc, err))
-		assert.Equal(t, tc.status, res.StatusCode, fmt.Sprintf("%s: expected status code %d got %d", desc, tc.status, res.StatusCode))
-	}
->>>>>>> 1f0ef22e
 }
 
 func createAgentGroup(t *testing.T, name string, cli *clientServer) (fleet.AgentGroup, error) {

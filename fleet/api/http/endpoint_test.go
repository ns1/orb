--- conflicted
+++ resolved
@@ -1129,16 +1129,9 @@
 
 func TestCreateAgent(t *testing.T) {
 	var validJson = "{\"name\":\"eu-agents\",\"orb_tags\": {\"region\":\"eu\",   \"node_type\":\"dns\"}}"
-<<<<<<< HEAD
-	var conflictValidJson = "{\"name\":\"conflict\",\"orb_tags\": {\"region\":\"eu\",   \"node_type\":\"dns\"}}"
-=======
->>>>>>> a339a226
 
 	cli := newClientServer(t)
 	defer cli.server.Close()
-
-	_, err := createAgent(t, "conflict", &cli)
-	require.Nil(t, err, fmt.Sprintf("Unexpected error: %s", err))
 
 	cases := map[string]struct {
 		req         string
@@ -1155,7 +1148,7 @@
 			location:    "/agents",
 		},
 		"add a duplicated agent": {
-			req:         conflictValidJson,
+			req:         validJson,
 			contentType: contentType,
 			auth:        token,
 			status:      http.StatusConflict,

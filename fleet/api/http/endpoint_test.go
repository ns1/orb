--- conflicted
+++ resolved
@@ -1109,6 +1109,7 @@
 			status:      http.StatusBadRequest,
 			location:    "/agents/validate",
 		},
+
 	}
 
 	for desc, tc := range cases {
@@ -1129,10 +1130,7 @@
 
 func TestCreateAgent(t *testing.T) {
 	var validJson = "{\"name\":\"eu-agents\",\"orb_tags\": {\"region\":\"eu\",   \"node_type\":\"dns\"}}"
-<<<<<<< HEAD
 	var conflictValidJson = "{\"name\":\"conflict\",\"orb_tags\": {\"region\":\"eu\",   \"node_type\":\"dns\"}}"
-=======
->>>>>>> d265cbd9
 
 	cli := newClientServer(t)
 	defer cli.server.Close()

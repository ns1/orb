--- conflicted
+++ resolved
@@ -22,8 +22,6 @@
 	auth    mainflux.AuthServiceClient
 }
 
-<<<<<<< HEAD
-=======
 func (m metricsMiddleware) ResetAgent(ct context.Context, token string, agentID string) error {
 	ownerID, err := m.identify(token)
 	if err!= nil {
@@ -46,7 +44,6 @@
 	return m.svc.ResetAgent(ct, token, agentID)
 }
 
->>>>>>> d0bb59aa
 func (m metricsMiddleware) ViewOwnerByChannelIDInternal(ctx context.Context, channelID string) (agent fleet.Agent, _ error) {
 	defer func(begin time.Time) {
 		labels := []string{

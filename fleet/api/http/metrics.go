--- conflicted
+++ resolved
@@ -139,8 +139,6 @@
 	return m.svc.ViewAgentByID(ctx, token, thingID)
 }
 
-<<<<<<< HEAD
-=======
 func (m metricsMiddleware) ViewAgentMatchingGroupsByID(ctx context.Context, token string, thingID string) (a fleet.MatchingGroups, _ error) {
 	defer func(begin time.Time) {
 		labels := []string{
@@ -158,7 +156,6 @@
 	return m.svc.ViewAgentMatchingGroupsByID(ctx, token, thingID)
 }
 
->>>>>>> 5b552fbc
 func (m metricsMiddleware) EditAgent(ctx context.Context, token string, agent fleet.Agent) (a fleet.Agent, _ error) {
 	defer func(begin time.Time) {
 		labels := []string{

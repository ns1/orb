/* This Source Code Form is subject to the terms of the Mozilla Public
 * License, v. 2.0. If a copy of the MPL was not distributed with this
 * file, You can obtain one at https://mozilla.org/MPL/2.0/. */

package api

import (
	"github.com/ns1labs/orb/pkg/types"
	"net/http"
	"time"
)

var (
	_ types.Response = (*agentGroupRes)(nil)
	_ types.Response = (*agentRes)(nil)
)

type agentGroupRes struct {
	ID             string         `json:"id"`
	Name           string         `json:"name"`
	Description    string         `json:"description,omitempty"`
	Tags           types.Tags     `json:"tags"`
	TsCreated      time.Time      `json:"ts_created,omitempty"`
	MatchingAgents types.Metadata `json:"matching_agents,omitempty"`
	created        bool
}

func (s agentGroupRes) Code() int {
	if s.created {
		return http.StatusCreated
	}

	return http.StatusOK
}

func (s agentGroupRes) Headers() map[string]string {
	return map[string]string{}
}

func (s agentGroupRes) Empty() bool {
	return false
}

type agentGroupsPageRes struct {
	pageRes
	AgentGroups []agentGroupRes `json:"agentGroups"`
}

func (res agentGroupsPageRes) Code() int {
	return http.StatusOK
}

func (res agentGroupsPageRes) Headers() map[string]string {
	return map[string]string{}
}

func (res agentGroupsPageRes) Empty() bool {
	return false
}

type agentRes struct {
	ID        string `json:"id"`
	Key       string `json:"key,omitempty"`
	ChannelID string `json:"channel_id,omitempty"`
	Name      string `json:"name"`
	State     string `json:"state"`
	created   bool
}

func (s agentRes) Code() int {
	if s.created {
		return http.StatusCreated
	}

	return http.StatusOK
}

func (s agentRes) Headers() map[string]string {
	return map[string]string{}
}

func (s agentRes) Empty() bool {
	return false
}

type viewAgentRes struct {
	ID            string         `json:"id"`
	Name          string         `json:"name"`
	ChannelID     string         `json:"channel_id,omitempty"`
	AgentTags     types.Tags     `json:"agent_tags"`
	OrbTags       types.Tags     `json:"orb_tags"`
	TsCreated     time.Time      `json:"ts_created"`
	AgentMetadata types.Metadata `json:"agent_metadata"`
	State         string         `json:"state"`
	LastHBData    types.Metadata `json:"last_hb_data"`
	LastHB        time.Time      `json:"ts_last_hb"`
}

func (res viewAgentRes) Code() int {
	return http.StatusOK
}

func (res viewAgentRes) Headers() map[string]string {
	return map[string]string{}
}

func (res viewAgentRes) Empty() bool {
	return false
}

type agentsPageRes struct {
	pageRes
	Agents []viewAgentRes `json:"agents"`
}

func (res agentsPageRes) Code() int {
	return http.StatusOK
}

func (res agentsPageRes) Headers() map[string]string {
	return map[string]string{}
}

func (res agentsPageRes) Empty() bool {
	return false
}

type pageRes struct {
	Total  uint64 `json:"total"`
	Offset uint64 `json:"offset"`
	Limit  uint64 `json:"limit"`
	Order  string `json:"order"`
	Dir    string `json:"direction"`
}

type removeRes struct{}

func (r removeRes) Code() int {
	return http.StatusNoContent
}

func (r removeRes) Headers() map[string]string {
	return map[string]string{}
}

func (r removeRes) Empty() bool {
	return true
}

<<<<<<< HEAD
type validateAgentRes struct {
	Key       string 		 `json:"key,omitempty"`
	ChannelID string 		 `json:"channel_id,omitempty"`
	Name      string 		 `json:"name"`
	OrbTags   types.Tags     `json:"orb_tags"`
}

func (s validateAgentRes) Code() int {
	return http.StatusOK
}

func (s validateAgentRes) Headers() map[string]string {
	return map[string]string{}
}

func (s validateAgentRes) Empty() bool {
=======
type validateAgentGroupRes struct {
	ID             string         `json:"id,omitempty"`
	Name           string         `json:"name"`
	Description    string         `json:"description,omitempty"`
	Tags           types.Tags     `json:"tags"`
	MatchingAgents types.Metadata `json:"matching_agents,omitempty"`
}

func (s validateAgentGroupRes) Code() int {
	return http.StatusOK
}

func (s validateAgentGroupRes) Headers() map[string]string {
	return map[string]string{}
}

func (s validateAgentGroupRes) Empty() bool {
>>>>>>> a10ed363
	return false
}<|MERGE_RESOLUTION|>--- conflicted
+++ resolved
@@ -147,24 +147,6 @@
 	return true
 }
 
-<<<<<<< HEAD
-type validateAgentRes struct {
-	Key       string 		 `json:"key,omitempty"`
-	ChannelID string 		 `json:"channel_id,omitempty"`
-	Name      string 		 `json:"name"`
-	OrbTags   types.Tags     `json:"orb_tags"`
-}
-
-func (s validateAgentRes) Code() int {
-	return http.StatusOK
-}
-
-func (s validateAgentRes) Headers() map[string]string {
-	return map[string]string{}
-}
-
-func (s validateAgentRes) Empty() bool {
-=======
 type validateAgentGroupRes struct {
 	ID             string         `json:"id,omitempty"`
 	Name           string         `json:"name"`
@@ -182,6 +164,24 @@
 }
 
 func (s validateAgentGroupRes) Empty() bool {
->>>>>>> a10ed363
+	return false
+}
+
+type validateAgentRes struct {
+	Key       string 		 `json:"key,omitempty"`
+	ChannelID string 		 `json:"channel_id,omitempty"`
+	Name      string 		 `json:"name"`
+	OrbTags   types.Tags     `json:"orb_tags"`
+}
+
+func (s validateAgentRes) Code() int {
+	return http.StatusOK
+}
+
+func (s validateAgentRes) Headers() map[string]string {
+	return map[string]string{}
+}
+
+func (s validateAgentRes) Empty() bool {
 	return false
 }
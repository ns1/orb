--- conflicted
+++ resolved
@@ -17,14 +17,8 @@
 			return nil, err
 		}
 		res := agentRes{
-<<<<<<< HEAD
-			id:      agent.MFThingID,
-			name:    agent.Name.String(),
-			channel: agent.MFChannelID,
-=======
 			id:   agent.MFThingID,
 			name: agent.Name.String(),
->>>>>>> 7fa2123b
 		}
 		return res, nil
 	}

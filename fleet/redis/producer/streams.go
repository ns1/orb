// Copyright (c) Mainflux
// SPDX-License-Identifier: Apache-2.0

// Adapted for Orb project, modifications licensed under MPL v. 2.0:
/* This Source Code Form is subject to the terms of the Mozilla Public
 * License, v. 2.0. If a copy of the MPL was not distributed with this
 * file, You can obtain one at https://mozilla.org/MPL/2.0/. */

package producer

import (
	"context"
	"github.com/go-redis/redis/v8"
	"github.com/ns1labs/orb/fleet"
	"go.uber.org/zap"
)

const (
	streamID  = "orb.fleet"
	streamLen = 1000
)

var _ fleet.Service = (*eventStore)(nil)

type eventStore struct {
	svc    fleet.Service
	client *redis.Client
	logger *zap.Logger
}

func (es eventStore) ViewAgentGroupByIDInternal(ctx context.Context, groupID string, ownerID string) (fleet.AgentGroup, error) {
	return es.svc.ViewAgentGroupByIDInternal(ctx, groupID, ownerID)
}

func (es eventStore) ViewAgentGroupByID(ctx context.Context, groupID string, ownerID string) (fleet.AgentGroup, error) {
	return es.svc.ViewAgentGroupByID(ctx, groupID, ownerID)
}

func (es eventStore) ListAgentGroups(ctx context.Context, token string, pm fleet.PageMetadata) (fleet.PageAgentGroup, error) {
	return es.svc.ListAgentGroups(ctx, token, pm)
}

func (es eventStore) EditAgentGroup(ctx context.Context, token string, ag fleet.AgentGroup) (fleet.AgentGroup, error) {
	return es.svc.EditAgentGroup(ctx, token, ag)
}

func (es eventStore) ListAgents(ctx context.Context, token string, pm fleet.PageMetadata) (fleet.Page, error) {
	return es.svc.ListAgents(ctx, token, pm)
}

func (es eventStore) CreateAgent(ctx context.Context, token string, a fleet.Agent) (fleet.Agent, error) {
	return es.svc.CreateAgent(ctx, token, a)
}

func (es eventStore) CreateAgentGroup(ctx context.Context, token string, s fleet.AgentGroup) (fleet.AgentGroup, error) {
	return es.svc.CreateAgentGroup(ctx, token, s)
}

<<<<<<< HEAD
func (es eventStore) ValidateAgentGroup(ctx context.Context, token string, s fleet.AgentGroup) (fleet.AgentGroup, error) {
	return es.svc.ValidateAgentGroup(ctx, token, s)
=======
func (es eventStore) RemoveAgentGroup(ctx context.Context, token string, groupID string) (err error) {
	err = es.svc.RemoveAgentGroup(ctx, token, groupID)
	if err != nil {
		return err
	}

	event := removeAgentGroupEvent{
		groupID: groupID,
		token:   token,
	}
	record := &redis.XAddArgs{
		Stream:       streamID,
		MaxLenApprox: streamLen,
		Values:       event.encode(),
	}
	err = es.client.XAdd(ctx, record).Err()
	if err != nil {
		es.logger.Error("error sending event to event store", zap.Error(err))
		return err
	}

	return nil

>>>>>>> 1f0ef22e
}

// NewEventStoreMiddleware returns wrapper around fleet service that sends
// events to event store.
func NewEventStoreMiddleware(svc fleet.Service, client *redis.Client) fleet.Service {
	return eventStore{
		svc:    svc,
		client: client,
	}
}<|MERGE_RESOLUTION|>--- conflicted
+++ resolved
@@ -56,10 +56,6 @@
 	return es.svc.CreateAgentGroup(ctx, token, s)
 }
 
-<<<<<<< HEAD
-func (es eventStore) ValidateAgentGroup(ctx context.Context, token string, s fleet.AgentGroup) (fleet.AgentGroup, error) {
-	return es.svc.ValidateAgentGroup(ctx, token, s)
-=======
 func (es eventStore) RemoveAgentGroup(ctx context.Context, token string, groupID string) (err error) {
 	err = es.svc.RemoveAgentGroup(ctx, token, groupID)
 	if err != nil {
@@ -83,7 +79,10 @@
 
 	return nil
 
->>>>>>> 1f0ef22e
+}
+
+func (es eventStore) ValidateAgentGroup(ctx context.Context, token string, s fleet.AgentGroup) (fleet.AgentGroup, error) {
+	return es.svc.ValidateAgentGroup(ctx, token, s)
 }
 
 // NewEventStoreMiddleware returns wrapper around fleet service that sends

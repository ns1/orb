--- conflicted
+++ resolved
@@ -48,11 +48,7 @@
 	// NotifyGroupPolicyUpdate RPC core -> Agent: Notify AgentGroup that a Policy has been updated
 	NotifyGroupPolicyUpdate(ctx context.Context, ag AgentGroup, policyID string, ownerID string) error
 	//NotifyAgentReset RPC core -> Agent: Notify Agent to reset the backend
-<<<<<<< HEAD
-	NotifyAgentReset(channelID string, fullReset bool, reason string) error
-=======
 	NotifyAgentReset(agent Agent, fullReset bool, reason string) error
->>>>>>> 5b552fbc
 }
 
 var _ AgentCommsService = (*fleetCommsService)(nil)
@@ -477,35 +473,6 @@
 	return nil
 }
 
-func (svc fleetCommsService) NotifyAgentReset(MFChannelID string, fullReset bool, reason string) error {
-	payload := AgentResetRPCPayload{
-		FullReset: fullReset,
-		Reason:    reason,
-	}
-	data := RPC{
-		SchemaVersion: CurrentRPCSchemaVersion,
-		Func:          AgentResetRPCFunc,
-		Payload:       payload,
-	}
-
-	body, err := json.Marshal(data)
-	if err != nil {
-		return err
-	}
-
-	msg := messaging.Message{
-		Channel:   MFChannelID,
-		Subtopic:  RPCFromCoreTopic,
-		Publisher: publisher,
-		Payload:   body,
-		Created:   time.Now().UnixNano(),
-	}
-	if err := svc.agentPubSub.Publish(msg.Channel, msg); err != nil {
-		return err
-	}
-	return nil
-}
-
 func NewFleetCommsService(logger *zap.Logger, policyClient pb.PolicyServiceClient, agentRepo AgentRepository, agentGroupRepo AgentGroupRepository, agentPubSub mfnats.PubSub) AgentCommsService {
 	return &fleetCommsService{
 		logger:         logger,
@@ -581,15 +548,9 @@
 	// accept "offline" state request to indicate agent is going offline
 	if hb.State == Offline {
 		agent.State = Offline
-<<<<<<< HEAD
-		agent.LastHBData["backend_state"] = BackendStateInfo{}
-		agent.LastHBData["policy_state"] = PolicyStateInfo{}
-		agent.LastHBData["group_state"] = GroupStateInfo{}
-=======
 		agent.LastHBData["backend_state"] = hb.BackendState
 		agent.LastHBData["policy_state"] = hb.PolicyState
 		agent.LastHBData["group_state"] = hb.GroupState
->>>>>>> 5b552fbc
 	} else {
 		// otherwise, state is always "online"
 		agent.State = Online

/* This Source Code Form is subject to the terms of the Mozilla Public
 * License, v. 2.0. If a copy of the MPL was not distributed with this
 * file, You can obtain one at https://mozilla.org/MPL/2.0/. */

package fleet

import (
	"context"
	"database/sql/driver"
	"github.com/ns1labs/orb/pkg/types"
	"time"
)

const (
	New State = iota
	Online
	Offline
	Stale
	Removed
	UpgradeRequired
)

type State int

var stateMap = [...]string{
	"new",
	"online",
	"offline",
	"stale",
	"removed",
	"upgrade_required",
}

var stateRevMap = map[string]State{
	"new":              New,
	"online":           Online,
	"offline":          Offline,
	"stale":            Stale,
	"removed":          Removed,
	"upgrade_required": UpgradeRequired,
}

func (s State) String() string {
	return stateMap[s]
}

func (s *State) Scan(value interface{}) error { *s = stateRevMap[string(value.([]byte))]; return nil }
func (s State) Value() (driver.Value, error)  { return s.String(), nil }

type Agent struct {
	Name           types.Identifier
	MFOwnerID      string
	MFThingID      string
	MFKeyID        string
	MFChannelID    string
	Created        time.Time
	OrbTags        types.Tags
	AgentTags      types.Tags
	AgentMetadata  types.Metadata
	State          State
	LastHBData     types.Metadata
	LastHB         time.Time
	MatchingGroups types.Metadata
}

// Page contains page related metadata as well as list of agents that
// belong to this page.
type Page struct {
	PageMetadata
	Agents []Agent
}

type Group struct {
	GroupID string
	GroupName types.Identifier
}

type MatchingGroups struct {
	OwnerID string
	Groups []Group
}

// AgentService Agent CRUD interface
type AgentService interface {
	// CreateAgent creates new agent
	CreateAgent(ctx context.Context, token string, a Agent) (Agent, error)
	// ViewAgentByID retrieves a Agent by provided thingID
	ViewAgentByID(ctx context.Context, token string, thingID string) (Agent, error)
	// ViewAgentMatchingGroupsByID Groups this Agent currently belongs to, according to matching agent and group tags
	ViewAgentMatchingGroupsByID(ctx context.Context, token string, thingID string) (MatchingGroups, error)
	// ViewAgentByIDInternal retrieves a Agent by provided thingID
	ViewAgentByIDInternal(ctx context.Context, ownerID string, thingID string) (Agent, error)
	// ListAgents retrieves data about subset of agents that belongs to the
	// user identified by the provided key.
	ListAgents(ctx context.Context, token string, pm PageMetadata) (Page, error)
	// EditAgent edit a Agent by provided thingID
	EditAgent(ctx context.Context, token string, agent Agent) (Agent, error)
	// ValidateAgent validates agent
	ValidateAgent(ctx context.Context, token string, a Agent) (Agent, error)
	// RemoveAgent removes an existing agent by owner and id
	RemoveAgent(ctx context.Context, token string, thingID string) error
	// ListAgentBackends List the available backends from fleet agents
	ListAgentBackends(ctx context.Context, token string) ([]string, error)
	// ViewAgentBackend retrieves a Backend by provided backend name
	ViewAgentBackend(ctx context.Context, token string, name string) (interface{}, error)
	//ViewOwnerByChannelIDInternal return a correspondent ownerID by a provided channel id
	ViewOwnerByChannelIDInternal(ctx context.Context, channelID string) (Agent, error)
	// ResetAgent reset a agent on edge by a provided agent
	ResetAgent(ct context.Context, token string, agentID string) error
}

type AgentRepository interface {
	AgentHeartbeatRepository // may move this out so it can be in e.g. redis

	// Save persists the Agent. Successful operation is indicated by non-nil
	// error response.
	Save(ctx context.Context, agent Agent) error
	// UpdateDataByIDWithChannel update the tags and metadata for the Agent having the provided ID and owner
	UpdateDataByIDWithChannel(ctx context.Context, agent Agent) error
	// RetrieveByIDWithChannel retrieves the Agent having the provided ID and channelID access (i.e. from a Message)
	RetrieveByIDWithChannel(ctx context.Context, thingID string, channelID string) (Agent, error)
	// RetrieveAll retrieves the subset of Agents owned by the specified user
	RetrieveAll(ctx context.Context, owner string, pm PageMetadata) (Page, error)
	// RetrieveAllByAgentGroupID retrieves Agents in the specified group
	RetrieveAllByAgentGroupID(ctx context.Context, owner string, agentGroupID string, onlinishOnly bool) ([]Agent, error)
	// RetrieveMatchingAgents retrieve the matching agents by tags
	RetrieveMatchingAgents(ctx context.Context, owner string, tags types.Tags) (types.Metadata, error)
	// UpdateAgentByID update the the tags and name for the Agent having provided ID and owner
	UpdateAgentByID(ctx context.Context, ownerID string, agent Agent) error
	// RetrieveByID retrieves the Agent having the provided ID and owner
	RetrieveByID(ctx context.Context, ownerID string, thingID string) (Agent, error)
	// Delete an existing agent by owner and id
	Delete(ctx context.Context, ownerID string, thingID string) error
	// RetrieveAgentMetadataByOwner retrieves the Metadata having the OwnerID
	RetrieveAgentMetadataByOwner(ctx context.Context, ownerID string) ([]types.Metadata, error)
	// RetrieveOwnerByChannelID retrieves a ownerID by a provided channelID
	RetrieveOwnerByChannelID(ctx context.Context, channelID string) (Agent, error)
	// SetStaleStatus change status to stale according provided duration without heartbeats
<<<<<<< HEAD
	SetStaleStatus(ctx context.Context,  minutes time.Duration) (int64, error)
=======
	SetStaleStatus(ctx context.Context, minutes time.Duration) (int64, error)
>>>>>>> 5b552fbc
}

type AgentHeartbeatRepository interface {
	// UpdateHeartbeatByIDWithChannel update the heartbeat data for the Agent having the provided ID and owner
	UpdateHeartbeatByIDWithChannel(ctx context.Context, agent Agent) error
}<|MERGE_RESOLUTION|>--- conflicted
+++ resolved
@@ -136,11 +136,7 @@
 	// RetrieveOwnerByChannelID retrieves a ownerID by a provided channelID
 	RetrieveOwnerByChannelID(ctx context.Context, channelID string) (Agent, error)
 	// SetStaleStatus change status to stale according provided duration without heartbeats
-<<<<<<< HEAD
-	SetStaleStatus(ctx context.Context,  minutes time.Duration) (int64, error)
-=======
 	SetStaleStatus(ctx context.Context, minutes time.Duration) (int64, error)
->>>>>>> 5b552fbc
 }
 
 type AgentHeartbeatRepository interface {

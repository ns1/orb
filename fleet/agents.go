/* This Source Code Form is subject to the terms of the Mozilla Public
 * License, v. 2.0. If a copy of the MPL was not distributed with this
 * file, You can obtain one at https://mozilla.org/MPL/2.0/. */

package fleet

import (
	"context"
	"database/sql/driver"
	"github.com/ns1labs/orb/pkg/types"
	"time"
)

const (
	New State = iota
	Online
	Offline
	Stale
	Removed
)

type State int

var stateMap = [...]string{
	"new",
	"online",
	"offline",
	"stale",
	"removed",
}

var stateRevMap = map[string]State{
	"new":     New,
	"online":  Online,
	"offline": Offline,
	"stale":   Stale,
	"removed": Removed,
}

func (s State) String() string {
	return stateMap[s]
}

func (s *State) Scan(value interface{}) error { *s = stateRevMap[string(value.([]byte))]; return nil }
func (s State) Value() (driver.Value, error)  { return s.String(), nil }

type Agent struct {
	Name          types.Identifier
	MFOwnerID     string
	MFThingID     string
	MFKeyID       string
	MFChannelID   string
	Created       time.Time
	OrbTags       types.Tags
	AgentTags     types.Tags
	AgentMetadata types.Metadata
	State         State
	LastHBData    types.Metadata
	LastHB        time.Time
}

type AgentStates struct {
	State State
	Count int
}

type AgentsStatistics struct {
	StatesSummary []AgentStates
	TotalAgents   int
	AgentsFailing []AgentsFailing
}

type AgentsFailing struct {
	MFThingID  string
	PolicyID   string
	PolicyInfo string
}

// Page contains page related metadata as well as list of agents that
// belong to this page.
type Page struct {
	PageMetadata
	Agents []Agent
}

// AgentService Agent CRUD interface
type AgentService interface {
	// CreateAgent creates new agent
	CreateAgent(ctx context.Context, token string, a Agent) (Agent, error)
	// ViewAgentByID retrieves a Agent by provided thingID
	ViewAgentByID(ctx context.Context, token string, thingID string) (Agent, error)
	// ViewAgentByIDInternal retrieves a Agent by provided thingID
	ViewAgentByIDInternal(ctx context.Context, ownerID string, thingID string) (Agent, error)
	// ListAgents retrieves data about subset of agents that belongs to the
	// user identified by the provided key.
	ListAgents(ctx context.Context, token string, pm PageMetadata) (Page, error)
	// EditAgent edit a Agent by provided thingID
	EditAgent(ctx context.Context, token string, agent Agent) (Agent, error)
	// ValidateAgent validates agent
	ValidateAgent(ctx context.Context, token string, a Agent) (Agent, error)
	// RemoveAgent removes an existing agent by owner and id
	RemoveAgent(ctx context.Context, token string, thingID string) error
	// ListAgentBackends List the available backends from fleet agents
	ListAgentBackends(ctx context.Context, token string) ([]string, error)
	// ViewAgentBackend retrieves a Backend by provided backend name
	ViewAgentBackend(ctx context.Context, token string, name string) (interface{}, error)
<<<<<<< HEAD
	// AgentsStatistics summarises agents states and retrieve total agents by owner
	AgentsStatistics(ctx context.Context, token string) (AgentsStatistics, error)
=======
	//ViewOwnerByChannelIDInternal return a correspondent ownerID by a provided channel id
	ViewOwnerByChannelIDInternal(ctx context.Context, channelID string) (string, error)
>>>>>>> b44a272b
}

type AgentRepository interface {
	AgentHeartbeatRepository // may move this out so it can be in e.g. redis

	// Save persists the Agent. Successful operation is indicated by non-nil
	// error response.
	Save(ctx context.Context, agent Agent) error
	// UpdateDataByIDWithChannel update the tags and metadata for the Agent having the provided ID and owner
	UpdateDataByIDWithChannel(ctx context.Context, agent Agent) error
	// RetrieveByIDWithChannel retrieves the Agent having the provided ID and channelID access (i.e. from a Message)
	RetrieveByIDWithChannel(ctx context.Context, thingID string, channelID string) (Agent, error)
	// RetrieveAll retrieves the subset of Agents owned by the specified user
	RetrieveAll(ctx context.Context, owner string, pm PageMetadata) (Page, error)
	// RetrieveAllByAgentGroupID retrieves Agents in the specified group
	RetrieveAllByAgentGroupID(ctx context.Context, owner string, agentGroupID string, onlinishOnly bool) ([]Agent, error)
	// RetrieveMatchingAgents retrieve the matching agents by tags
	RetrieveMatchingAgents(ctx context.Context, owner string, tags types.Tags) (types.Metadata, error)
	// UpdateAgentByID update the the tags and name for the Agent having provided ID and owner
	UpdateAgentByID(ctx context.Context, ownerID string, agent Agent) error
	// RetrieveByID retrieves the Agent having the provided ID and owner
	RetrieveByID(ctx context.Context, ownerID string, thingID string) (Agent, error)
	// Delete an existing agent by owner and id
	Delete(ctx context.Context, ownerID string, thingID string) error
	// RetrieveAgentMetadataByOwner retrieves the Metadata having the OwnerID
	RetrieveAgentMetadataByOwner(ctx context.Context, ownerID string) ([]types.Metadata, error)
<<<<<<< HEAD
	// RetrieveAllStatesSummary summarises agents states
	RetrieveAllStatesSummary(ctx context.Context, owner string) ([]AgentStates, error)
	// RetrieveTotalAgentsByOwner retrieves total of agents by owner
	RetrieveTotalAgentsByOwner(ctx context.Context, owner string) (int, error)
	// RetrieveAgentsFailing retrieves a list of agents failing to apply a policy
	RetrieveAgentsFailing(ctx context.Context, ownerID string) ([]AgentsFailing, error)
=======
	// RetrieveOwnerByChannelID retrieves a ownerID by a provided channelID
	RetrieveOwnerByChannelID(ctx context.Context, channelID string) (string, error)
>>>>>>> b44a272b
}

type AgentHeartbeatRepository interface {
	// UpdateHeartbeatByIDWithChannel update the heartbeat data for the Agent having the provided ID and owner
	UpdateHeartbeatByIDWithChannel(ctx context.Context, agent Agent) error
}<|MERGE_RESOLUTION|>--- conflicted
+++ resolved
@@ -104,13 +104,10 @@
 	ListAgentBackends(ctx context.Context, token string) ([]string, error)
 	// ViewAgentBackend retrieves a Backend by provided backend name
 	ViewAgentBackend(ctx context.Context, token string, name string) (interface{}, error)
-<<<<<<< HEAD
+	//ViewOwnerByChannelIDInternal return a correspondent ownerID by a provided channel id
+	ViewOwnerByChannelIDInternal(ctx context.Context, channelID string) (string, error)
 	// AgentsStatistics summarises agents states and retrieve total agents by owner
 	AgentsStatistics(ctx context.Context, token string) (AgentsStatistics, error)
-=======
-	//ViewOwnerByChannelIDInternal return a correspondent ownerID by a provided channel id
-	ViewOwnerByChannelIDInternal(ctx context.Context, channelID string) (string, error)
->>>>>>> b44a272b
 }
 
 type AgentRepository interface {
@@ -137,17 +134,14 @@
 	Delete(ctx context.Context, ownerID string, thingID string) error
 	// RetrieveAgentMetadataByOwner retrieves the Metadata having the OwnerID
 	RetrieveAgentMetadataByOwner(ctx context.Context, ownerID string) ([]types.Metadata, error)
-<<<<<<< HEAD
+	// RetrieveOwnerByChannelID retrieves a ownerID by a provided channelID
+	RetrieveOwnerByChannelID(ctx context.Context, channelID string) (string, error)
 	// RetrieveAllStatesSummary summarises agents states
 	RetrieveAllStatesSummary(ctx context.Context, owner string) ([]AgentStates, error)
 	// RetrieveTotalAgentsByOwner retrieves total of agents by owner
 	RetrieveTotalAgentsByOwner(ctx context.Context, owner string) (int, error)
 	// RetrieveAgentsFailing retrieves a list of agents failing to apply a policy
 	RetrieveAgentsFailing(ctx context.Context, ownerID string) ([]AgentsFailing, error)
-=======
-	// RetrieveOwnerByChannelID retrieves a ownerID by a provided channelID
-	RetrieveOwnerByChannelID(ctx context.Context, channelID string) (string, error)
->>>>>>> b44a272b
 }
 
 type AgentHeartbeatRepository interface {

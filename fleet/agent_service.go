// Copyright (c) Mainflux
// SPDX-License-Identifier: Apache-2.0

// Adapted for Orb project, modifications licensed under MPL v. 2.0:
/* This Source Code Form is subject to the terms of the Mozilla Public
 * License, v. 2.0. If a copy of the MPL was not distributed with this
 * file, You can obtain one at https://mozilla.org/MPL/2.0/. */

package fleet

import (
	"context"
	"github.com/mainflux/mainflux"
	mfsdk "github.com/mainflux/mainflux/pkg/sdk/go"
	"github.com/ns1labs/orb/fleet/backend"
	"github.com/ns1labs/orb/pkg/errors"
	"go.uber.org/zap"
	"strings"
)

var (
	ErrCreateAgent = errors.New("failed to create agent")

	// ErrThings indicates failure to communicate with Mainflux Things service.
	// It can be due to networking error or invalid/unauthorized request.
	ErrThings = errors.New("failed to receive response from Things service")

	errCreateThing   = errors.New("failed to create thing")
	errThingNotFound = errors.New("thing not found")
)

func (svc fleetService) addAgentToAgentGroupChannels(token string, a Agent) error {
	groupList, err := svc.agentGroupRepository.RetrieveAllByAgent(context.Background(), a)
	if err != nil {
		return err
	}

	if len(groupList) == 0 {
		return nil
	}

	var idList = make([]string, 1)
	idList[0] = a.MFThingID
	for _, group := range groupList {
		ids := mfsdk.ConnectionIDs{
			ChannelIDs: []string{group.MFChannelID},
			ThingIDs:   idList,
		}
		err = svc.mfsdk.Connect(ids, token)
		if err != nil {
			if strings.Contains(err.Error(), "409") {
				svc.logger.Warn("agent already connected, skipping...")
			} else {
				return err
			}
		}
	}

	return nil
}

func (svc fleetService) ViewAgentByID(ctx context.Context, token string, thingID string) (Agent, error) {
	ownerID, err := svc.identify(token)
	if err != nil {
		return Agent{}, err
	}
	return svc.agentRepo.RetrieveByID(ctx, ownerID, thingID)
}

<<<<<<< HEAD
=======
func (svc fleetService) ViewAgentMatchingGroupsByID(ctx context.Context, token string, thingID string) (MatchingGroups, error) {
	ownerID, err := svc.identify(token)
	if err != nil {
		return MatchingGroups{}, err
	}

	matchingGroups, err := svc.agentGroupRepository.RetrieveMatchingGroups(ctx, ownerID, thingID)
	if err != nil {
		return MatchingGroups{}, err
	}

	return matchingGroups, nil
}

>>>>>>> 5b552fbc
func (svc fleetService) ResetAgent(ctx context.Context, token string, agentID string) error {
	ownerID, err := svc.identify(token)
	if err != nil {
		return err
	}

	agent, err := svc.agentRepo.RetrieveByID(ctx, ownerID, agentID)
	if err != nil {
		return err
	}

<<<<<<< HEAD
	return svc.agentComms.NotifyAgentReset(agent.MFChannelID, true, "Reset initiated from control plane")
=======
	return svc.agentComms.NotifyAgentReset(agent, true, "Reset initiated from control plane")
>>>>>>> 5b552fbc
}

func (svc fleetService) ViewAgentByIDInternal(ctx context.Context, ownerID string, id string) (Agent, error) {
	return svc.agentRepo.RetrieveByID(ctx, ownerID, id)
}

func (svc fleetService) ListAgents(ctx context.Context, token string, pm PageMetadata) (Page, error) {
	res, err := svc.auth.Identify(ctx, &mainflux.Token{Value: token})
	if err != nil {
		return Page{}, errors.Wrap(errors.ErrUnauthorizedAccess, err)
	}

	return svc.agentRepo.RetrieveAll(ctx, res.GetId(), pm)
}

func (svc fleetService) CreateAgent(ctx context.Context, token string, a Agent) (Agent, error) {
	mfOwnerID, err := svc.identify(token)
	if err != nil {
		return Agent{}, err
	}

	a.MFOwnerID = mfOwnerID

	md := map[string]interface{}{"type": "orb_agent"}

	// create new Thing
	mfThing, err := svc.thing(token, "", a.Name.String(), md)
	if err != nil {
		return Agent{}, errors.Wrap(ErrCreateAgent, err)
	}

	a.MFThingID = mfThing.ID
	a.MFKeyID = mfThing.Key

	// create main Agent RPC Channel
	mfChannelID, err := svc.mfsdk.CreateChannel(mfsdk.Channel{
		Name:     a.Name.String(),
		Metadata: md,
	}, token)
	if err != nil {
		if errT := svc.mfsdk.DeleteThing(mfThing.ID, token); errT != nil {
			err = errors.Wrap(err, errT)
		}
		return Agent{}, errors.Wrap(ErrCreateAgent, err)
	}

	a.MFChannelID = mfChannelID

	// RPC Channel to Agent
	err = svc.mfsdk.Connect(mfsdk.ConnectionIDs{
		ChannelIDs: []string{mfChannelID},
		ThingIDs:   []string{mfThing.ID},
	}, token)
	if err != nil {
		if errT := svc.mfsdk.DeleteThing(mfThing.ID, token); errT != nil {
			err = errors.Wrap(err, errT)
			// fall through
		}
		if errT := svc.mfsdk.DeleteChannel(mfChannelID, token); errT != nil {
			err = errors.Wrap(err, errT)
		}
		return Agent{}, errors.Wrap(ErrCreateAgent, err)
	}

	err = svc.agentRepo.Save(ctx, a)
	if err != nil {
		if errT := svc.mfsdk.DeleteThing(mfThing.ID, token); errT != nil {
			err = errors.Wrap(err, errT)
			// fall through
		}
		if errT := svc.mfsdk.DeleteChannel(mfChannelID, token); errT != nil {
			err = errors.Wrap(err, errT)
		}
		return Agent{}, errors.Wrap(ErrCreateAgent, err)
	}

	err = svc.addAgentToAgentGroupChannels(token, a)
	if err != nil {
		// TODO should we roll back?
		svc.logger.Error("failed to add agent to a existing group channel", zap.String("agent_id", a.MFThingID), zap.Error(err))
	}

	return a, nil
}

func (svc fleetService) EditAgent(ctx context.Context, token string, agent Agent) (Agent, error) {
	ownerID, err := svc.identify(token)
	if err != nil {
		return Agent{}, err
	}
	agent.MFOwnerID = ownerID

	err = svc.agentRepo.UpdateAgentByID(ctx, ownerID, agent)
	if err != nil {
		return Agent{}, err
	}

	res, err := svc.agentRepo.RetrieveByID(ctx, ownerID, agent.MFThingID)
	if err != nil {
		return Agent{}, err
	}

	err = svc.addAgentToAgentGroupChannels(token, res)
	if err != nil {
		// TODO should we roll back?
		svc.logger.Error("failed to add agent to a existing group channel", zap.String("agent_id", res.MFThingID), zap.Error(err))
	}

	err = svc.agentComms.NotifyAgentGroupMemberships(res)
	if err != nil {
		svc.logger.Error("failure during agent group membership comms", zap.Error(err))
	}

	return res, nil
}

func (svc fleetService) ValidateAgent(ctx context.Context, token string, a Agent) (Agent, error) {
	mfOwnerID, err := svc.identify(token)
	if err != nil {
		return Agent{}, err
	}

	a.MFOwnerID = mfOwnerID

	return a, nil
}

func (svc fleetService) RemoveAgent(ctx context.Context, token, thingID string) error {
	ownerID, err := svc.identify(token)
	if err != nil {
		return err
	}

	res, err := svc.agentRepo.RetrieveByID(ctx, ownerID, thingID)
	if err != nil {
		return nil
	}

	if errT := svc.mfsdk.DeleteThing(res.MFThingID, token); errT != nil {
		svc.logger.Error("failed to delete thing", zap.Error(errT), zap.String("thing_id", res.MFThingID))
	}

	if errT := svc.mfsdk.DeleteChannel(res.MFChannelID, token); errT != nil {
		svc.logger.Error("failed to delete channel", zap.Error(errT), zap.String("channel_id", res.MFChannelID))
	}

	err = svc.agentRepo.Delete(ctx, ownerID, thingID)
	if err != nil {
		return err
	}

	return nil
}

func (svc fleetService) ListAgentBackends(ctx context.Context, token string) ([]string, error) {
	_, err := svc.identify(token)
	if err != nil {
		return nil, err
	}
	return backend.GetList(), nil
}

func (svc fleetService) ViewAgentBackend(ctx context.Context, token string, name string) (interface{}, error) {
	_, err := svc.identify(token)
	if err != nil {
		return nil, err
	}
	if backend.HaveBackend(name) {
		return backend.GetBackend(name).Metadata(), nil
	}
	return nil, errors.ErrNotFound
}

func (svc fleetService) ViewOwnerByChannelIDInternal(ctx context.Context, channelID string) (Agent, error) {
	res, err := svc.agentRepo.RetrieveOwnerByChannelID(ctx, channelID)
	if err != nil {
		return Agent{}, err
	}
	return res, nil
}<|MERGE_RESOLUTION|>--- conflicted
+++ resolved
@@ -67,8 +67,6 @@
 	return svc.agentRepo.RetrieveByID(ctx, ownerID, thingID)
 }
 
-<<<<<<< HEAD
-=======
 func (svc fleetService) ViewAgentMatchingGroupsByID(ctx context.Context, token string, thingID string) (MatchingGroups, error) {
 	ownerID, err := svc.identify(token)
 	if err != nil {
@@ -83,7 +81,6 @@
 	return matchingGroups, nil
 }
 
->>>>>>> 5b552fbc
 func (svc fleetService) ResetAgent(ctx context.Context, token string, agentID string) error {
 	ownerID, err := svc.identify(token)
 	if err != nil {
@@ -95,11 +92,7 @@
 		return err
 	}
 
-<<<<<<< HEAD
-	return svc.agentComms.NotifyAgentReset(agent.MFChannelID, true, "Reset initiated from control plane")
-=======
 	return svc.agentComms.NotifyAgentReset(agent, true, "Reset initiated from control plane")
->>>>>>> 5b552fbc
 }
 
 func (svc fleetService) ViewAgentByIDInternal(ctx context.Context, ownerID string, id string) (Agent, error) {

// Adapted for Orb project, modifications licensed under MPL v. 2.0:
/* This Source Code Form is subject to the terms of the Mozilla Public
 * License, v. 2.0. If a copy of the MPL was not distributed with this
 * file, You can obtain one at https://mozilla.org/MPL/2.0/. */

package mocks

import (
	"context"
	"github.com/gofrs/uuid"
	"github.com/ns1labs/orb/fleet"
	"github.com/ns1labs/orb/pkg/errors"
	"reflect"
)

var _ fleet.AgentGroupRepository = (*agentGroupRepositoryMock)(nil)

type agentGroupRepositoryMock struct {
	counter        uint64
	agentGroupMock map[string]fleet.AgentGroup
}

func NewAgentGroupRepository() fleet.AgentGroupRepository {
	return &agentGroupRepositoryMock{
		agentGroupMock: make(map[string]fleet.AgentGroup),
	}
}

func (a *agentGroupRepositoryMock) Save(ctx context.Context, group fleet.AgentGroup) (string, error) {
	ID, err := uuid.NewV4()
	if err != nil {
		return "", errors.Wrap(errors.ErrMalformedEntity, err)
	}

	for _, ag := range a.agentGroupMock {
		if ag.Name == group.Name {
			return "", errors.Wrap(errors.ErrConflict, err)
		}
	}

	a.counter++
	group.ID = ID.String()
	a.agentGroupMock[ID.String()] = group
	return ID.String(), nil
}

func (a *agentGroupRepositoryMock) RetrieveAllByAgent(ctx context.Context, agent fleet.Agent) ([]fleet.AgentGroup, error) {
	var agentGroups []fleet.AgentGroup

<<<<<<< HEAD
	if agent.MFThingID == ""{
=======
	if agent.MFThingID == "" {
>>>>>>> 5b552fbc
		return agentGroups, errors.ErrMalformedEntity
	}

	for _, v := range a.agentGroupMock {
		if v.MFOwnerID == agent.MFOwnerID && (reflect.DeepEqual(v.Tags, agent.AgentTags) || reflect.DeepEqual(v.Tags, agent.OrbTags)) {
			agentGroups = append(agentGroups, v)
		}
	}
	return agentGroups, nil
}

func (a *agentGroupRepositoryMock) RetrieveByID(ctx context.Context, groupID string, ownerID string) (fleet.AgentGroup, error) {
	if c, ok := a.agentGroupMock[groupID]; ok {
		return c, nil
	}

	return fleet.AgentGroup{}, fleet.ErrNotFound
}

func (a *agentGroupRepositoryMock) RetrieveAllAgentGroupsByOwner(ctx context.Context, ownerID string, pm fleet.PageMetadata) (fleet.PageAgentGroup, error) {
	first := uint64(pm.Offset)
	last := first + uint64(pm.Limit)

	var agentGroups []fleet.AgentGroup
	id := uint64(0)
	for _, v := range a.agentGroupMock {
		if v.MFOwnerID == ownerID && id >= first && id < last {
			agentGroups = append(agentGroups, v)
		}
		id++
	}

	agentGroups = sortAgentGroups(pm, agentGroups)

	pageAgentGroup := fleet.PageAgentGroup{
		PageMetadata: fleet.PageMetadata{
			Total: a.counter,
		},
		AgentGroups: agentGroups,
	}
	return pageAgentGroup, nil
}

func (a *agentGroupRepositoryMock) Update(ctx context.Context, ownerID string, group fleet.AgentGroup) (fleet.AgentGroup, error) {
	if _, ok := a.agentGroupMock[group.ID]; ok {
		if a.agentGroupMock[group.ID].MFOwnerID != ownerID {
			return fleet.AgentGroup{}, fleet.ErrUpdateEntity
		}
		a.agentGroupMock[group.ID] = group
		return a.agentGroupMock[group.ID], nil
	}
	return fleet.AgentGroup{}, fleet.ErrNotFound
}

func (a *agentGroupRepositoryMock) Delete(ctx context.Context, groupID string, ownerID string) error {
	if _, ok := a.agentGroupMock[groupID]; ok {
		if a.agentGroupMock[groupID].MFOwnerID != ownerID {
			delete(a.agentGroupMock, groupID)
		}
	}
	return nil
}

func (a *agentGroupRepositoryMock) RetrieveMatchingGroups(ctx context.Context, ownerID string, thingID string) (fleet.MatchingGroups, error) {
	//TODO find a way to correlation Agents and Agents Groups on Mock
	var groups []fleet.Group
	for _, group := range a.agentGroupMock {
		if group.MFOwnerID == ownerID {
			groups = append(groups, fleet.Group{
				GroupID:   group.ID,
				GroupName: group.Name,
			})
		}
	}
	return fleet.MatchingGroups{OwnerID: ownerID, Groups: groups}, nil
}<|MERGE_RESOLUTION|>--- conflicted
+++ resolved
@@ -47,11 +47,7 @@
 func (a *agentGroupRepositoryMock) RetrieveAllByAgent(ctx context.Context, agent fleet.Agent) ([]fleet.AgentGroup, error) {
 	var agentGroups []fleet.AgentGroup
 
-<<<<<<< HEAD
-	if agent.MFThingID == ""{
-=======
 	if agent.MFThingID == "" {
->>>>>>> 5b552fbc
 		return agentGroups, errors.ErrMalformedEntity
 	}
 

package mocks

import (
	"context"
	"github.com/ns1labs/orb/fleet"
	"reflect"
)

var _ fleet.AgentCommsService = (*agentCommsServiceMock)(nil)

type agentCommsServiceMock struct {
	aGroupRepoMock fleet.AgentGroupRepository
	aRepoMock      fleet.AgentRepository
	commsMock      map[string][]fleet.Agent
}

<<<<<<< HEAD
func (ac agentCommsServiceMock) NotifyAgentReset(channelID string, fullReset bool, reason string) error {
=======
func (ac agentCommsServiceMock) NotifyAgentReset(agent fleet.Agent, fullReset bool, reason string) error {
>>>>>>> 5b552fbc
	return nil
}

func (ac agentCommsServiceMock) NotifyAgentStop(agent fleet.Agent, reason string) error {
	return nil
}

func (ac agentCommsServiceMock) NotifyGroupPolicyRemoval(ag fleet.AgentGroup, policyID string, policyName string, backend string) error {
	return nil
}

func (ac agentCommsServiceMock) NotifyGroupPolicyUpdate(ctx context.Context, ag fleet.AgentGroup, policyID string, ownerID string) error {
	return nil
}

func (ac agentCommsServiceMock) NotifyGroupDatasetRemoval(ag fleet.AgentGroup, dsID string, policyID string) error {
	return nil
}

func NewFleetCommService(agentRepo fleet.AgentRepository, agentGroupRepo fleet.AgentGroupRepository) fleet.AgentCommsService {
	return &agentCommsServiceMock{
		aRepoMock:      agentRepo,
		aGroupRepoMock: agentGroupRepo,
		commsMock: make(map[string][]fleet.Agent),
	}
}

func (ac agentCommsServiceMock) Start() error {
	return nil
}

func (ac agentCommsServiceMock) Stop() error {
	return nil
}

func (ac agentCommsServiceMock) NotifyAgentNewGroupMembership(a fleet.Agent, ag fleet.AgentGroup) error {
	aGroups, err := ac.aGroupRepoMock.RetrieveAllAgentGroupsByOwner(context.Background(), ag.MFOwnerID, fleet.PageMetadata{Limit: 1})
	if err != nil {
		return err
	}

	for _, group := range aGroups.AgentGroups{
		if reflect.DeepEqual(group.Tags, a.AgentTags){
			ac.commsMock[group.ID] = append(ac.commsMock[group.ID], a)
		}
	}

	return nil
}

func (ac agentCommsServiceMock) NotifyAgentGroupMemberships(a fleet.Agent) error {
	list, err := ac.aGroupRepoMock.RetrieveAllByAgent(context.Background(), a)
	if err != nil {
		return err
	}

	for _, agentGroup := range list {
		agentList, _ := ac.commsMock[agentGroup.ID]
		for i, agent := range agentList {
			if reflect.DeepEqual(agent.AgentTags, a.AgentTags){
				agentList[i].Name = a.Name
			} else {
				agentList[i] = agentList[len(agentList)-1]
				agentList[len(agentList)-1] = fleet.Agent{}
				agentList = agentList[:len(agentList)-1]
			}
		}
	}
	return nil
}

func (ac agentCommsServiceMock) NotifyAgentAllDatasets(a fleet.Agent) error {
	return nil
}

func (ac agentCommsServiceMock) NotifyGroupNewDataset(ctx context.Context, ag fleet.AgentGroup, datasetID string, policyID string, ownerID string) error {
	return nil
}

func (ac agentCommsServiceMock) InactivateDatasetByAgentGroup(groupID string, ownerID string) error {
	return nil
}

func (ac agentCommsServiceMock) NotifyGroupRemoval(a fleet.AgentGroup) error {
	return nil
}<|MERGE_RESOLUTION|>--- conflicted
+++ resolved
@@ -14,11 +14,7 @@
 	commsMock      map[string][]fleet.Agent
 }
 
-<<<<<<< HEAD
-func (ac agentCommsServiceMock) NotifyAgentReset(channelID string, fullReset bool, reason string) error {
-=======
 func (ac agentCommsServiceMock) NotifyAgentReset(agent fleet.Agent, fullReset bool, reason string) error {
->>>>>>> 5b552fbc
 	return nil
 }
 

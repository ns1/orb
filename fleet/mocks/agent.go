--- conflicted
+++ resolved
@@ -2,21 +2,14 @@
 
 import (
 	"context"
-	"github.com/gofrs/uuid"
 	"github.com/ns1labs/orb/fleet"
-	"github.com/ns1labs/orb/pkg/errors"
 )
 
 var _ fleet.AgentRepository = (*agentRepositoryMock)(nil)
 
 type agentRepositoryMock struct {
-<<<<<<< HEAD
-	counter			uint64
-	agentMock map[string]fleet.Agent
-=======
 	counter    uint64
 	agentsMock map[string]fleet.Agent
->>>>>>> 3f498f81
 }
 
 func (a agentRepositoryMock) UpdateHeartbeatByIDWithChannel(ctx context.Context, agent fleet.Agent) error {
@@ -24,16 +17,6 @@
 }
 
 func (a agentRepositoryMock) Save(ctx context.Context, agent fleet.Agent) error {
-<<<<<<< HEAD
-	ID, err := uuid.NewV4()
-	if err != nil {
-		return errors.Wrap(errors.ErrMalformedEntity, err)
-	}
-	a.counter++
-	agent.MFThingID = ID.String()
-	a.agentMock[ID.String()] = agent
-	return nil
-=======
 	for _, ag := range a.agentsMock {
 		if ag.Name == agent.Name && ag.MFOwnerID == agent.MFOwnerID {
 			return fleet.ErrConflict
@@ -52,7 +35,6 @@
 		return a.agentsMock[agent.MFThingID], nil
 	}
 	return fleet.Agent{}, fleet.ErrNotFound
->>>>>>> 3f498f81
 }
 
 func (a agentRepositoryMock) UpdateDataByIDWithChannel(ctx context.Context, agent fleet.Agent) error {

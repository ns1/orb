package mocks

import (
	"context"
	"github.com/ns1labs/orb/fleet"
	"github.com/ns1labs/orb/pkg/types"
)

var _ fleet.AgentRepository = (*agentRepositoryMock)(nil)

type agentRepositoryMock struct {
	counter    uint64
	agentsMock map[string]fleet.Agent
}

<<<<<<< HEAD
func (a agentRepositoryMock) RetrieveAgentsFailing(ctx context.Context, ownerID string) ([]fleet.AgentsFailing, error) {
	var agFailing []fleet.AgentsFailing
	return agFailing, nil
}

func (a agentRepositoryMock) RetrieveTotalAgentsByOwner(ctx context.Context, owner string) (int, error) {

	var count int
	for _, v := range a.agentsMock {
		if v.MFOwnerID == owner {
			count += 1
		}
	}
	return count, nil
}

func (a agentRepositoryMock) RetrieveAllStatesSummary(ctx context.Context, owner string) ([]fleet.AgentStates, error) {

	var (
		summary []fleet.AgentStates
		count int
	)

	for _, v := range a.agentsMock {
		if v.MFOwnerID == owner {
			count += 1
		}
	}
	state := fleet.AgentStates{
			State:   0,
			Count:   count,
	}
	summary = append(summary, state)

	return summary, nil
=======
func (a agentRepositoryMock) RetrieveOwnerByChannelID(ctx context.Context, channelID string) (string, error) {
	return "", nil
>>>>>>> b44a272b
}

func (a agentRepositoryMock) RetrieveAgentMetadataByOwner(ctx context.Context, ownerID string) ([]types.Metadata, error) {
	var taps []types.Metadata
	return taps, nil
}

func (a agentRepositoryMock) RetrieveByID(ctx context.Context, ownerID string, thingID string) (fleet.Agent, error) {
	if _, ok := a.agentsMock[thingID]; ok {
		if a.agentsMock[thingID].MFOwnerID != ownerID {
			return fleet.Agent{}, fleet.ErrNotFound
		}
		return a.agentsMock[thingID], nil
	}
	return fleet.Agent{}, fleet.ErrNotFound
}

func (a agentRepositoryMock) RetrieveMatchingAgents(ctx context.Context, ownerID string, tags types.Tags) (types.Metadata, error) {
	return nil, nil
}

func (a agentRepositoryMock) UpdateHeartbeatByIDWithChannel(ctx context.Context, agent fleet.Agent) error {
	panic("implement me")
}

func (a agentRepositoryMock) Save(ctx context.Context, agent fleet.Agent) error {
	for _, ag := range a.agentsMock {
		if ag.Name == agent.Name && ag.MFOwnerID == agent.MFOwnerID {
			return fleet.ErrConflict
		}
	}
	a.agentsMock[agent.MFThingID] = agent
	return nil
}

func (a agentRepositoryMock) UpdateAgentByID(ctx context.Context, ownerID string, agent fleet.Agent) error {
	if _, ok := a.agentsMock[agent.MFThingID]; ok {
		if a.agentsMock[agent.MFThingID].MFOwnerID != ownerID {
			return fleet.ErrUpdateEntity
		}
		a.agentsMock[agent.MFThingID] = agent
		return nil
	}
	return fleet.ErrNotFound
}

func (a agentRepositoryMock) UpdateDataByIDWithChannel(ctx context.Context, agent fleet.Agent) error {
	panic("implement me")
}

func (a agentRepositoryMock) RetrieveByIDWithChannel(ctx context.Context, thingID string, channelID string) (fleet.Agent, error) {
	panic("implement me")
}

func (a agentRepositoryMock) RetrieveAll(ctx context.Context, owner string, pm fleet.PageMetadata) (fleet.Page, error) {
	first := uint64(pm.Offset)
	last := first + uint64(pm.Limit)

	var agents []fleet.Agent
	id := uint64(0)
	for _, v := range a.agentsMock {
		if v.MFOwnerID == owner && id >= first && id < last {
			agents = append(agents, v)
		}
		id++
	}

	agents = sortAgents(pm, agents)

	pageAgentGroup := fleet.Page{
		PageMetadata: fleet.PageMetadata{
			Total: a.counter,
		},
		Agents: agents,
	}
	return pageAgentGroup, nil
}

func (a agentRepositoryMock) RetrieveAllByAgentGroupID(ctx context.Context, owner string, agentGroupID string, onlinishOnly bool) ([]fleet.Agent, error) {
	return []fleet.Agent{}, nil
}

func (a agentRepositoryMock) Delete(ctx context.Context, ownerID, thingID string) error {
	if _, ok := a.agentsMock[thingID]; ok {
		if a.agentsMock[thingID].MFOwnerID == ownerID {
			delete(a.agentsMock, thingID)
		}
	}

	return nil
}

func NewAgentRepositoryMock() fleet.AgentRepository {
	return &agentRepositoryMock{
		agentsMock: make(map[string]fleet.Agent),
	}
}<|MERGE_RESOLUTION|>--- conflicted
+++ resolved
@@ -13,7 +13,10 @@
 	agentsMock map[string]fleet.Agent
 }
 
-<<<<<<< HEAD
+func (a agentRepositoryMock) RetrieveOwnerByChannelID(ctx context.Context, channelID string) (string, error) {
+	return "", nil
+}
+
 func (a agentRepositoryMock) RetrieveAgentsFailing(ctx context.Context, ownerID string) ([]fleet.AgentsFailing, error) {
 	var agFailing []fleet.AgentsFailing
 	return agFailing, nil
@@ -49,10 +52,6 @@
 	summary = append(summary, state)
 
 	return summary, nil
-=======
-func (a agentRepositoryMock) RetrieveOwnerByChannelID(ctx context.Context, channelID string) (string, error) {
-	return "", nil
->>>>>>> b44a272b
 }
 
 func (a agentRepositoryMock) RetrieveAgentMetadataByOwner(ctx context.Context, ownerID string) ([]types.Metadata, error) {

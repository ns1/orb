--- conflicted
+++ resolved
@@ -15,22 +15,13 @@
 	agentsMock map[string]fleet.Agent
 }
 
-<<<<<<< HEAD
-func (a agentRepositoryMock) SetStaleStatus(ctx context.Context, minutes time.Duration) (int64, error) {
-=======
 func (a agentRepositoryMock) SetStaleStatus(_ context.Context, _ time.Duration) (int64, error) {
->>>>>>> 6354af16
 	return 0, nil
 }
 
 func (a agentRepositoryMock) RetrieveOwnerByChannelID(ctx context.Context, channelID string) (fleet.Agent, error) {
-<<<<<<< HEAD
-	for _, ag := range a.agentsMock{
-		if ag.MFChannelID == channelID{
-=======
 	for _, ag := range a.agentsMock {
 		if ag.MFChannelID == channelID {
->>>>>>> 6354af16
 			return ag, nil
 		}
 	}

--- conflicted
+++ resolved
@@ -36,12 +36,9 @@
 	invalidToken = "invalid"
 	email        = "user@example.com"
 	channelsNum  = 3
-<<<<<<< HEAD
-=======
 	maxNameSize  = 1024
 	limit        = 10
 	wrongID      = "9bb1b244-a199-93c2-aa03-28067b431e2c"
->>>>>>> 1f0ef22e
 )
 
 var (
@@ -141,57 +138,12 @@
 
 }
 
-<<<<<<< HEAD
-func TestValidateAgentGroup(t *testing.T) {
-=======
 func TestViewAgentGroup(t *testing.T) {
->>>>>>> 1f0ef22e
-	users := flmocks.NewAuthService(map[string]string{token: email})
-
-	thingsServer := newThingsServer(newThingsService(users))
-	fleetService := newService(users, thingsServer.URL)
-
-<<<<<<< HEAD
-	ownerID, err := uuid.NewV4()
-	require.Nil(t, err, fmt.Sprintf("unexpected error: %s", err))
-	nameID, err := types.NewIdentifier("eu-agents")
-	require.Nil(t, err, fmt.Sprintf("unexpected error: %s", err))
-
-	validAgent := fleet.AgentGroup{
-		MFOwnerID:   ownerID.String(),
-		Name:        nameID,
-		Description: "An example agent group representing european dns nodes",
-		Tags:        make(map[string]string),
-	}
-
-	validAgent.Tags = map[string]string{
-		"region":    "eu",
-		"node_type": "dns",
-	}
-
-	cases := map[string]struct {
-		agent fleet.AgentGroup
-		token string
-		err   error
-	}{
-		"validate a valid agent group": {
-			agent: validAgent,
-			token: token,
-			err:   nil,
-		},
-		"validate a agent group with a invalid token": {
-			agent: validAgent,
-			token: invalidToken,
-			err:   fleet.ErrUnauthorizedAccess,
-		},
-	}
-
-	for desc, tc := range cases {
-		_, err := fleetService.ValidateAgentGroup(context.Background(), tc.token, tc.agent)
-		assert.True(t, errors.Contains(err, tc.err), fmt.Sprintf("%s: expected %s got %s", desc, tc.err, err))
-	}
-
-=======
+	users := flmocks.NewAuthService(map[string]string{token: email})
+
+	thingsServer := newThingsServer(newThingsService(users))
+	fleetService := newService(users, thingsServer.URL)
+
 	ag, err := createAgentGroup(t, "ue-agent-group", fleetService)
 	require.Nil(t, err, fmt.Sprintf("unexpected error: %s", err))
 
@@ -448,5 +400,51 @@
 	default:
 		break
 	}
->>>>>>> 1f0ef22e
+}
+
+func TestValidateAgentGroup(t *testing.T) {
+	users := flmocks.NewAuthService(map[string]string{token: email})
+
+	thingsServer := newThingsServer(newThingsService(users))
+	fleetService := newService(users, thingsServer.URL)
+
+	ownerID, err := uuid.NewV4()
+	require.Nil(t, err, fmt.Sprintf("unexpected error: %s", err))
+	nameID, err := types.NewIdentifier("eu-agents")
+	require.Nil(t, err, fmt.Sprintf("unexpected error: %s", err))
+
+	validAgent := fleet.AgentGroup{
+		MFOwnerID:   ownerID.String(),
+		Name:        nameID,
+		Description: "An example agent group representing european dns nodes",
+		Tags:        make(map[string]string),
+	}
+
+	validAgent.Tags = map[string]string{
+		"region":    "eu",
+		"node_type": "dns",
+	}
+
+	cases := map[string]struct {
+		agent fleet.AgentGroup
+		token string
+		err   error
+	}{
+		"validate a valid agent group": {
+			agent: validAgent,
+			token: token,
+			err:   nil,
+		},
+		"validate a agent group with a invalid token": {
+			agent: validAgent,
+			token: invalidToken,
+			err:   fleet.ErrUnauthorizedAccess,
+		},
+	}
+
+	for desc, tc := range cases {
+		_, err := fleetService.ValidateAgentGroup(context.Background(), tc.token, tc.agent)
+		assert.True(t, errors.Contains(err, tc.err), fmt.Sprintf("%s: expected %s got %s", desc, tc.err, err))
+	}
+
 }
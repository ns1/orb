--- conflicted
+++ resolved
@@ -483,19 +483,11 @@
 
 func (r agentRepository) SetStaleStatus(ctx context.Context, duration time.Duration) (int64, error) {
 
-<<<<<<< HEAD
-	q := `UPDATE agents SET state = :state WHERE state <> 'stale' AND ts_last_hb <= now() - :duration * interval '1 seconds';`
-
-	params := map[string]interface{}{
-		"duration": duration.Seconds(),
-		"state":   fleet.Stale,
-=======
 	q := `UPDATE agents SET state = :state WHERE state <> 'stale' AND state <> 'offline' AND ts_last_hb <= now() - :duration * interval '1 seconds';`
 
 	params := map[string]interface{}{
 		"duration": duration.Seconds(),
 		"state":    fleet.Stale,
->>>>>>> 5b552fbc
 	}
 	res, err := r.db.NamedExecContext(ctx, q, params)
 	if err != nil {

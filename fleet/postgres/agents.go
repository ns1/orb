--- conflicted
+++ resolved
@@ -418,7 +418,27 @@
 	return items, nil
 }
 
-<<<<<<< HEAD
+func (r agentRepository) RetrieveOwnerByChannelID(ctx context.Context, channelID string) (string, error) {
+	q := `select mf_owner_id from agents where mf_channel_id = :mf_channel_id group by mf_owner_id`
+
+	params := map[string]interface{}{
+		"mf_channel_id": channelID,
+	}
+
+	rows, err := r.db.NamedQueryContext(ctx, q, params)
+	if err != nil {
+		return "", err
+	}
+
+	var ownerScan = dbAgent{}
+	if rows.Next() {
+		if err := rows.StructScan(&ownerScan); err != nil {
+			return "", errors.Wrap(errors.ErrSelectEntity, err)
+		}
+	}
+	return ownerScan.MFOwnerID, nil
+}
+
 func (r agentRepository) RetrieveAllStatesSummary(ctx context.Context, owner string) ([]fleet.AgentStates, error) {
 	q := fmt.Sprintf(`SELECT count(*), state FROM agents WHERE mf_owner_id = :mf_owner_id GROUP BY state`)
 
@@ -455,18 +475,10 @@
 
 	params := map[string]interface{}{
 		"mf_owner_id": owner,
-=======
-func (r agentRepository) RetrieveOwnerByChannelID(ctx context.Context, channelID string) (string, error) {
-	q := `select mf_owner_id from agents where mf_channel_id = :mf_channel_id group by mf_owner_id`
-
-	params := map[string]interface{}{
-		"mf_channel_id": channelID,
->>>>>>> b44a272b
 	}
 
 	rows, err := r.db.NamedQueryContext(ctx, q, params)
 	if err != nil {
-<<<<<<< HEAD
 		return 0, errors.Wrap(errors.ErrSelectEntity, err)
 	}
 	defer rows.Close()
@@ -532,18 +544,6 @@
 
 	return agFailing, nil
 
-=======
-		return "", err
-	}
-
-	var ownerScan = dbAgent{}
-	if rows.Next() {
-		if err := rows.StructScan(&ownerScan); err != nil {
-			return "", errors.Wrap(errors.ErrSelectEntity, err)
-		}
-	}
-	return ownerScan.MFOwnerID, nil
->>>>>>> b44a272b
 }
 
 type dbAgent struct {

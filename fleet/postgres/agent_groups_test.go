// Copyright (c) Mainflux
// SPDX-License-Identifier: Apache-2.0

// Adapted for Orb project, modifications licensed under MPL v. 2.0:
/* This Source Code Form is subject to the terms of the Mozilla Public
 * License, v. 2.0. If a copy of the MPL was not distributed with this
 * file, You can obtain one at https://mozilla.org/MPL/2.0/. */

package postgres_test

import (
	"context"
	"fmt"
	"github.com/gofrs/uuid"
	"github.com/ns1labs/orb/fleet"
	"github.com/ns1labs/orb/fleet/postgres"
	"github.com/ns1labs/orb/pkg/errors"
	"github.com/ns1labs/orb/pkg/types"
	"github.com/stretchr/testify/assert"
	"github.com/stretchr/testify/require"
	"testing"
)

func TestAgentGroupSave(t *testing.T) {
	dbMiddleware := postgres.NewDatabase(db)
	agentGroupRepository := postgres.NewAgentGroupRepository(dbMiddleware, logger)

	oID, err := uuid.NewV4()
	require.Nil(t, err, fmt.Sprintf("got unexpected error: %s", err))

	chID, err := uuid.NewV4()
	require.Nil(t, err, fmt.Sprintf("got unexpected error: %s", err))

	nameID, err := types.NewIdentifier("my-group")
	require.Nil(t, err, fmt.Sprintf("got unexpected error: %s", err))

	group := fleet.AgentGroup{
		Name:        nameID,
		MFOwnerID:   oID.String(),
		MFChannelID: chID.String(),
		Tags:        types.Tags{"testkey": "testvalue"},
	}

	cases := map[string]struct {
		agentGroup fleet.AgentGroup
		err        error
	}{
		"create new group": {
			agentGroup: group,
			err:        nil,
		},
		"create group that already exist": {
			agentGroup: group,
			err:        errors.ErrConflict,
		},
		"create group with invalid name": {
			agentGroup: fleet.AgentGroup{MFOwnerID: oID.String()},
			err:        errors.ErrMalformedEntity,
		},
		"create group with invalid owner ID": {
			agentGroup: fleet.AgentGroup{Name: nameID, MFOwnerID: "invalid"},
			err:        errors.ErrMalformedEntity,
		},
	}

	for desc, tc := range cases {
		_, err := agentGroupRepository.Save(context.Background(), tc.agentGroup)
		assert.True(t, errors.Contains(err, tc.err), fmt.Sprintf("%s: expected '%s' got '%s'", desc, tc.err, err))
	}

}

func TestAgentGroupRetrieve(t *testing.T) {
	dbMiddleware := postgres.NewDatabase(db)
	agentGroupRepo := postgres.NewAgentGroupRepository(dbMiddleware, logger)

	oID, err := uuid.NewV4()
	require.Nil(t, err, fmt.Sprintf("got unexpected error: %s", err))

	chID, err := uuid.NewV4()
	require.Nil(t, err, fmt.Sprintf("got unexpected error: %s", err))

	nameID, err := types.NewIdentifier("my-group")
	require.Nil(t, err, fmt.Sprintf("got unexpected error: %s", err))

	group := fleet.AgentGroup{
		Name:        nameID,
		Description: "a example",
		MFOwnerID:   oID.String(),
		MFChannelID: chID.String(),
		Tags:        types.Tags{"testkey": "testvalue"},
	}

	id, err := agentGroupRepo.Save(context.Background(), group)
	require.Nil(t, err, fmt.Sprintf("unexpected error: %s\n", err))

	cases := map[string]struct {
		groupID string
		ownerID string
		err     error
		tags    types.Tags
	}{
		"retrieve existing agent group by groupID and ownerID": {
			groupID: id,
			ownerID: group.MFOwnerID,
			tags:    types.Tags{"testkey": "testvalue"},
			err:     nil,
		},
		"retrieve non-existent agent group by groupID and ownerID": {
			ownerID: id,
			groupID: group.MFOwnerID,
			err:     errors.ErrNotFound,
		},
	}

	for desc, tc := range cases {
		ag, err := agentGroupRepo.RetrieveByID(context.Background(), tc.groupID, tc.ownerID)
		if err == nil {
			assert.Equal(t, nameID, ag.Name, fmt.Sprintf("%s: expected %s got %s\n", desc, nameID, ag.Name))
		}
		if len(tc.tags) > 0 {
			assert.Equal(t, tc.tags, ag.Tags)
		}
		assert.True(t, errors.Contains(err, tc.err), fmt.Sprintf("%s: expected %s got %s\n", desc, tc.err, err))
	}
}

func TestMultiAgentGroupRetrieval(t *testing.T) {
	dbMiddleware := postgres.NewDatabase(db)
	agentGroupRepo := postgres.NewAgentGroupRepository(dbMiddleware, logger)

	oID, err := uuid.NewV4()
	require.Nil(t, err, fmt.Sprintf("got unexpected error: %s", err))

	chID, err := uuid.NewV4()
	require.Nil(t, err, fmt.Sprintf("got unexpected error: %s", err))

	wrongID, err := uuid.NewV4()
	require.Nil(t, err, fmt.Sprintf("got unexpected error: %s", err))

	n := uint64(10)
	for i := uint64(0); i < n; i++ {

		nameID, err := types.NewIdentifier(fmt.Sprintf("ue-agent-group-%d", i))
		require.Nil(t, err, fmt.Sprintf("got unexpected error: %s", err))

		group := fleet.AgentGroup{
			Name:        nameID,
			Description: "a example",
			MFOwnerID:   oID.String(),
			MFChannelID: chID.String(),
			Tags:        types.Tags{"testkey": "testvalue"},
		}

		ag, err := agentGroupRepo.Save(context.Background(), group)
		require.Nil(t, err, fmt.Sprintf("unexpected error: %s\n", err))
		fmt.Sprint(ag)
	}

	cases := map[string]struct {
		owner        string
		pageMetadata fleet.PageMetadata
		size         uint64
	}{
<<<<<<< HEAD
		"retrieve all sinks with existing owner": {
=======
		"retrieve all groups with existing owner": {
>>>>>>> aa863b00
			owner: oID.String(),
			pageMetadata: fleet.PageMetadata{
				Offset: 0,
				Limit:  n,
				Total:  n,
			},
			size: n,
		},
		"retrieve subset of agent groups with existing owner": {
			owner: oID.String(),
			pageMetadata: fleet.PageMetadata{
				Offset: n / 2,
				Limit:  n,
				Total:  n,
			},
			size: n / 2,
		},
		"retrieve agent groups with no-existing owner": {
			owner: wrongID.String(),
			pageMetadata: fleet.PageMetadata{
				Offset: 0,
				Limit:  n,
				Total:  0,
			},
			size: 0,
		},
		"retrieve agent groups with no-existing name": {
			owner: oID.String(),
			pageMetadata: fleet.PageMetadata{
				Offset: 0,
				Limit:  n,
				Name:   "wrong",
				Total:  0,
			},
			size: 0,
		},
		"retrieve agent groups sorted by name ascendent": {
			owner: oID.String(),
			pageMetadata: fleet.PageMetadata{
				Offset: 0,
				Limit:  n,
				Total:  n,
				Order:  "name",
				Dir:    "asc",
			},
			size: n,
		},
		"retrieve agents sorted by name descendent": {
			owner: oID.String(),
			pageMetadata: fleet.PageMetadata{
				Offset: 0,
				Limit:  n,
				Total:  n,
				Order:  "name",
				Dir:    "desc",
			},
			size: n,
		},
	}

	for desc, tc := range cases {
		page, err := agentGroupRepo.RetrieveAllAgentGroupsByOwner(context.Background(), tc.owner, tc.pageMetadata)
		require.Nil(t, err, fmt.Sprintf("%s: unexpected error: %s\n", desc, err))
		size := uint64(len(page.AgentGroups))
		assert.Equal(t, tc.size, size, fmt.Sprintf("%s: expected size %d got %d", desc, tc.size, size))
		assert.Equal(t, tc.pageMetadata.Total, page.Total, fmt.Sprintf("%s: expected total %d got %d", desc, tc.pageMetadata.Total, page.Total))

		if size > 0 {
			testSortAgentGroups(t, tc.pageMetadata, page.AgentGroups)
		}
	}
}

<<<<<<< HEAD
=======
func TestAgentGroupUpdate(t *testing.T) {
	dbMiddleware := postgres.NewDatabase(db)
	groupRepo := postgres.NewAgentGroupRepository(dbMiddleware, logger)

	oID, err := uuid.NewV4()
	require.Nil(t, err, fmt.Sprintf("got unexpected error: %s", err))

	chID, err := uuid.NewV4()
	require.Nil(t, err, fmt.Sprintf("got unexpected error: %s", err))

	nameID, err := types.NewIdentifier("my-group")
	require.Nil(t, err, fmt.Sprintf("got unexpected error: %s", err))

	invalideOwnerID, err := uuid.NewV4()
	require.Nil(t, err, fmt.Sprintf("got unexpected error: %s", err))

	invalideID, err := uuid.NewV4()
	require.Nil(t, err, fmt.Sprintf("got unexpected error: %s", err))

	group := fleet.AgentGroup{
		Name:        nameID,
		MFOwnerID:   oID.String(),
		MFChannelID: chID.String(),
		Tags:        types.Tags{"testkey": "testvalue"},
	}

	groupID, err := groupRepo.Save(context.Background(), group)
	require.Nil(t, err, fmt.Sprintf("unexpected error: %s\n", err))

	group.ID = groupID

	cases := map[string]struct {
		group fleet.AgentGroup
		err   error
	}{
		"update a existing group": {
			group: group,
			err:   nil,
		},
		"update a non-existing group with a existing user": {
			group: fleet.AgentGroup{
				ID:        invalideID.String(),
				MFOwnerID: oID.String(),
			},
			err: fleet.ErrNotFound,
		},
		"update a existing group with a non-existing user": {
			group: fleet.AgentGroup{
				ID:        groupID,
				MFOwnerID: invalideOwnerID.String(),
			},
			err: fleet.ErrNotFound,
		},
		"update a non-existing group with a non-existing user": {
			group: fleet.AgentGroup{
				ID:        invalideID.String(),
				MFOwnerID: invalideOwnerID.String(),
			},
			err: fleet.ErrNotFound,
		},
	}

	for desc, tc := range cases {
		_, err := groupRepo.Update(context.Background(), tc.group.MFOwnerID, tc.group)
		assert.True(t, errors.Contains(err, tc.err), fmt.Sprintf("%s: expected %s got %s\n", desc, tc.err, err))
	}
}

func TestAgentGroupDelete(t *testing.T) {
	dbMiddleware := postgres.NewDatabase(db)
	groupRepo := postgres.NewAgentGroupRepository(dbMiddleware, logger)

	oID, err := uuid.NewV4()
	require.Nil(t, err, fmt.Sprintf("got unexpected error: %s", err))

	chID, err := uuid.NewV4()
	require.Nil(t, err, fmt.Sprintf("got unexpected error: %s", err))

	nameID, err := types.NewIdentifier("my-group")
	require.Nil(t, err, fmt.Sprintf("got unexpected error: %s", err))

	group := fleet.AgentGroup{
		Name:        nameID,
		MFOwnerID:   oID.String(),
		MFChannelID: chID.String(),
		Tags:        types.Tags{"testkey": "testvalue"},
	}

	groupID, err := groupRepo.Save(context.Background(), group)
	require.Nil(t, err, fmt.Sprintf("unexpected error: %s\n", err))

	group.ID = groupID

	cases := map[string]struct {
		ID      string
		ownerID string
		err     error
	}{
		"remove a existing agent group": {
			ID:      group.ID,
			ownerID: group.MFOwnerID,
			err:     nil,
		},
		"remove a non-existing agent group": {
			ID:      group.ID,
			ownerID: group.MFOwnerID,
			err:     nil,
		},
	}

	for desc, tc := range cases {
		err := groupRepo.Delete(context.Background(), tc.ID, tc.ownerID)
		require.Nil(t, err, fmt.Sprintf("%s: failed to remove agent group due to: %s", desc, err))

		_, err = groupRepo.RetrieveByID(context.Background(), tc.ID, tc.ownerID)
		require.True(t, errors.Contains(err, fleet.ErrNotFound), fmt.Sprintf("%s: expected %s got %s", desc, fleet.ErrNotFound, err))
	}
}

>>>>>>> aa863b00
func testSortAgentGroups(t *testing.T, pm fleet.PageMetadata, ags []fleet.AgentGroup) {
	switch pm.Order {
	case "name":
		current := ags[0]
		for _, res := range ags {
			if pm.Dir == "asc" {
				assert.GreaterOrEqual(t, res.Name.String(), current.Name.String())
			}
			if pm.Dir == "desc" {
				assert.GreaterOrEqual(t, current.Name.String(), res.Name.String())
			}
			current = res
		}
	default:
		break
	}
}<|MERGE_RESOLUTION|>--- conflicted
+++ resolved
@@ -162,11 +162,7 @@
 		pageMetadata fleet.PageMetadata
 		size         uint64
 	}{
-<<<<<<< HEAD
-		"retrieve all sinks with existing owner": {
-=======
 		"retrieve all groups with existing owner": {
->>>>>>> aa863b00
 			owner: oID.String(),
 			pageMetadata: fleet.PageMetadata{
 				Offset: 0,
@@ -240,8 +236,6 @@
 	}
 }
 
-<<<<<<< HEAD
-=======
 func TestAgentGroupUpdate(t *testing.T) {
 	dbMiddleware := postgres.NewDatabase(db)
 	groupRepo := postgres.NewAgentGroupRepository(dbMiddleware, logger)
@@ -361,7 +355,6 @@
 	}
 }
 
->>>>>>> aa863b00
 func testSortAgentGroups(t *testing.T, pm fleet.PageMetadata, ags []fleet.AgentGroup) {
 	switch pm.Order {
 	case "name":

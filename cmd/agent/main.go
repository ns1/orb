--- conflicted
+++ resolved
@@ -13,11 +13,7 @@
 	"github.com/spf13/cobra"
 	"github.com/spf13/viper"
 	"go.uber.org/zap"
-<<<<<<< HEAD
-	"log"
-=======
 	"go.uber.org/zap/zapcore"
->>>>>>> 0f5daf1d
 	"os"
 	"os/signal"
 	"strings"
@@ -49,13 +45,8 @@
 	initConfig()
 
 	// configuration
-<<<<<<< HEAD
 	var configData config.Config
-	err = viper.Unmarshal(&configData)
-=======
-	var config config.Config
-	err := viper.Unmarshal(&config)
->>>>>>> 0f5daf1d
+	err := viper.Unmarshal(&configData)
 	if err != nil {
 		cobra.CheckErr(fmt.Errorf("agent start up error (config): %w", err))
 		os.Exit(1)
@@ -210,7 +201,7 @@
 	rootCmd.AddCommand(versionCmd)
 	err := rootCmd.Execute()
 	if err != nil {
-		log.Fatal("failed rootCmd with error", err)
+		cobra.CheckErr(fmt.Sprintf("failed rootCmd with error, %e", err))
 		return
 	}
 }
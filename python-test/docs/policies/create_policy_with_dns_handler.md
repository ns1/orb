--- conflicted
+++ resolved
@@ -1,10 +1,6 @@
 ## Scenario: Create policy with dns handler 
 
-<<<<<<< HEAD
-## 1 - Create a policy dns with description, host specification, bpf filter, pcap source, only qname suffix and only rcode
-=======
 ## 1 - Create a policy with dns handler, description, host specification, bpf filter, pcap source, only qname suffix and only rcode
->>>>>>> 2e7db40c
 
 - REST API Method: POST
 - endpoint: /policies/agent/
@@ -15,11 +11,7 @@
 - Request must have status code 201 (created) and the policy must be created
 
 
-<<<<<<< HEAD
-## 2 - Create a policy dns with host specification, bpf filter, pcap source, only qname suffix and only rcode
-=======
 ## 2 - Create a policy with dns handler, host specification, bpf filter, pcap source, only qname suffix and only rcode
->>>>>>> 2e7db40c
 
 - REST API Method: POST
 - endpoint: /policies/agent/
@@ -30,11 +22,7 @@
 - Request must have status code 201 (created) and the policy must be created
 
 
-<<<<<<< HEAD
-## 3 - Scenario: Create a policy dns with bpf filter, pcap source, only qname suffix and only rcode
-=======
 ## 3 - Scenario: Create a policy with dns handler, bpf filter, pcap source, only qname suffix and only rcode
->>>>>>> 2e7db40c
 
 - REST API Method: POST
 - endpoint: /policies/agent/
@@ -44,11 +32,7 @@
 ### Expected Result:
 - Request must have status code 201 (created) and the policy must be created
 
-<<<<<<< HEAD
-## 4 - Scenario: Create a policy dns with pcap source, only qname suffix and only rcode
-=======
 ## 4 - Scenario: Create a policy with dns handler, pcap source, only qname suffix and only rcode
->>>>>>> 2e7db40c
 
 - REST API Method: POST
 - endpoint: /policies/agent/
@@ -59,11 +43,7 @@
 - Request must have status code 201 (created) and the policy must be created
 
 
-<<<<<<< HEAD
-## 5 - Scenario: Create a policy dns with only qname suffix
-=======
 ## 5 - Scenario: Create a policy with dns handler, only qname suffix
->>>>>>> 2e7db40c
 
 - REST API Method: POST
 - endpoint: /policies/agent/

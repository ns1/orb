--- conflicted
+++ resolved
@@ -753,12 +753,8 @@
         And that an agent with 1 orb tag(s) already exists and is online
         And 1 Agent Group(s) is created with all tags contained in the agent
         And a new policy is created using: handler=dns
-<<<<<<< HEAD
         And 1 new dataset is created using the policy, last group and 1 sinks
-=======
-        And a new dataset is created using referred group, policy and 1 sinks
-        And this agent's heartbeat shows that 1 policies are applied and all has status running
->>>>>>> ceb04df5
+        And this agent's heartbeat shows that 1 policies are applied and all has status running
         And remove 1 of the linked sinks from orb
         And this agent's heartbeat shows that 1 groups are matching the agent
         And dataset related have validity invalid

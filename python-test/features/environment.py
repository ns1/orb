--- conflicted
+++ resolved
@@ -10,13 +10,8 @@
     Then cleanup agent group
     Then cleanup sinks
     Then cleanup policies
-<<<<<<< HEAD
     Then cleanup datasets
     ''')
-    pass
-=======
-    ''')
->>>>>>> ef8677ec
 
 
 def cleanup_container():

--- conflicted
+++ resolved
@@ -1,12 +1,8 @@
 @policies
 Feature: policy creation
 
-<<<<<<< HEAD
   @smoke
-  Scenario: Create a policy dns with description, host specification, bpf filter, pcap source, only qname suffix and only rcode
-=======
   Scenario: Create a policy with dns handler, description, host specification, bpf filter, pcap source, only qname suffix and only rcode
->>>>>>> 2e7db40c
     Given the Orb user has a registered account
       And the Orb user logs in
       And that an agent with 1 orb tag(s) already exists and is online
@@ -14,12 +10,8 @@
     Then referred policy must be listed on the orb policies list
 
 
-<<<<<<< HEAD
   @smoke
-  Scenario: Create a policy dns with host specification, bpf filter, pcap source, only qname suffix and only rcode
-=======
   Scenario: Create a policy with dns handler, host specification, bpf filter, pcap source, only qname suffix and only rcode
->>>>>>> 2e7db40c
     Given the Orb user has a registered account
       And the Orb user logs in
       And that an agent with 1 orb tag(s) already exists and is online
@@ -27,12 +19,8 @@
     Then referred policy must be listed on the orb policies list
 
 
-<<<<<<< HEAD
   @smoke
-  Scenario: Create a policy dns with bpf filter, pcap source, only qname suffix and only rcode
-=======
   Scenario: Create a policy with dns handler, bpf filter, pcap source, only qname suffix and only rcode
->>>>>>> 2e7db40c
     Given the Orb user has a registered account
       And the Orb user logs in
       And that an agent with 1 orb tag(s) already exists and is online
@@ -40,12 +28,8 @@
     Then referred policy must be listed on the orb policies list
 
 
-<<<<<<< HEAD
   @smoke
-  Scenario: Create a policy dns with pcap source, only qname suffix and only rcode
-=======
   Scenario: Create a policy with dns handler, pcap source, only qname suffix and only rcode
->>>>>>> 2e7db40c
     Given the Orb user has a registered account
       And the Orb user logs in
       And that an agent with 1 orb tag(s) already exists and is online
@@ -53,12 +37,8 @@
     Then referred policy must be listed on the orb policies list
 
 
-<<<<<<< HEAD
   @smoke
-  Scenario: Create a policy dns with only qname suffix
-=======
   Scenario: Create a policy with dns handler, only qname suffix
->>>>>>> 2e7db40c
     Given the Orb user has a registered account
       And the Orb user logs in
       And that an agent with 1 orb tag(s) already exists and is online
@@ -66,92 +46,7 @@
     Then referred policy must be listed on the orb policies list
 
 
-<<<<<<< HEAD
-  Scenario: Create a policy dhcp with description, host specification, bpf filter, pcap source, only qname suffix and only rcode
-    Given the Orb user has a registered account
-      And the Orb user logs in
-      And that an agent with 1 orb tag(s) already exists and is online
-    When a new policy is created using: handler=dhcp, description='policy_dhcp', host_specification=10.0.1.0/24,10.0.2.1/32,2001:db8::/64, bpf_filter_expression=udp port 53, pcap_source=libpcap, only_qname_suffix=[.foo.com/ .example.com], only_rcode=0
-    Then referred policy must be listed on the orb policies list
-
-
   @smoke
-  Scenario: Create a policy dhcp with host specification, bpf filter, pcap source, only qname suffix and only rcode
-    Given the Orb user has a registered account
-      And the Orb user logs in
-      And that an agent with 1 orb tag(s) already exists and is online
-    When a new policy is created using: handler=dhcp, host_specification=10.0.1.0/24,10.0.2.1/32,2001:db8::/64, bpf_filter_expression=udp port 53, pcap_source=libpcap, only_qname_suffix=[.foo.com/ .example.com], only_rcode=2
-    Then referred policy must be listed on the orb policies list
-
-
-  @smoke
-  Scenario: Create a policy dhcp with bpf filter, pcap source, only qname suffix and only rcode
-    Given the Orb user has a registered account
-      And the Orb user logs in
-      And that an agent with 1 orb tag(s) already exists and is online
-    When a new policy is created using: handler=dhcp, bpf_filter_expression=udp port 53, pcap_source=af_packet, only_qname_suffix=[.foo.com/ .example.com], only_rcode=3
-    Then referred policy must be listed on the orb policies list
-
-
-  @smoke
-  Scenario: Create a policy dhcp with pcap source, only qname suffix and only rcode
-    Given the Orb user has a registered account
-      And the Orb user logs in
-      And that an agent with 1 orb tag(s) already exists and is online
-    When a new policy is created using: handler=dhcp, pcap_source=af_packet, only_qname_suffix=[.foo.com/ .example.com], only_rcode=5
-    Then referred policy must be listed on the orb policies list
-
-
-  @smoke
-  Scenario: Create a policy dhcp with only qname suffix
-    Given the Orb user has a registered account
-      And the Orb user logs in
-      And that an agent with 1 orb tag(s) already exists and is online
-    When a new policy is created using: handler=dhcp, only_qname_suffix=[.foo.com/ .example.com]
-    Then referred policy must be listed on the orb policies list
-
-
-  @smoke
-  Scenario: Create a policy net with description, host specification, bpf filter, pcap source, only qname suffix and only rcode
-    Given the Orb user has a registered account
-      And the Orb user logs in
-      And that an agent with 1 orb tag(s) already exists and is online
-    When a new policy is created using: handler=net, description='policy_net', host_specification=10.0.1.0/24,10.0.2.1/32,2001:db8::/64, bpf_filter_expression=udp port 53, pcap_source=libpcap, only_qname_suffix=[.foo.com/ .example.com], only_rcode=0
-    Then referred policy must be listed on the orb policies list
-
-
-  @smoke
-  Scenario: Create a policy net with host specification, bpf filter, pcap source, only qname suffix and only rcode
-    Given the Orb user has a registered account
-      And the Orb user logs in
-      And that an agent with 1 orb tag(s) already exists and is online
-    When a new policy is created using: handler=net, host_specification=10.0.1.0/24,10.0.2.1/32,2001:db8::/64, bpf_filter_expression=udp port 53, pcap_source=libpcap, only_qname_suffix=[.foo.com/ .example.com], only_rcode=2
-    Then referred policy must be listed on the orb policies list
-
-  @smoke
-  Scenario: Create a policy net with bpf filter, pcap source, only qname suffix and only rcode
-    Given the Orb user has a registered account
-      And the Orb user logs in
-      And that an agent with 1 orb tag(s) already exists and is online
-    When a new policy is created using: handler=net, bpf_filter_expression=udp port 53, pcap_source=af_packet, only_qname_suffix=[.foo.com/ .example.com], only_rcode=3
-    Then referred policy must be listed on the orb policies list
-
-  @smoke
-  Scenario: Create a policy net with pcap source, only qname suffix and only rcode
-    Given the Orb user has a registered account
-      And the Orb user logs in
-      And that an agent with 1 orb tag(s) already exists and is online
-    When a new policy is created using: handler=net, pcap_source=af_packet, only_qname_suffix=[.foo.com/ .example.com], only_rcode=5
-    Then referred policy must be listed on the orb policies list
-
-  @smoke
-  Scenario: Create a policy net with only qname suffix
-    Given the Orb user has a registered account
-      And the Orb user logs in
-      And that an agent with 1 orb tag(s) already exists and is online
-    When a new policy is created using: handler=net, only_qname_suffix=[.foo.com/ .example.com]
-    Then referred policy must be listed on the orb policies list
-=======
   Scenario: Create a policy with dhcp handler, description, host specification, bpf filter and pcap source
     Given the Orb user has a registered account
       And the Orb user logs in
@@ -160,10 +55,10 @@
     Then referred policy must be listed on the orb policies list
 
 
+  @smoke
   Scenario: Create a policy with net handler, description, host specification, bpf filter and pcap source
     Given the Orb user has a registered account
       And the Orb user logs in
       And that an agent with 1 orb tag(s) already exists and is online
     When a new policy is created using: handler=net, description='policy_net', host_specification=10.0.1.0/24,10.0.2.1/32,2001:db8::/64, bpf_filter_expression=udp port 53, pcap_source=libpcap
-    Then referred policy must be listed on the orb policies list
->>>>>>> 2e7db40c
+    Then referred policy must be listed on the orb policies list
from test_config import TestConfig
from local_agent import get_orb_agent_logs
from users import get_auth_token
from utils import random_string, filter_list_by_parameter_start_with, generate_random_string_with_predefined_prefix,\
    create_tags_set, check_logs_contain_message_and_name
from behave import given, when, then, step
from hamcrest import *
import requests
import time

configs = TestConfig.configs()
agent_group_name_prefix = 'test_group_name_'
agent_group_description = "This is an agent group"
base_orb_url = configs.get('base_orb_url')


@when("an Agent Group is created with same tag as the agent")
def create_agent_group_matching_agent(context):
    agent_group_name = agent_group_name_prefix + random_string()
    tags = context.agent["orb_tags"]
    context.agent_group_data = create_agent_group(context.token, agent_group_name, agent_group_description,
                                                  tags)
    group_id = context.agent_group_data['id']
    context.agent_groups[group_id] = agent_group_name


@step("an Agent Group is created with {orb_tags} orb tag(s)")
def create_new_agent_group(context, orb_tags):
    agent_group_name = generate_random_string_with_predefined_prefix(agent_group_name_prefix)
<<<<<<< HEAD
    context.orb_tags = create_tags_set(tags_type, orb_tags)
    if len(context.orb_tags) == 0:
        context.agent_group_data = create_agent_group(context.token, agent_group_name, agent_group_description,
                                                      context.orb_tags, 400)
    else:
        context.agent_group_data = create_agent_group(context.token, agent_group_name, agent_group_description,
                                                      context.orb_tags)
        group_id = context.agent_group_data['id']
        context.agent_groups[group_id] = agent_group_name


@step("Agent Group creation response must be an error with message '{message}'")
def error_response_message(context, message):
    response = list(context.agent_group_data.items())[0]
    response_key, response_value = response[0], response[1]
    assert_that(response_key, equal_to('error'),
                'Response of invalid agent group creation must be an error')
    assert_that(response_value, equal_to(message), "Unexpected message for error")
=======
    context.orb_tags = create_tags_set(orb_tags)
    context.agent_group_data = create_agent_group(context.token, agent_group_name, agent_group_description,
                                                  context.orb_tags)
    group_id = context.agent_group_data['id']
    context.agent_groups[group_id] = agent_group_name
>>>>>>> 7f32fd7e


@then("one agent must be matching on response field matching_agents")
def matching_agent(context):
    matching_total_agents = context.agent_group_data['matching_agents']['total']
    matching_online_agents = context.agent_group_data['matching_agents']['online']
    assert_that(matching_total_agents, equal_to(1))
    assert_that(matching_online_agents, equal_to(1))


@step("the group to which the agent is linked is removed")
def remove_group(context):
    delete_agent_group(context.token, context.agent_group_data['id'])


@then('cleanup agent group')
def clean_agent_groups(context):
    """
    Remove all agent groups starting with 'agent_group_name_prefix' from the orb

    :param context: Behave object that contains contextual information during the running of tests.
    """
    token = context.token
    agent_groups_list = list_agent_groups(token)
    agent_groups_filtered_list = filter_list_by_parameter_start_with(agent_groups_list, 'name', agent_group_name_prefix)
    delete_agent_groups(token, agent_groups_filtered_list)


@given("referred agent is subscribed to a group")
def subscribe_agent_to_a_group(context):
    agent = context.agent
    agent_group_name = generate_random_string_with_predefined_prefix(agent_group_name_prefix)
    agent_tags = agent['orb_tags']
    context.agent_group_data = create_agent_group(context.token, agent_group_name, agent_group_description, agent_tags)
    group_id = context.agent_group_data['id']
    context.agent_groups[group_id] = agent_group_name
    matching_agent(context)


@step('the container logs contain the message "{text_to_match}" referred to each group within {'
      'time_to_wait} seconds')
def check_logs_for_group(context, text_to_match, time_to_wait):
    text_found, groups_to_which_subscribed = check_subscription(time_to_wait, context.agent_groups.values(),
                                                                text_to_match, context.container_id)
    assert_that(text_found, is_(True), f"Message {text_to_match} was not found in the agent logs for group(s)"
                                       f"{set(context.agent_groups.values()).difference(groups_to_which_subscribed)}!")


def create_agent_group(token, name, description, tags, expected_status_code=201):
    """
    Creates an agent group in Orb control plane

    :param (str) token: used for API authentication
    :param (str) name: of the agent to be created
    :param (str) description: description of group
    :param (dict) tags: dict with all pairs key:value that will be used as tags
    :returns: (dict) a dictionary containing the created agent group data
    :param (int) expected_status_code: expected request's status code. Default:201 (happy path).
    """

    json_request = {"name": name, "description": description, "tags": tags}
    headers_request = {'Content-type': 'application/json', 'Accept': '*/*', 'Authorization': token}

    response = requests.post(base_orb_url + '/api/v1/agent_groups', json=json_request, headers=headers_request)
    assert_that(response.status_code, equal_to(expected_status_code),
                'Request to create agent group failed with status=' + str(response.status_code))

    return response.json()


def list_agent_groups(token, limit=100):
    """
    Lists up to 100 agent groups from Orb control plane that belong to this user

    :param (str) token: used for API authentication
    :param (int) limit: Size of the subset to retrieve (max 100). Default = 100
    :returns: (list) a list of agent groups
    """

    response = requests.get(base_orb_url + '/api/v1/agent_groups', headers={'Authorization': token},
                            params={"limit": limit})

    assert_that(response.status_code, equal_to(200),
                'Request to list agent groups failed with status=' + str(response.status_code))

    agent_groups_as_json = response.json()
    return agent_groups_as_json['agentGroups']


def delete_agent_groups(token, list_of_agent_groups):
    """
    Deletes from Orb control plane the agent groups specified on the given list

    :param (str) token: used for API authentication
    :param (list) list_of_agent_groups: that will be deleted
    """

    for agent_Groups in list_of_agent_groups:
        delete_agent_group(token, agent_Groups['id'])


def delete_agent_group(token, agent_group_id):
    """
    Deletes an agent group from Orb control plane

    :param (str) token: used for API authentication
    :param (str) agent_group_id: that identifies the agent group to be deleted
    """

    response = requests.delete(base_orb_url + '/api/v1/agent_groups/' + agent_group_id,
                               headers={'Authorization': token})

    assert_that(response.status_code, equal_to(204), 'Request to delete agent group id='
                + agent_group_id + ' failed with status=' + str(response.status_code))


def check_subscription(time_to_wait, agent_groups_names, text_to_match, container_id):
    groups_to_which_subscribed = set()
    time_waiting = 0
    sleep_time = 0.5
    timeout = int(time_to_wait)
    while time_waiting < timeout:
        for name in agent_groups_names:
            logs = get_orb_agent_logs(container_id)
            text_found, log_line = check_logs_contain_message_and_name(logs, text_to_match, name)
            if text_found is True:
                groups_to_which_subscribed.add(log_line['name'])
                if set(groups_to_which_subscribed) == set(agent_groups_names):
                    return True, groups_to_which_subscribed
        time.sleep(sleep_time)
        time_waiting += sleep_time
    return False, groups_to_which_subscribed<|MERGE_RESOLUTION|>--- conflicted
+++ resolved
@@ -27,8 +27,7 @@
 @step("an Agent Group is created with {orb_tags} orb tag(s)")
 def create_new_agent_group(context, orb_tags):
     agent_group_name = generate_random_string_with_predefined_prefix(agent_group_name_prefix)
-<<<<<<< HEAD
-    context.orb_tags = create_tags_set(tags_type, orb_tags)
+    context.orb_tags = create_tags_set(orb_tags)
     if len(context.orb_tags) == 0:
         context.agent_group_data = create_agent_group(context.token, agent_group_name, agent_group_description,
                                                       context.orb_tags, 400)
@@ -46,13 +45,6 @@
     assert_that(response_key, equal_to('error'),
                 'Response of invalid agent group creation must be an error')
     assert_that(response_value, equal_to(message), "Unexpected message for error")
-=======
-    context.orb_tags = create_tags_set(orb_tags)
-    context.agent_group_data = create_agent_group(context.token, agent_group_name, agent_group_description,
-                                                  context.orb_tags)
-    group_id = context.agent_group_data['id']
-    context.agent_groups[group_id] = agent_group_name
->>>>>>> 7f32fd7e
 
 
 @then("one agent must be matching on response field matching_agents")

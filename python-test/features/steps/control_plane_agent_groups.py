from test_config import TestConfig
from local_agent import get_orb_agent_logs
from users import get_auth_token
from utils import random_string, filter_list_by_parameter_start_with, generate_random_string_with_predefined_prefix, \
    create_tags_set, check_logs_contain_message_and_name, threading_wait_until
from behave import given, then, step
from hamcrest import *
import requests
from random import sample

configs = TestConfig.configs()
agent_group_name_prefix = 'test_group_name_'
agent_group_description = "This is an agent group"
orb_url = configs.get('orb_url')


@step("an Agent Group is created with {amount_of_tags} tags contained in the agent")
def create_agent_group_matching_agent(context, amount_of_tags, **kwargs):
    if amount_of_tags.isdigit() is False:
        assert_that(amount_of_tags, equal_to("all"), 'Unexpected value for amount of tags')
    agent_group_name = agent_group_name_prefix + random_string()
    if "group_description" in kwargs.keys():
        group_description = kwargs["group_description"]
    else:
        group_description = agent_group_description
<<<<<<< HEAD

    tags_in_agent = context.agent["orb_tags"]
    tags_keys = tags_in_agent.keys()

    if amount_of_tags.isdigit() is True:
        amount_of_tags = int(amount_of_tags)
    else:
        amount_of_tags = len(tags_keys)
    assert_that(tags_keys, has_length(greater_than_or_equal_to(amount_of_tags)), "Amount of tags greater than tags"
                                                                                      "contained in agent")
    tags_to_group = {key: tags_in_agent[key] for key in sample(tags_keys, amount_of_tags)}
=======
    tags = context.agent["orb_tags"]
    if context.agent["agent_tags"] is not None:
        tags.update(context.agent["agent_tags"])
>>>>>>> c0bde67b
    context.agent_group_data = create_agent_group(context.token, agent_group_name, group_description,
                                                  tags_to_group)
    group_id = context.agent_group_data['id']
    context.agent_groups[group_id] = agent_group_name


@step("an Agent Group is created with {orb_tags} orb tag(s)")
def create_new_agent_group(context, orb_tags, **kwargs):
    agent_group_name = generate_random_string_with_predefined_prefix(agent_group_name_prefix)
    if "group_description" in kwargs.keys():
        group_description = kwargs["group_description"]
    else:
        group_description = agent_group_description
    context.orb_tags = create_tags_set(orb_tags)
    if len(context.orb_tags) == 0:
        context.agent_group_data = create_agent_group(context.token, agent_group_name, group_description,
                                                      context.orb_tags, 400)
    else:
        context.agent_group_data = create_agent_group(context.token, agent_group_name, group_description,
                                                      context.orb_tags)
        group_id = context.agent_group_data['id']
        context.agent_groups[group_id] = agent_group_name


@step("an Agent Group is created with {orb_tags} orb tag(s) and {description} description")
def create_new_agent_group_with_defined_description(context, orb_tags, description):
    if description == "without":
        create_new_agent_group(context, orb_tags, group_description=None)
    else:
        description = description.replace('"', '')
        description = description.replace(' as', '')
        create_new_agent_group(context, orb_tags, group_description=description)


@step("an Agent Group is created with same tag as the agent and {description} description")
def create_agent_group_with_defined_description_and_matching_agent(context, description):
    if description == "without":
        create_agent_group_matching_agent(context, group_description=None)
    else:
        description = description.replace('"', '')
        description = description.replace(' as', '')
        create_agent_group_matching_agent(context, group_description=description)


@step("the {edited_parameters} of Agent Group is edited using: {parameters_values}")
def edit_multiple_groups_parameters(context, edited_parameters, parameters_values):
    edited_parameters = edited_parameters.split(", ")
    for param in edited_parameters:
        assert_that(param, any_of(equal_to('name'), equal_to('description'), equal_to('tags')),
                    'Unexpected parameter to edit')
    parameters_values = parameters_values.split("/ ")

    group_editing = get_agent_group(context.token, context.agent_group_data["id"])
    group_data = {"name": group_editing["name"], "tags": group_editing["tags"]}
    if "description" in group_editing.keys():
        group_data["description"] = group_editing["description"]
    else:
        group_data["description"] = None

    editing_param_dict = dict()
    for param in parameters_values:
        param_split = param.split("=")
        if param_split[1].lower() == "none":
            param_split[1] = None
        editing_param_dict[param_split[0]] = param_split[1]

    assert_that(set(editing_param_dict.keys()), equal_to(set(edited_parameters)),
                "All parameter must have referenced value")

    if "tags" in editing_param_dict.keys() and editing_param_dict["tags"] is not None:
        editing_param_dict["tags"] = create_tags_set(editing_param_dict["tags"])
    if "name" in editing_param_dict.keys() and editing_param_dict["name"] is not None:
        editing_param_dict["name"] = agent_group_name_prefix + editing_param_dict["name"]

    for parameter, value in editing_param_dict.items():
        group_data[parameter] = value

    context.editing_response = edit_agent_group(context.token, context.agent_group_data["id"], group_data["name"],
                                                group_data["description"], group_data["tags"])


@then("agent group editing must fail")
def fail_group_editing(context):
    assert_that(list(context.editing_response.keys())[0], equal_to("error"))


@step("Agent Group creation response must be an error with message '{message}'")
def error_response_message(context, message):
    response = list(context.agent_group_data.items())[0]
    response_key, response_value = response[0], response[1]
    assert_that(response_key, equal_to('error'),
                'Response of invalid agent group creation must be an error')
    assert_that(response_value, equal_to(message), "Unexpected message for error")


@step("{amount_agent_matching} agent must be matching on response field matching_agents")
def matching_agent(context, amount_agent_matching):
    context.agent_group_data = get_agent_group(context.token, context.agent_group_data["id"])
    matching_total_agents = context.agent_group_data['matching_agents']['total']
    assert_that(matching_total_agents, equal_to(int(amount_agent_matching)))


@step("the group to which the agent is linked is removed")
def remove_group(context):
    delete_agent_group(context.token, context.agent_group_data['id'])


@then('cleanup agent group')
def clean_agent_groups(context):
    """
    Remove all agent groups starting with 'agent_group_name_prefix' from the orb

    :param context: Behave object that contains contextual information during the running of tests.
    """
    token = context.token
    agent_groups_list = list_agent_groups(token)
    agent_groups_filtered_list = filter_list_by_parameter_start_with(agent_groups_list, 'name', agent_group_name_prefix)
    delete_agent_groups(token, agent_groups_filtered_list)


@given("referred agent is subscribed to a group")
def subscribe_agent_to_a_group(context):
    agent = context.agent
    agent_group_name = generate_random_string_with_predefined_prefix(agent_group_name_prefix)
    agent_tags = agent['orb_tags']
    context.agent_group_data = create_agent_group(context.token, agent_group_name, agent_group_description, agent_tags)
    group_id = context.agent_group_data['id']
    context.agent_groups[group_id] = agent_group_name


@step('the container logs contain the message "{text_to_match}" referred to each matching group within'
      '{time_to_wait} seconds')
def check_logs_for_group(context, text_to_match, time_to_wait):
    groups_matching, context.groups_matching_id = return_matching_groups(context.token, context.agent_groups, context.agent)
    text_found, groups_to_which_subscribed = check_subscription(groups_matching, text_to_match, context.container_id,
                                                                timeout=time_to_wait)
    assert_that(text_found, is_(True), f"Message {text_to_match} was not found in the agent logs for group(s)"
                                       f"{set(groups_matching).difference(groups_to_which_subscribed)}!")


def create_agent_group(token, name, description, tags, expected_status_code=201):
    """
    Creates an agent group in Orb control plane

    :param (str) token: used for API authentication
    :param (str) name: of the agent to be created
    :param (str) description: description of group
    :param (dict) tags: dict with all pairs key:value that will be used as tags
    :returns: (dict) a dictionary containing the created agent group data
    :param (int) expected_status_code: expected request's status code. Default:201 (happy path).
    """

    json_request = {"name": name, "description": description, "tags": tags}
    headers_request = {'Content-type': 'application/json', 'Accept': '*/*', 'Authorization': token}

    response = requests.post(orb_url + '/api/v1/agent_groups', json=json_request, headers=headers_request)
    assert_that(response.status_code, equal_to(expected_status_code),
                'Request to create agent group failed with status=' + str(response.status_code))

    return response.json()


def get_agent_group(token, agent_group_id):
    """
    Gets an agent group from Orb control plane

    :param (str) token: used for API authentication
    :param (str) agent_group_id: that identifies the agent group to be fetched
    :returns: (dict) the fetched agent group
    """

    get_groups_response = requests.get(orb_url + '/api/v1/agent_groups/' + agent_group_id,
                                       headers={'Authorization': token})

    assert_that(get_groups_response.status_code, equal_to(200),
                'Request to get agent group id=' + agent_group_id + ' failed with status=' + str(
                    get_groups_response.status_code))

    return get_groups_response.json()


def list_agent_groups(token, limit=100):
    """
    Lists up to 100 agent groups from Orb control plane that belong to this user

    :param (str) token: used for API authentication
    :param (int) limit: Size of the subset to retrieve (max 100). Default = 100
    :returns: (list) a list of agent groups
    """

    response = requests.get(orb_url + '/api/v1/agent_groups', headers={'Authorization': token},
                            params={"limit": limit})

    assert_that(response.status_code, equal_to(200),
                'Request to list agent groups failed with status=' + str(response.status_code))

    agent_groups_as_json = response.json()
    return agent_groups_as_json['agentGroups']


def delete_agent_groups(token, list_of_agent_groups):
    """
    Deletes from Orb control plane the agent groups specified on the given list

    :param (str) token: used for API authentication
    :param (list) list_of_agent_groups: that will be deleted
    """

    for agent_Groups in list_of_agent_groups:
        delete_agent_group(token, agent_Groups['id'])


def delete_agent_group(token, agent_group_id):
    """
    Deletes an agent group from Orb control plane

    :param (str) token: used for API authentication
    :param (str) agent_group_id: that identifies the agent group to be deleted
    """

    response = requests.delete(orb_url + '/api/v1/agent_groups/' + agent_group_id,
                               headers={'Authorization': token})

    assert_that(response.status_code, equal_to(204), 'Request to delete agent group id='
                + agent_group_id + ' failed with status=' + str(response.status_code))


@threading_wait_until
def check_subscription(agent_groups_names, expected_message, container_id, event=None):
    """

    :param (list) agent_groups_names: groups to which the agent must be subscribed
    :param (str) expected_message: message that we expect to find in the logs
    :param (str) container_id: agent container id
    :param (obj) event: threading.event
    :return: (bool) True if agent is subscribed to all matching groups, (list) names of the groups to which agent is subscribed
    """
    groups_to_which_subscribed = set()
    for name in agent_groups_names:
        logs = get_orb_agent_logs(container_id)
        text_found, log_line = check_logs_contain_message_and_name(logs, expected_message, name, "group_name")
        if text_found is True:
            groups_to_which_subscribed.add(log_line["group_name"])
            if set(groups_to_which_subscribed) == set(agent_groups_names):
                event.set()
                return event.is_set(), groups_to_which_subscribed

    return event.is_set(), groups_to_which_subscribed


def edit_agent_group(token, agent_group_id, name, description, tags, expected_status_code=200):
    """

    :param (str) token: used for API authentication
    :param (str) agent_group_id: that identifies the agent group to be edited
    :param (str) name: agent group's name
    :param (str) description: agent group's description
    :param (str) tags: orb tags that will be used to connect agents to groups
    :param (int) expected_status_code: expected request's status code. Default:200.
    :returns: (dict) the edited agent group
    """

    json_request = {"name": name, "description": description, "tags": tags,
                    "validate_only": False}
    json_request = {parameter: value for parameter, value in json_request.items() if value}

    headers_request = {'Content-type': 'application/json', 'Accept': '*/*', 'Authorization': token}

    group_edited_response = requests.put(orb_url + '/api/v1/agent_groups/' + agent_group_id, json=json_request,
                                         headers=headers_request)

    if name is None or tags is None:
        expected_status_code = 400
    assert_that(group_edited_response.status_code, equal_to(expected_status_code),
                'Request to edit agent group failed with status=' + str(group_edited_response.status_code))

    return group_edited_response.json()


def return_matching_groups(token, existing_agent_groups, agent_json):
    """

    :param (str) token: used for API authentication
    :param (dict) existing_agent_groups: dictionary with the existing groups, the id of the groups being the key and the name the values
    :param (dict) agent_json: dictionary containing all the information of the agent to which the groups must be matching

    :return (list): groups_matching, groups_matching_id
    """
    groups_matching = list()
    groups_matching_id = list()
    for group in existing_agent_groups.keys():
        group_data = get_agent_group(token, group)
        group_tags = dict(group_data["tags"])
        agent_tags = agent_json["orb_tags"]
        if all(item in agent_tags.items() for item in group_tags.items()) is True:
            groups_matching.append(existing_agent_groups[group])
            groups_matching_id.append(group)
    return groups_matching, groups_matching_id<|MERGE_RESOLUTION|>--- conflicted
+++ resolved
@@ -23,9 +23,10 @@
         group_description = kwargs["group_description"]
     else:
         group_description = agent_group_description
-<<<<<<< HEAD
 
     tags_in_agent = context.agent["orb_tags"]
+    if context.agent["agent_tags"] is not None:
+        tags_in_agent.update(context.agent["agent_tags"])
     tags_keys = tags_in_agent.keys()
 
     if amount_of_tags.isdigit() is True:
@@ -35,11 +36,6 @@
     assert_that(tags_keys, has_length(greater_than_or_equal_to(amount_of_tags)), "Amount of tags greater than tags"
                                                                                       "contained in agent")
     tags_to_group = {key: tags_in_agent[key] for key in sample(tags_keys, amount_of_tags)}
-=======
-    tags = context.agent["orb_tags"]
-    if context.agent["agent_tags"] is not None:
-        tags.update(context.agent["agent_tags"])
->>>>>>> c0bde67b
     context.agent_group_data = create_agent_group(context.token, agent_group_name, group_description,
                                                   tags_to_group)
     group_id = context.agent_group_data['id']

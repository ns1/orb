import configparser
from hamcrest import *

LOCAL_AGENT_CONTAINER_NAME = "orb-agent-int-test"


class TestConfig:
    _configs = None

    def __init__(self):
        raise RuntimeError('Call instance() instead')

    @classmethod
    def configs(cls):
        if cls._configs is None:
            cls._configs = _read_configs()
        return cls._configs


def _read_configs():
    parser = configparser.ConfigParser()
    parser.read('test_config.ini')
    configs = parser['test_config']

    # Make sure mandatory parameters are set!
    assert_that(configs.get('orb_address'), not_none(), 'No Orb URL was provided!')
    assert_that(configs.get('orb_address'), not_(""), 'No Orb URL was provided!')

    assert_that(configs.get('email'), not_none(), 'No Orb user email was provided!')
    assert_that(configs.get('email'), not_(""), 'No Orb user email was provided!')

    assert_that(configs.get('password'), not_none(), 'No Orb user password was provided!')
    assert_that(configs.get('password'), not_(""), 'No Orb user password was provided!')

<<<<<<< HEAD
    assert_that(configs.get('prometheus_username'), not_none(), 'No Orb user password was provided!')
    assert_that(configs.get('prometheus_username'), not_(""), 'No Orb user password was provided!')

    assert_that(configs.get('prometheus_key'), not_none(), 'No Orb user password was provided!')
    assert_that(configs.get('prometheus_key'), not_(""), 'No Orb user password was provided!')

    assert_that(configs.get('remote_prometheus_endpoint'), not_none(), 'No Orb user password was provided!')
    assert_that(configs.get('remote_prometheus_endpoint'), not_(""), 'No Orb user password was provided!')

=======
>>>>>>> 22128563
    ignore_ssl_and_certificate_errors = configs.get('ignore_ssl_and_certificate_errors', 'false').lower()
    assert_that(ignore_ssl_and_certificate_errors, any_of(equal_to('true'), equal_to('false')),
                'Invalid value to ignore_ssl_and_certificate_errors parameter. A boolean value is expected.')
    configs['ignore_ssl_and_certificate_errors'] = ignore_ssl_and_certificate_errors
    if ignore_ssl_and_certificate_errors.lower() == 'true':
        configs['base_orb_url'] = f"http://{configs.get('orb_address')}"
    else:
        configs['base_orb_url'] = f"https://{configs.get('orb_address')}"
<<<<<<< HEAD

    is_credentials_registered = configs.get('is_credentials_registered').lower()
    assert_that(is_credentials_registered, any_of(equal_to('true'), equal_to('false')),
                'Invalid value to is_credentials_registered parameter. A boolean value is expected.')
    configs['is_credentials_registered'] = is_credentials_registered
=======
>>>>>>> 22128563
    return configs<|MERGE_RESOLUTION|>--- conflicted
+++ resolved
@@ -32,7 +32,6 @@
     assert_that(configs.get('password'), not_none(), 'No Orb user password was provided!')
     assert_that(configs.get('password'), not_(""), 'No Orb user password was provided!')
 
-<<<<<<< HEAD
     assert_that(configs.get('prometheus_username'), not_none(), 'No Orb user password was provided!')
     assert_that(configs.get('prometheus_username'), not_(""), 'No Orb user password was provided!')
 
@@ -42,8 +41,6 @@
     assert_that(configs.get('remote_prometheus_endpoint'), not_none(), 'No Orb user password was provided!')
     assert_that(configs.get('remote_prometheus_endpoint'), not_(""), 'No Orb user password was provided!')
 
-=======
->>>>>>> 22128563
     ignore_ssl_and_certificate_errors = configs.get('ignore_ssl_and_certificate_errors', 'false').lower()
     assert_that(ignore_ssl_and_certificate_errors, any_of(equal_to('true'), equal_to('false')),
                 'Invalid value to ignore_ssl_and_certificate_errors parameter. A boolean value is expected.')
@@ -52,12 +49,10 @@
         configs['base_orb_url'] = f"http://{configs.get('orb_address')}"
     else:
         configs['base_orb_url'] = f"https://{configs.get('orb_address')}"
-<<<<<<< HEAD
 
     is_credentials_registered = configs.get('is_credentials_registered').lower()
     assert_that(is_credentials_registered, any_of(equal_to('true'), equal_to('false')),
                 'Invalid value to is_credentials_registered parameter. A boolean value is expected.')
     configs['is_credentials_registered'] = is_credentials_registered
-=======
->>>>>>> 22128563
+
     return configs
import random
import string
from json import loads, JSONDecodeError
from hamcrest import *
<<<<<<< HEAD
import threading
from datetime import datetime
import socket
=======
import os
>>>>>>> c0bde67b

tag_prefix = "test_tag_"


def random_string(k=10):
    """
    Generates a string composed of of k (int) random letters lowercase and uppercase mixed

    :param (int) k: sets the length of the randomly generated string
    :return: (str) string consisting of k random letters lowercase and uppercase mixed. Default:10
    """
    return ''.join(random.choices(string.ascii_letters, k=k))


def safe_load_json(json_str):
    """
    Safely parses a string into a JSON object, without ever raising an error.
    :param (str) json_str: to be loaded
    :return: the JSON object, or None if string is not a valid JSON.
    """

    try:
        return loads(json_str)
    except JSONDecodeError:
        return None


def filter_list_by_parameter_start_with(list_of_elements, parameter, start_with):
    """
    :param (list) list_of_elements: a list of elements
    :param (str) parameter: key of dict whose values will be used to filter the elements
    :param (str) start_with: prefix that will be used to filter the elements that start with it
    :return: (list) a list of filtered elements
    """
    list_of_filtered_elements = list()
    for element in list_of_elements:
        if element[parameter].startswith(start_with):
            list_of_filtered_elements.append(element)
    return list_of_filtered_elements


def insert_str(str_base, str_to_insert, index):
    """

    :param (str) str_base: string in which some letter will be inserted
    :param (str) str_to_insert: letter to be inserted
    :param (int) index: position that letter should be inserted
    :return: (str) string with letter inserted on determined index
    """
    return str_base[:index] + str_to_insert + str_base[index:]


def generate_random_string_with_predefined_prefix(string_prefix, n_random=10):
    """
    :param (str) string_prefix: prefix to identify object created by tests
    :param (int) n_random: amount of random characters
    :return: random_string_with_predefined_prefix
    """
    random_string_with_predefined_prefix = string_prefix + random_string(n_random)
    return random_string_with_predefined_prefix


def create_tags_set(orb_tags):
    """
    Create a set of orb-tags
    :param orb_tags: If defined: the defined tags that should compose the set.
                     If random: the number of tags that the set must contain.
    :return: (dict) tag_set
    """
    tag_set = dict()
    if orb_tags.isdigit() is False:
        assert_that(orb_tags, matches_regexp("^.+\:.+"), "Unexpected tags")
        for tag in orb_tags.split(", "):
            key, value = tag.split(":")
            tag_set[key] = value
    else:
        amount_of_tags = int(orb_tags.split()[0])
        for tag in range(amount_of_tags):
            tag_set[tag_prefix + random_string(4)] = tag_prefix + random_string(2)
    return tag_set


def check_logs_contain_message_and_name(logs, expected_message, name, name_key):
    """
    Gets the logs from Orb agent container

    :param (list) logs: list of log lines
    :param (str) expected_message: message that we expect to find in the logs
    :param (str) name: element name that we expect to find in the logs
    :param (str) name_key: key to get element name on log line
    :returns: (bool) whether expected message was found in the logs
    """

    for log_line in logs:
        log_line = safe_load_json(log_line)

        if log_line is not None and log_line['msg'] == expected_message:
            if log_line is not None and log_line[name_key] == name:
                return True, log_line

    return False, "Logs doesn't contain the message and name expected"


def remove_empty_from_json(json_file):
    """
    Delete keys with the value "None" in a dictionary, recursively.

    """
    for key, value in list(json_file.items()):
        if value is None:
            del json_file[key]
        elif isinstance(value, dict):
            remove_empty_from_json(value)
    return json_file


<<<<<<< HEAD
def threading_wait_until(func):
    def wait_event(*args, wait_time=0.5, timeout=10, start_func_value=False, **kwargs):
        event = threading.Event()
        func_value = start_func_value
        start = datetime.now().timestamp()
        time_running = 0
        while not event.is_set() and time_running < int(timeout):
            func_value = func(*args, event=event, **kwargs)
            event.wait(wait_time)
            time_running = datetime.now().timestamp() - start
        return func_value

    return wait_event


def check_port_is_available(availability=True):
    assert_that(availability, any_of(equal_to(True), equal_to(False)), "Unexpected value for availability")
    available_port = None
    port_options = range(10853, 10860)
    sock = socket.socket(socket.AF_INET, socket.SOCK_STREAM)
    for port in port_options:
        result = sock.connect_ex(('127.0.0.1', port))
        if result == 0:
            sock.close()
            available_port = port
            if availability is True:
                continue
            else:
                return available_port
        else:
            available_port = port
            sock.close()
            break
    assert_that(available_port, is_not(equal_to(None)), "No available ports to bind")
    return available_port
=======
def find_files(prefix, suffix, path):
    """
    Find files that match with prefix and suffix condition

    :param prefix: string with which the file should start with
    :param suffix: string with which the file should end with
    :param path: directory where the files will be searched
    :return: (list) path to all files that matches
    """
    result = list()
    for root, dirs, files in os.walk(path):
        for name in files:
            if name.startswith(prefix) and name.endswith(suffix):
                result.append(os.path.join(root, name))
    return result
>>>>>>> c0bde67b
<|MERGE_RESOLUTION|>--- conflicted
+++ resolved
@@ -2,13 +2,10 @@
 import string
 from json import loads, JSONDecodeError
 from hamcrest import *
-<<<<<<< HEAD
 import threading
 from datetime import datetime
 import socket
-=======
 import os
->>>>>>> c0bde67b
 
 tag_prefix = "test_tag_"
 
@@ -125,7 +122,6 @@
     return json_file
 
 
-<<<<<<< HEAD
 def threading_wait_until(func):
     def wait_event(*args, wait_time=0.5, timeout=10, start_func_value=False, **kwargs):
         event = threading.Event()
@@ -142,6 +138,11 @@
 
 
 def check_port_is_available(availability=True):
+    """
+
+    :param (str) availability: Status of the port on which agent must try to run. Default: available.
+    :return: (int) port number
+    """
     assert_that(availability, any_of(equal_to(True), equal_to(False)), "Unexpected value for availability")
     available_port = None
     port_options = range(10853, 10860)
@@ -161,7 +162,8 @@
             break
     assert_that(available_port, is_not(equal_to(None)), "No available ports to bind")
     return available_port
-=======
+
+
 def find_files(prefix, suffix, path):
     """
     Find files that match with prefix and suffix condition
@@ -177,4 +179,3 @@
             if name.startswith(prefix) and name.endswith(suffix):
                 result.append(os.path.join(root, name))
     return result
->>>>>>> c0bde67b

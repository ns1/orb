from behave import given, when, then, step
from test_config import TestConfig
from selenium.webdriver.support.ui import WebDriverWait
from selenium.webdriver.support import expected_conditions as EC
from selenium.webdriver.common.by import By
from selenium.webdriver.support import *
from selenium.common.exceptions import TimeoutException
from ui_utils import *
from hamcrest import *
from utils import random_string, create_tags_set
from utils import threading_wait_until
from page_objects import *

configs = TestConfig.configs()
orb_url = configs.get('orb_url')
agent_group_name_prefix = "test_agent_group_name_"
agent_group_description_prefix = "test_agent_group_description_"
agent_group_to_be_deleted = "agent_group_to_delete"


<<<<<<< HEAD
@when('a new agent group is created through the UI with {orb_tags} orb tag')
=======
@given("the user clicks on new agent group on left menu")
def agent_page(context):
    WebDriverWait(context.driver, 3).until(
        EC.element_to_be_clickable((By.XPATH, LeftMenu.agent_group_menu())))
    context.driver.find_element(By.XPATH, (LeftMenu.agent_group_menu())).click()
    WebDriverWait(context.driver, 10).until(EC.url_to_be(f"{orb_url}/pages/fleet/groups"), message="Orb agent group "
                                                                                                       "page not "
                                                                                                       "available")


@when("a new agent group is created through the UI with {orb_tags} orb tag")
>>>>>>> 3a0e2e13
def create_agent_through_the_agent_group_page(context, orb_tags):
    context.orb_tags = create_tags_set(orb_tags)
    WebDriverWait(context.driver, 5).until(
        EC.element_to_be_clickable((By.XPATH, AgentGroupPage.new_agent_group_button())), message="Unable to click on new agent group"
                                                                                       " button").click()
    WebDriverWait(context.driver, 5).until(EC.url_to_be(f"{orb_url}/pages/fleet/groups/add"), message="Orb add"
                                                                                                           "agent group "
                                                                                                           "page not "
                                                                                                           "available")
    context.agent_group_name = agent_group_name_prefix + random_string(10)
    input_text_by_xpath(AgentGroupPage.agent_group_name(), context.agent_group_name, context.driver)
    WebDriverWait(context.driver, 3).until(
        EC.element_to_be_clickable((By.XPATH, UtilButton.next_button()))).click()
    for tag_key, tag_value in context.orb_tags.items():
        input_text_by_xpath(AgentGroupPage.agent_group_tag_key(), tag_key, context.driver)
        input_text_by_xpath(AgentGroupPage.agent_group_tag_value(), tag_value, context.driver)
        WebDriverWait(context.driver, 3).until(
            EC.element_to_be_clickable((By.XPATH, AgentGroupPage.agent_group_add_tag_button()))).click()
    WebDriverWait(context.driver, 3).until(
        EC.element_to_be_clickable((By.XPATH, UtilButton.next_button()))).click()
    WebDriverWait(context.driver, 3).until(
        EC.element_to_be_clickable((By.XPATH, UtilButton.save_button()))).click()
    WebDriverWait(context.driver, 3).until(
        EC.text_to_be_present_in_element((By.CSS_SELECTOR, "span.title"), 'Agent Group successfully created'))


@then("the new agent group is shown on the datatable")
def check_status_on_orb_ui(context):
    context.driver.get(f"{orb_url}/pages/fleet/groups")
    group = find_element_on_agent_group_datatable(context.driver, DataTable.agent_group(context.agent_group_name))
    assert_that(group, is_not(None), "Unable to find group name on the datatable")
       
    
def find_element_on_agent_group_datatable(driver, xpath):
    """
    Find element present on agent datatable

    :param driver: webdriver running
    :param (str) xpath: xpath of the element to be found
    :return: web element, if found. None if not found.
    """
    WebDriverWait(driver, 3).until(
        EC.presence_of_all_elements_located((By.XPATH, DataTable.page_count())), message="Unable to find page count")
    WebDriverWait(driver, 3).until(
        EC.presence_of_all_elements_located((By.XPATH, DataTable.body())), message="Unable to find agent group list body")
    pages = WebDriverWait(driver, 3).until(EC.presence_of_all_elements_located((By.XPATH, DataTable.sub_pages())),
                                           message="Unable to find subpages")
    if len(pages) > 1:
        WebDriverWait(driver, 3).until(
            EC.presence_of_element_located((By.XPATH, DataTable.last_page())), message="Unable to find 'go to last "
                                                                                       "page' button")
        try:  # avoid failure because of ghost button
            WebDriverWait(driver, 3).until(
                EC.element_to_be_clickable((By.XPATH, DataTable.destroyed_on_click_button())),
                message="ghost button").click()
        except TimeoutException:
            pass
        WebDriverWait(driver, 3).until(
            EC.element_to_be_clickable((By.XPATH, DataTable.last_page())), message="Unable to click on 'go to the last "
                                                                                   "page' button").click()
        last_pages = WebDriverWait(driver, 3).until(EC.presence_of_all_elements_located((By.XPATH,
                                                                                         DataTable.sub_pages())),
                                                    message="Unable to find subpages")
        last_page = int(last_pages[-1].text)
        for page in range(last_page):
            try:
                element = WebDriverWait(driver, 2).until(
                    EC.presence_of_all_elements_located((By.XPATH, xpath)))
                return element[0]
            except TimeoutException:
                WebDriverWait(driver, 2).until(
                    EC.element_to_be_clickable((By.XPATH, DataTable.previous_page())),
                    message="Unable to click on 'go to the previous page' button").click()
            except OSError as err:
                print(err)
        return None
    else:
        try:   
            element = WebDriverWait(driver, 2).until(
            EC.presence_of_all_elements_located((By.XPATH, xpath)))
            return element[0]
        except TimeoutException:
            return None    
    

@when("a new agent group with description is created through the UI with {orb_tags} orb tag")
def create_agent_through_the_agent_group_page(context, orb_tags):
    context.orb_tags = create_tags_set(orb_tags)
    WebDriverWait(context.driver, 5).until(
        EC.element_to_be_clickable((By.XPATH, AgentGroupPage.new_agent_group_button())), message="Unable to click on new agent group"
                                                                                       " button").click()
    WebDriverWait(context.driver, 5).until(EC.url_to_be(f"{orb_url}/pages/fleet/groups/add"), message="Orb add"
                                                                                                           "agent group "
                                                                                                           "page not "
                                                                                                           "available")
    context.agent_group_name = agent_group_name_prefix + random_string(10)
    input_text_by_xpath(AgentGroupPage.agent_group_name(), context.agent_group_name, context.driver)
    context.agent_group_description = agent_group_description_prefix + random_string(10)
    input_text_by_xpath(AgentGroupPage.agent_group_description(), context.agent_group_description, context.driver)
    WebDriverWait(context.driver, 3).until(
        EC.element_to_be_clickable((By.XPATH, UtilButton.next_button()))).click()
    for tag_key, tag_value in context.orb_tags.items():
        input_text_by_xpath(AgentGroupPage.agent_group_tag_key(), tag_key, context.driver)
        input_text_by_xpath(AgentGroupPage.agent_group_tag_value(), tag_value, context.driver)
        WebDriverWait(context.driver, 3).until(
            EC.element_to_be_clickable((By.XPATH, AgentGroupPage.agent_group_add_tag_button()))).click()
    WebDriverWait(context.driver, 3).until(
        EC.element_to_be_clickable((By.XPATH, UtilButton.next_button()))).click()
    WebDriverWait(context.driver, 3).until(
        EC.element_to_be_clickable((By.XPATH, UtilButton.save_button()))).click()
    WebDriverWait(context.driver, 3).until(
        EC.text_to_be_present_in_element((By.CSS_SELECTOR, "span.title"), 'Agent Group successfully created'))
  
    
@when("delete the agent group using filter by name with {orb_tags} orb tag")
def create_agent_through_the_agent_group_page(context, orb_tags):
    context.orb_tags = create_tags_set(orb_tags)
    WebDriverWait(context.driver, 5).until(
        EC.element_to_be_clickable((By.XPATH, AgentGroupPage.new_agent_group_button())), message="Unable to click on new agent group"
                                                                                       " button").click()
    WebDriverWait(context.driver, 5).until(EC.url_to_be(f"{orb_url}/pages/fleet/groups/add"), message="Orb add"
                                                                                                           "agent group "
                                                                                                           "page not "
                                                                                                           "available")
    context.agent_group_name = agent_group_to_be_deleted + random_string(5)
    input_text_by_xpath(AgentGroupPage.agent_group_name(), context.agent_group_name, context)
    context.agent_group_description = agent_group_description_prefix + random_string(10)
    input_text_by_xpath(AgentGroupPage.agent_group_description(), context.agent_group_description, context)
    WebDriverWait(context.driver, 3).until(
        EC.element_to_be_clickable((By.XPATH, UtilButton.next_button()))).click()
    for tag_key, tag_value in context.orb_tags.items():
        input_text_by_xpath(AgentGroupPage.agent_group_tag_key(), tag_key, context)
        input_text_by_xpath(AgentGroupPage.agent_group_tag_value(), tag_value, context)
        WebDriverWait(context.driver, 3).until(
            EC.element_to_be_clickable((By.XPATH, AgentGroupPage.agent_group_add_tag_button()))).click()
    WebDriverWait(context.driver, 3).until(
        EC.element_to_be_clickable((By.XPATH, UtilButton.next_button()))).click()
    WebDriverWait(context.driver, 3).until(
        EC.element_to_be_clickable((By.XPATH, UtilButton.save_button()))).click()
    WebDriverWait(context.driver, 3).until(
        EC.text_to_be_present_in_element((By.CSS_SELECTOR, "span.title"), 'Agent Group successfully created'))
    WebDriverWait(context.driver, 3).until(
        EC.element_to_be_clickable((By.XPATH, DataTable.filter_by()))).click()
    WebDriverWait(context.driver, 3).until(
        EC.presence_of_all_elements_located((By.XPATH, DataTable.filter_by())))
    WebDriverWait(context.driver, 3).until(
        EC.presence_of_all_elements_located((By.XPATH, DataTable.option_list())))
    select_list = WebDriverWait(context.driver, 3).until(
        EC.presence_of_all_elements_located((By.XPATH, DataTable.all_filter_options())))
    select_list[0].click()
    WebDriverWait(context.driver, 3).until(
        EC.presence_of_element_located((By.XPATH, DataTable.filter_by_name_field())))
    input_text_by_xpath(DataTable.filter_by_name_field(), context.agent_group_name, context)
    WebDriverWait(context.driver, 3).until(
        EC.element_to_be_clickable((By.XPATH, DataTable.plus_button()))).click() 
    context.initial_counter_group = check_total_counter(context.driver)
    WebDriverWait(context.driver, 5).until( 
        EC.element_to_be_clickable((By.XPATH, DataTable.trash_icon()))).click()
    input_text_by_xpath(AgentGroupPage.delete_agent_confirmation_field(), context.agent_group_name, context)
    WebDriverWait(context.driver, 5).until(
        EC.element_to_be_clickable((By.XPATH, AgentGroupPage.delete_agent_confirmation_title()))).click()
    WebDriverWait(context.driver, 3).until(
        EC.element_to_be_clickable((By.XPATH, AgentGroupPage.delete_agent_confirmation_button()))).click()
    WebDriverWait(context.driver, 3).until(
        EC.text_to_be_present_in_element((By.CSS_SELECTOR, "span.title"), 'Agent Group successfully deleted'))  

    
@then("the agent group is not shown on the datatable")
def check_status_on_orb_ui(context):
    context.driver.get(f"{orb_url}/pages/fleet/groups")
    group = find_element_on_agent_group_datatable(context.driver, DataTable.agent_group(context.agent_group_name))
    assert_that(group, is_(None), "Unable to find group name on the datatable")
    
    
@then("total number was decreased in one unit")
def check_total_counter_final(context):
    final_counter_group = check_total_counter(context.driver)
    assert_that(final_counter_group, equal_to(context.initial_counter_group - 1), 'The counter was not decreased wirh successfully')


def check_total_counter(driver):
    WebDriverWait(driver, 3).until(
        EC.presence_of_element_located((By.XPATH,DataTable.page_count())))
    return int(driver.find_element(By.XPATH, DataTable.page_count()).text.split()[0])
        <|MERGE_RESOLUTION|>--- conflicted
+++ resolved
@@ -1,15 +1,10 @@
-from behave import given, when, then, step
+from behave import when, then
 from test_config import TestConfig
-from selenium.webdriver.support.ui import WebDriverWait
-from selenium.webdriver.support import expected_conditions as EC
-from selenium.webdriver.common.by import By
-from selenium.webdriver.support import *
-from selenium.common.exceptions import TimeoutException
 from ui_utils import *
 from hamcrest import *
 from utils import random_string, create_tags_set
-from utils import threading_wait_until
 from page_objects import *
+from selenium.common.exceptions import TimeoutException, StaleElementReferenceException
 
 configs = TestConfig.configs()
 orb_url = configs.get('orb_url')
@@ -18,30 +13,17 @@
 agent_group_to_be_deleted = "agent_group_to_delete"
 
 
-<<<<<<< HEAD
 @when('a new agent group is created through the UI with {orb_tags} orb tag')
-=======
-@given("the user clicks on new agent group on left menu")
-def agent_page(context):
-    WebDriverWait(context.driver, 3).until(
-        EC.element_to_be_clickable((By.XPATH, LeftMenu.agent_group_menu())))
-    context.driver.find_element(By.XPATH, (LeftMenu.agent_group_menu())).click()
-    WebDriverWait(context.driver, 10).until(EC.url_to_be(f"{orb_url}/pages/fleet/groups"), message="Orb agent group "
-                                                                                                       "page not "
-                                                                                                       "available")
-
-
-@when("a new agent group is created through the UI with {orb_tags} orb tag")
->>>>>>> 3a0e2e13
 def create_agent_through_the_agent_group_page(context, orb_tags):
     context.orb_tags = create_tags_set(orb_tags)
     WebDriverWait(context.driver, 5).until(
-        EC.element_to_be_clickable((By.XPATH, AgentGroupPage.new_agent_group_button())), message="Unable to click on new agent group"
-                                                                                       " button").click()
+        EC.element_to_be_clickable((By.XPATH, AgentGroupPage.new_agent_group_button())),
+        message="Unable to click on new agent group"
+                " button").click()
     WebDriverWait(context.driver, 5).until(EC.url_to_be(f"{orb_url}/pages/fleet/groups/add"), message="Orb add"
-                                                                                                           "agent group "
-                                                                                                           "page not "
-                                                                                                           "available")
+                                                                                                      "agent group "
+                                                                                                      "page not "
+                                                                                                      "available")
     context.agent_group_name = agent_group_name_prefix + random_string(10)
     input_text_by_xpath(AgentGroupPage.agent_group_name(), context.agent_group_name, context.driver)
     WebDriverWait(context.driver, 3).until(
@@ -59,75 +41,27 @@
         EC.text_to_be_present_in_element((By.CSS_SELECTOR, "span.title"), 'Agent Group successfully created'))
 
 
-@then("the new agent group is shown on the datatable")
-def check_status_on_orb_ui(context):
-    context.driver.get(f"{orb_url}/pages/fleet/groups")
-    group = find_element_on_agent_group_datatable(context.driver, DataTable.agent_group(context.agent_group_name))
-    assert_that(group, is_not(None), "Unable to find group name on the datatable")
-       
-    
-def find_element_on_agent_group_datatable(driver, xpath):
-    """
-    Find element present on agent datatable
+@then("the new agent group {condition} shown on the datatable")
+def check_presence_of_group_on_orb_ui(context, condition):
+    group = find_element_on_datatable_by_condition(context.driver, DataTable.agent_group(context.agent_group_name),
+                                                   LeftMenu.agent_group(), condition)
+    if condition == "is":
+        assert_that(group, is_not(None), "Unable to find group name on the datatable")
+    else:
+        assert_that(group, is_(None), f"{context.agent_group_name} found on group datable")
 
-    :param driver: webdriver running
-    :param (str) xpath: xpath of the element to be found
-    :return: web element, if found. None if not found.
-    """
-    WebDriverWait(driver, 3).until(
-        EC.presence_of_all_elements_located((By.XPATH, DataTable.page_count())), message="Unable to find page count")
-    WebDriverWait(driver, 3).until(
-        EC.presence_of_all_elements_located((By.XPATH, DataTable.body())), message="Unable to find agent group list body")
-    pages = WebDriverWait(driver, 3).until(EC.presence_of_all_elements_located((By.XPATH, DataTable.sub_pages())),
-                                           message="Unable to find subpages")
-    if len(pages) > 1:
-        WebDriverWait(driver, 3).until(
-            EC.presence_of_element_located((By.XPATH, DataTable.last_page())), message="Unable to find 'go to last "
-                                                                                       "page' button")
-        try:  # avoid failure because of ghost button
-            WebDriverWait(driver, 3).until(
-                EC.element_to_be_clickable((By.XPATH, DataTable.destroyed_on_click_button())),
-                message="ghost button").click()
-        except TimeoutException:
-            pass
-        WebDriverWait(driver, 3).until(
-            EC.element_to_be_clickable((By.XPATH, DataTable.last_page())), message="Unable to click on 'go to the last "
-                                                                                   "page' button").click()
-        last_pages = WebDriverWait(driver, 3).until(EC.presence_of_all_elements_located((By.XPATH,
-                                                                                         DataTable.sub_pages())),
-                                                    message="Unable to find subpages")
-        last_page = int(last_pages[-1].text)
-        for page in range(last_page):
-            try:
-                element = WebDriverWait(driver, 2).until(
-                    EC.presence_of_all_elements_located((By.XPATH, xpath)))
-                return element[0]
-            except TimeoutException:
-                WebDriverWait(driver, 2).until(
-                    EC.element_to_be_clickable((By.XPATH, DataTable.previous_page())),
-                    message="Unable to click on 'go to the previous page' button").click()
-            except OSError as err:
-                print(err)
-        return None
-    else:
-        try:   
-            element = WebDriverWait(driver, 2).until(
-            EC.presence_of_all_elements_located((By.XPATH, xpath)))
-            return element[0]
-        except TimeoutException:
-            return None    
-    
 
 @when("a new agent group with description is created through the UI with {orb_tags} orb tag")
-def create_agent_through_the_agent_group_page(context, orb_tags):
+def create_agent_group_through_the_agent_group_page(context, orb_tags):
     context.orb_tags = create_tags_set(orb_tags)
     WebDriverWait(context.driver, 5).until(
-        EC.element_to_be_clickable((By.XPATH, AgentGroupPage.new_agent_group_button())), message="Unable to click on new agent group"
-                                                                                       " button").click()
+        EC.element_to_be_clickable((By.XPATH, AgentGroupPage.new_agent_group_button())), message="Unable to click on "
+                                                                                                 "new agent group "
+                                                                                                 " button").click()
     WebDriverWait(context.driver, 5).until(EC.url_to_be(f"{orb_url}/pages/fleet/groups/add"), message="Orb add"
-                                                                                                           "agent group "
-                                                                                                           "page not "
-                                                                                                           "available")
+                                                                                                      "agent group "
+                                                                                                      "page not "
+                                                                                                      "available")
     context.agent_group_name = agent_group_name_prefix + random_string(10)
     input_text_by_xpath(AgentGroupPage.agent_group_name(), context.agent_group_name, context.driver)
     context.agent_group_description = agent_group_description_prefix + random_string(10)
@@ -145,35 +79,12 @@
         EC.element_to_be_clickable((By.XPATH, UtilButton.save_button()))).click()
     WebDriverWait(context.driver, 3).until(
         EC.text_to_be_present_in_element((By.CSS_SELECTOR, "span.title"), 'Agent Group successfully created'))
-  
-    
+    context.initial_counter_group = check_total_counter(context.driver)
+
+
 @when("delete the agent group using filter by name with {orb_tags} orb tag")
 def create_agent_through_the_agent_group_page(context, orb_tags):
-    context.orb_tags = create_tags_set(orb_tags)
-    WebDriverWait(context.driver, 5).until(
-        EC.element_to_be_clickable((By.XPATH, AgentGroupPage.new_agent_group_button())), message="Unable to click on new agent group"
-                                                                                       " button").click()
-    WebDriverWait(context.driver, 5).until(EC.url_to_be(f"{orb_url}/pages/fleet/groups/add"), message="Orb add"
-                                                                                                           "agent group "
-                                                                                                           "page not "
-                                                                                                           "available")
-    context.agent_group_name = agent_group_to_be_deleted + random_string(5)
-    input_text_by_xpath(AgentGroupPage.agent_group_name(), context.agent_group_name, context)
-    context.agent_group_description = agent_group_description_prefix + random_string(10)
-    input_text_by_xpath(AgentGroupPage.agent_group_description(), context.agent_group_description, context)
-    WebDriverWait(context.driver, 3).until(
-        EC.element_to_be_clickable((By.XPATH, UtilButton.next_button()))).click()
-    for tag_key, tag_value in context.orb_tags.items():
-        input_text_by_xpath(AgentGroupPage.agent_group_tag_key(), tag_key, context)
-        input_text_by_xpath(AgentGroupPage.agent_group_tag_value(), tag_value, context)
-        WebDriverWait(context.driver, 3).until(
-            EC.element_to_be_clickable((By.XPATH, AgentGroupPage.agent_group_add_tag_button()))).click()
-    WebDriverWait(context.driver, 3).until(
-        EC.element_to_be_clickable((By.XPATH, UtilButton.next_button()))).click()
-    WebDriverWait(context.driver, 3).until(
-        EC.element_to_be_clickable((By.XPATH, UtilButton.save_button()))).click()
-    WebDriverWait(context.driver, 3).until(
-        EC.text_to_be_present_in_element((By.CSS_SELECTOR, "span.title"), 'Agent Group successfully created'))
+    create_agent_group_through_the_agent_group_page(context, orb_tags)
     WebDriverWait(context.driver, 3).until(
         EC.element_to_be_clickable((By.XPATH, DataTable.filter_by()))).click()
     WebDriverWait(context.driver, 3).until(
@@ -185,36 +96,56 @@
     select_list[0].click()
     WebDriverWait(context.driver, 3).until(
         EC.presence_of_element_located((By.XPATH, DataTable.filter_by_name_field())))
-    input_text_by_xpath(DataTable.filter_by_name_field(), context.agent_group_name, context)
+    input_text_by_xpath(DataTable.filter_by_name_field(), context.agent_group_name, context.driver)
     WebDriverWait(context.driver, 3).until(
-        EC.element_to_be_clickable((By.XPATH, DataTable.plus_button()))).click() 
-    context.initial_counter_group = check_total_counter(context.driver)
-    WebDriverWait(context.driver, 5).until( 
+        EC.element_to_be_clickable((By.XPATH, DataTable.plus_button()))).click()
+    WebDriverWait(context.driver, 5).until(
         EC.element_to_be_clickable((By.XPATH, DataTable.trash_icon()))).click()
-    input_text_by_xpath(AgentGroupPage.delete_agent_confirmation_field(), context.agent_group_name, context)
+    input_text_by_xpath(AgentGroupPage.delete_agent_group_confirmation_field(), context.agent_group_name, context.driver)
     WebDriverWait(context.driver, 5).until(
-        EC.element_to_be_clickable((By.XPATH, AgentGroupPage.delete_agent_confirmation_title()))).click()
+        EC.element_to_be_clickable((By.XPATH, AgentGroupPage.delete_agent_group_confirmation_title()))).click()
     WebDriverWait(context.driver, 3).until(
-        EC.element_to_be_clickable((By.XPATH, AgentGroupPage.delete_agent_confirmation_button()))).click()
+        EC.element_to_be_clickable((By.XPATH, AgentGroupPage.delete_agent_group_confirmation_button()))).click()
     WebDriverWait(context.driver, 3).until(
-        EC.text_to_be_present_in_element((By.CSS_SELECTOR, "span.title"), 'Agent Group successfully deleted'))  
+        EC.text_to_be_present_in_element((By.CSS_SELECTOR, "span.title"), 'Agent Group successfully deleted'))
+    WebDriverWait(context.driver, 3).until(EC.element_to_be_clickable((By.XPATH, UtilButton.clear_all_filters())),
+                                           "Unable to clear all filters").click()
 
-    
-@then("the agent group is not shown on the datatable")
-def check_status_on_orb_ui(context):
-    context.driver.get(f"{orb_url}/pages/fleet/groups")
-    group = find_element_on_agent_group_datatable(context.driver, DataTable.agent_group(context.agent_group_name))
-    assert_that(group, is_(None), "Unable to find group name on the datatable")
-    
-    
+
 @then("total number was decreased in one unit")
 def check_total_counter_final(context):
     final_counter_group = check_total_counter(context.driver)
-    assert_that(final_counter_group, equal_to(context.initial_counter_group - 1), 'The counter was not decreased wirh successfully')
+    assert_that(final_counter_group, equal_to(context.initial_counter_group - 1),
+                'The counter was not decreased wirh successfully')
 
 
 def check_total_counter(driver):
+    threading.Event().wait(3)
     WebDriverWait(driver, 3).until(
-        EC.presence_of_element_located((By.XPATH,DataTable.page_count())))
+        EC.presence_of_element_located((By.XPATH, DataTable.page_count())))
     return int(driver.find_element(By.XPATH, DataTable.page_count()).text.split()[0])
-        +
+
+# @threading_wait_until
+# def find_group_on_group_datatable(driver, element_xpath, condition="is", event=None):
+#     try:
+#         assert_that(condition, any_of(equal_to("is"), equal_to("is not")), "Unexpected value for group list condition")
+#         WebDriverWait(driver, 3).until(
+#             EC.element_to_be_clickable((By.XPATH, LeftMenu.agent_group())), message=f"Unable to find group icon on left "
+#                                                                                     f"menu")
+#         driver.find_element(By.XPATH, LeftMenu.agent_group()).click()
+#         group_on_datatable = find_element_on_datatable(driver, element_xpath)
+#         if condition == "is" and group_on_datatable is not None:
+#             event.set()
+#         elif condition == "is not" and group_on_datatable is None:
+#             event.set()
+#         return group_on_datatable
+#     except TimeoutException:
+#         print(TimeoutException)
+#         raise TimeoutException
+#     except StaleElementReferenceException:
+#         driver.refresh()
+#         event.wait(1)
+#         print(StaleElementReferenceException)
+#     except OSError as err:
+#         raise err
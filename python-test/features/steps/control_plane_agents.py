from test_config import TestConfig
from utils import random_string, filter_list_by_parameter_start_with, generate_random_string_with_predefined_prefix, create_tags_set, find_files
from local_agent import run_local_agent_container, run_agent_config_file
from control_plane_agent_groups import return_matching_groups
from behave import given, when, then, step
from hamcrest import *
import time
import requests
<<<<<<< HEAD
import os
from agent_config_file import FleetAgent
import yaml
from yaml.loader import SafeLoader
=======
from datetime import datetime
>>>>>>> 5b552fbc

configs = TestConfig.configs()
agent_name_prefix = "test_agent_name_"
orb_url = configs.get('orb_url')


@given("that an agent with {orb_tags} orb tag(s) already exists and is {status}")
def check_if_agents_exist(context, orb_tags, status):
    context.agent_name = generate_random_string_with_predefined_prefix(agent_name_prefix)
    context.orb_tags = create_tags_set(orb_tags)
    context.agent = create_agent(context.token, context.agent_name, context.orb_tags)
    context.agent_key = context.agent["key"]
    token = context.token
    run_local_agent_container(context, "default")
    agent_id = context.agent['id']
    existing_agents = get_agent(token, agent_id)
    assert_that(len(existing_agents), greater_than(0), "Agent not created")
    expect_container_status(token, agent_id, status)


@step('a new agent is created with {orb_tags} orb tag(s)')
def agent_is_created(context, orb_tags):
    context.agent_name = generate_random_string_with_predefined_prefix(agent_name_prefix)
    context.orb_tags = create_tags_set(orb_tags)
    context.agent = create_agent(context.token, context.agent_name, context.orb_tags)
    context.agent_key = context.agent["key"]


@when('a new agent is created with tags matching an existing group')
def agent_is_created_matching_group(context):
    context.agent_name = agent_name_prefix + random_string(10)
    agent = create_agent(context.token, context.agent_name, context.orb_tags)
    context.agent = agent
    context.agent_key = context.agent["key"]


@then('the agent status in Orb should be {status}')
def check_agent_online(context, status):
    token = context.token
    agent_id = context.agent['id']
    expect_container_status(token, agent_id, status)


@then('cleanup agents')
def clean_agents(context):
    """
    Remove all agents starting with 'agent_name_prefix' from the orb

    :param context: Behave class that contains contextual information during the running of tests.
    """
    token = context.token
    agents_list = list_agents(token)
    agents_filtered_list = filter_list_by_parameter_start_with(agents_list, 'name', agent_name_prefix)
    delete_agents(token, agents_filtered_list)


@step("{amount_of_datasets} datasets are linked with each policy on agent's heartbeat")
def multiple_dataset_for_policy(context, amount_of_datasets):
    agent = get_agent(context.token, context.agent['id'])
    for policy_id in context.list_agent_policies_id:
        assert_that(len(agent['last_hb_data']['policy_state'][policy_id]['datasets']), equal_to(int(amount_of_datasets)),
                    f"Amount of datasets linked with policy {policy_id} failed")


@step("this agent's heartbeat shows that {amount_of_policies} policies are successfully applied and has status {"
      "policies_status}")
def list_policies_applied_to_an_agent_and_referred_status(context, amount_of_policies, policies_status):
    list_policies_applied_to_an_agent(context, amount_of_policies)
    for policy_id in context.list_agent_policies_id:
        assert_that(context.agent['last_hb_data']['policy_state'][policy_id]["state"], equal_to(policies_status),
                    f"policy {policy_id} is not {policies_status}")


@step("this agent's heartbeat shows that {amount_of_policies} policies are successfully applied to the agent")
def list_policies_applied_to_an_agent(context, amount_of_policies):
    time_waiting = 0
    sleep_time = 0.5
    timeout = 30
    context.list_agent_policies_id = list()
    while time_waiting < timeout:
        context.agent = get_agent(context.token, context.agent['id'])
        if 'policy_state' in context.agent['last_hb_data'].keys():
            context.list_agent_policies_id = list(context.agent['last_hb_data']['policy_state'].keys())
            if len(context.list_agent_policies_id) == int(amount_of_policies):
                break
        time.sleep(sleep_time)
        time_waiting += sleep_time

    assert_that(len(context.list_agent_policies_id), equal_to(int(amount_of_policies)),
                f"Amount of policies applied to this agent failed with {context.list_agent_policies_id} policies")


@step("this agent's heartbeat shows that {amount_of_groups} groups are matching the agent")
def list_groups_matching_an_agent(context, amount_of_groups):
    time_waiting = 0
    sleep_time = 0.5
    timeout = 30
    context.list_groups_id = list()
    groups_matching, context.groups_matching_id = return_matching_groups(context.token, context.agent_groups, context.agent)
    while time_waiting < timeout:
        agent = get_agent(context.token, context.agent['id'])
        if 'group_state' in agent['last_hb_data'].keys():
            context.list_groups_id = list(agent['last_hb_data']['group_state'].keys())
            if sorted(context.list_groups_id) == sorted(context.groups_matching_id):
                break
        time.sleep(sleep_time)
        time_waiting += sleep_time

    assert_that(len(context.list_groups_id), equal_to(int(amount_of_groups)),
                f"Amount of groups matching the agent failed with {context.list_groups_id} groups")
    assert_that(sorted(context.list_groups_id), equal_to(sorted(context.groups_matching_id)),
                "Groups matching the agent is not the same as the created by test process")


@step("edit the agent tags and use {orb_tags} orb tag(s)")
def editing_agent_tags(context, orb_tags):
    agent = get_agent(context.token, context.agent["id"])
    context.orb_tags = create_tags_set(orb_tags)
    edit_agent(context.token, context.agent["id"], agent["name"], context.orb_tags, expected_status_code=200)
    context.agent = get_agent(context.token, context.agent["id"])


@step("edit the agent name")
def editing_agent_name(context):
    agent = get_agent(context.token, context.agent["id"])
    agent_new_name = generate_random_string_with_predefined_prefix(agent_name_prefix, 5)
    edit_agent(context.token, context.agent["id"], agent_new_name, agent['orb_tags'], expected_status_code=200)
    context.agent = get_agent(context.token, context.agent["id"])
    assert_that(context.agent["name"], equal_to(agent_new_name), "Agent name editing failed")


@step("edit the agent name and edit agent tags using {orb_tags} orb tag(s)")
def editing_agent_name_and_tags(context, orb_tags):
    agent_new_name = generate_random_string_with_predefined_prefix(agent_name_prefix, 5)
    context.orb_tags = create_tags_set(orb_tags)
    edit_agent(context.token, context.agent["id"], agent_new_name, context.orb_tags, expected_status_code=200)
    context.agent = get_agent(context.token, context.agent["id"])
    assert_that(context.agent["name"], equal_to(agent_new_name), "Agent name editing failed")


@step("agent must have {amount_of_tags} tags")
def check_agent_tags(context, amount_of_tags):
    agent = get_agent(context.token, context.agent["id"])
    assert_that(len(dict(agent["orb_tags"])), equal_to(int(amount_of_tags)), "Amount of orb tags failed")


<<<<<<< HEAD
@then("remove all the agents .yaml generated on test process")
def remove_agent_config_files(context):
    all_files_generated = find_files(agent_name_prefix, ".yaml", context.dir_path)
    if len(all_files_generated) > 0:
        for file in all_files_generated:
            os.remove(file)


@step("an agent is self-provisioned via a configuration file on port {port} with {agent_tags} agent tags and has status {status}")
def provision_agent_using_config_file(context, port, agent_tags, status):
    time_waiting = 0
    sleep_time = 0.5
    timeout = 5
    agent_name = f"{agent_name_prefix}{random_string(3)}"
    interface = configs.get('orb_agent_interface', 'mock')
    orb_url = configs.get('orb_url')
    base_orb_address = configs.get('orb_address')
    context.dir_path = create_agent_config_file(context.token, agent_name, interface, agent_tags, orb_url, base_orb_address, port)
    context.container_id = run_agent_config_file(context.dir_path, agent_name)
    is_agent_created = None
    while is_agent_created is None and time_waiting < timeout:
        all_agents = list_agents(context.token)
        for agent in all_agents:
            if agent_name == agent['name']:
                context.agent = agent
                is_agent_created = True
                break
        time.sleep(sleep_time)
        time_waiting += sleep_time
    assert_that(is_agent_created, equal_to(True), f"Agent {agent_name} not found")
    agent_id = context.agent['id']
    existing_agents = get_agent(context.token, agent_id)
    assert_that(len(existing_agents), greater_than(0), "Agent not created")
    expect_container_status(context.token, agent_id, status)
=======
@step("remotely restart the agent")
def reset_agent_remotely(context):
    context.considered_timestamp = datetime.now().timestamp()
    headers_request = {'Content-type': 'application/json', 'Accept': '*/*', 'Authorization': context.token}
    response = requests.post(f"{base_orb_url}/api/v1/agents/{context.agent['id']}/rpc/reset", headers=headers_request)
    assert_that(response.status_code, equal_to(200),
            'Request to restart agent failed with status=' + str(response.status_code))
>>>>>>> 5b552fbc


def expect_container_status(token, agent_id, status):
    """
    Keeps fetching agent data from Orb control plane until it gets to
    the expected agent status or this operation times out

    :param (str) token: used for API authentication
    :param (str) agent_id: whose status will be evaluated
    :param (str) status: expected agent status
    """

    time_waiting = 0
    sleep_time = 0.5
    timeout = 10

    while time_waiting < timeout:
        agent = get_agent(token, agent_id)
        agent_status = agent['state']
        if agent_status == status:
            break
        time.sleep(sleep_time)
        time_waiting += sleep_time

    assert_that(agent_status, is_(equal_to(status)),
                f"Agent did not get '{status}' after {str(timeout)} seconds, but was '{agent_status}'")


def get_agent(token, agent_id):
    """
    Gets an agent from Orb control plane

    :param (str) token: used for API authentication
    :param (str) agent_id: that identifies agent to be fetched
    :returns: (dict) the fetched agent
    """

    get_agents_response = requests.get(orb_url + '/api/v1/agents/' + agent_id, headers={'Authorization': token})

    assert_that(get_agents_response.status_code, equal_to(200),
                'Request to get agent id=' + agent_id + ' failed with status=' + str(get_agents_response.status_code))

    return get_agents_response.json()


def list_agents(token, limit=100):
    """
    Lists up to 100 agents from Orb control plane that belong to this user

    :param (str) token: used for API authentication
    :param (int) limit: Size of the subset to retrieve. (max 100). Default = 100
    :returns: (list) a list of agents
    """

    response = requests.get(orb_url + '/api/v1/agents', headers={'Authorization': token}, params={"limit": limit})

    assert_that(response.status_code, equal_to(200),
                'Request to list agents failed with status=' + str(response.status_code))

    agents_as_json = response.json()
    return agents_as_json['agents']


def delete_agents(token, list_of_agents):
    """
    Deletes from Orb control plane the agents specified on the given list

    :param (str) token: used for API authentication
    :param (list) list_of_agents: that will be deleted
    """

    for agent in list_of_agents:
        delete_agent(token, agent['id'])


def delete_agent(token, agent_id):
    """
    Deletes an agent from Orb control plane

    :param (str) token: used for API authentication
    :param (str) agent_id: that identifies the agent to be deleted
    """

    response = requests.delete(orb_url + '/api/v1/agents/' + agent_id,
                               headers={'Authorization': token})

    assert_that(response.status_code, equal_to(204), 'Request to delete agent id='
                + agent_id + ' failed with status=' + str(response.status_code))


def create_agent(token, name, tags):
    """
    Creates an agent in Orb control plane

    :param (str) token: used for API authentication
    :param (str) name: of the agent to be created
    :param (dict) tags: orb agent tags
    :returns: (dict) a dictionary containing the created agent data
    """

    json_request = {"name": name, "orb_tags": tags, "validate_only": False}
    headers_request = {'Content-type': 'application/json', 'Accept': '*/*',
                       'Authorization': token}

    response = requests.post(orb_url + '/api/v1/agents', json=json_request, headers=headers_request)
    assert_that(response.status_code, equal_to(201),
                'Request to create agent failed with status=' + str(response.status_code))

    return response.json()


def edit_agent(token, agent_id, name, tags, expected_status_code=200):
    """
    :param (str) token: used for API authentication
    :param (str) agent_id: that identifies the agent to be deleted
    :param (str) name: of the agent to be created
    :param (dict) tags: orb agent tags
    :param (int) expected_status_code: expected request's status code. Default:200 (happy path).
    :return: (dict) a dictionary containing the edited agent data
    """

    json_request = {"name": name, "orb_tags": tags, "validate_only": False}
    headers_request = {'Content-type': 'application/json', 'Accept': '*/*',
                       'Authorization': token}
    response = requests.put(orb_url + '/api/v1/agents/' + agent_id, json=json_request, headers=headers_request)
    assert_that(response.status_code, equal_to(expected_status_code),
                'Request to edit agent failed with status=' + str(response.status_code))

    return response.json()


def create_agent_config_file(token, agent_name, iface, agent_tags, orb_url, base_orb_address, port='default'):
    """
    Create a file .yaml with configs of the agent that will be provisioned

    :param (str) token: used for API authentication
    :param agent_name:
    :param (str) iface: network interface
    :param (dict) agent_tags: agent tags
    :param (str) orb_url: entire orb url
    :param (str) base_orb_address: base orb url address
    :param (str) port: port on which the agent should run. Default: default
    :return: path to the directory where the agent config file was created
    """
    tags = {"tags": create_tags_set(agent_tags)}
    agent_config_file = FleetAgent.config_file_of_agent_tap_pcap(agent_name, token, iface, orb_url, base_orb_address)
    agent_config_file = yaml.load(agent_config_file, Loader=SafeLoader)
    agent_config_file['orb'].update(tags)
    if port.isdigit():
        port = int(port)
        agent_config_file['orb']['backends']['pktvisor'].update({"api_port": f"{port}"})
    else:
        assert_that(port.lower(), equal_to("default"), "Unexpected value for port")
    agent_config_file = yaml.dump(agent_config_file)
    cwd = os.getcwd()
    dir_path = os.path.dirname(cwd)
    with open(f"{dir_path}/{agent_name}.yaml", "w+") as f:
        f.write(agent_config_file)
    return dir_path<|MERGE_RESOLUTION|>--- conflicted
+++ resolved
@@ -5,15 +5,12 @@
 from behave import given, when, then, step
 from hamcrest import *
 import time
+from datetime import datetime
 import requests
-<<<<<<< HEAD
 import os
 from agent_config_file import FleetAgent
 import yaml
 from yaml.loader import SafeLoader
-=======
-from datetime import datetime
->>>>>>> 5b552fbc
 
 configs = TestConfig.configs()
 agent_name_prefix = "test_agent_name_"
@@ -160,7 +157,6 @@
     assert_that(len(dict(agent["orb_tags"])), equal_to(int(amount_of_tags)), "Amount of orb tags failed")
 
 
-<<<<<<< HEAD
 @then("remove all the agents .yaml generated on test process")
 def remove_agent_config_files(context):
     all_files_generated = find_files(agent_name_prefix, ".yaml", context.dir_path)
@@ -195,15 +191,15 @@
     existing_agents = get_agent(context.token, agent_id)
     assert_that(len(existing_agents), greater_than(0), "Agent not created")
     expect_container_status(context.token, agent_id, status)
-=======
+
+
 @step("remotely restart the agent")
 def reset_agent_remotely(context):
     context.considered_timestamp = datetime.now().timestamp()
     headers_request = {'Content-type': 'application/json', 'Accept': '*/*', 'Authorization': context.token}
-    response = requests.post(f"{base_orb_url}/api/v1/agents/{context.agent['id']}/rpc/reset", headers=headers_request)
+    response = requests.post(f"{orb_url}/api/v1/agents/{context.agent['id']}/rpc/reset", headers=headers_request)
     assert_that(response.status_code, equal_to(200),
             'Request to restart agent failed with status=' + str(response.status_code))
->>>>>>> 5b552fbc
 
 
 def expect_container_status(token, agent_id, status):

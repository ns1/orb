from test_config import TestConfig
<<<<<<< HEAD
from utils import random_string, filter_list_by_parameter_start_with, generate_random_string_with_predefined_prefix, \
    create_tags_set, threading_wait_until
from local_agent import run_local_agent_container
from control_plane_agent_groups import return_matching_groups
from behave import given, when, then, step
from hamcrest import *
import requests
=======
from utils import random_string, filter_list_by_parameter_start_with, generate_random_string_with_predefined_prefix, create_tags_set, find_files
from local_agent import run_local_agent_container, run_agent_config_file
from control_plane_agent_groups import return_matching_groups
from behave import given, when, then, step
from hamcrest import *
import time
>>>>>>> c0bde67b
from datetime import datetime
import requests
import os
from agent_config_file import FleetAgent
import yaml
from yaml.loader import SafeLoader

configs = TestConfig.configs()
agent_name_prefix = "test_agent_name_"
orb_url = configs.get('orb_url')


@given("that an agent with {orb_tags} orb tag(s) already exists and is {status}")
def check_if_agents_exist(context, orb_tags, status):
    context.agent_name = generate_random_string_with_predefined_prefix(agent_name_prefix)
    context.orb_tags = create_tags_set(orb_tags)
    context.agent = create_agent(context.token, context.agent_name, context.orb_tags)
    context.agent_key = context.agent["key"]
    token = context.token
    run_local_agent_container(context, "available")
    agent_id = context.agent['id']
    existing_agents = get_agent(token, agent_id)
    assert_that(len(existing_agents), greater_than(0), "Agent not created")
    timeout = 30
    agent_status = expect_container_status(token, agent_id, status, timeout=timeout)
    assert_that(agent_status, is_(equal_to(status)),
                f"Agent did not get '{status}' after {str(timeout)} seconds, but was '{agent_status}'")


@step('a new agent is created with {orb_tags} orb tag(s)')
def agent_is_created(context, orb_tags):
    context.agent_name = generate_random_string_with_predefined_prefix(agent_name_prefix)
    context.orb_tags = create_tags_set(orb_tags)
    context.agent = create_agent(context.token, context.agent_name, context.orb_tags)
    context.agent_key = context.agent["key"]


@when('a new agent is created with tags matching an existing group')
def agent_is_created_matching_group(context):
    context.agent_name = agent_name_prefix + random_string(10)
    agent = create_agent(context.token, context.agent_name, context.orb_tags)
    context.agent = agent
    context.agent_key = context.agent["key"]


@then('the agent status in Orb should be {status}')
def check_agent_online(context, status):
    timeout = 10
    token = context.token
    agent_id = context.agent['id']
    agent_status = expect_container_status(token, agent_id, status, timeout=timeout)
    assert_that(agent_status, is_(equal_to(status)),
                f"Agent did not get '{status}' after {str(timeout)} seconds, but was '{agent_status}'")


@then('cleanup agents')
def clean_agents(context):
    """
    Remove all agents starting with 'agent_name_prefix' from the orb

    :param context: Behave class that contains contextual information during the running of tests.
    """
    token = context.token
    agents_list = list_agents(token)
    agents_filtered_list = filter_list_by_parameter_start_with(agents_list, 'name', agent_name_prefix)
    delete_agents(token, agents_filtered_list)


@step("{amount_of_datasets} datasets are linked with each policy on agent's heartbeat")
def multiple_dataset_for_policy(context, amount_of_datasets):
    agent = get_agent(context.token, context.agent['id'])
    for policy_id in context.list_agent_policies_id:
        assert_that(len(agent['last_hb_data']['policy_state'][policy_id]['datasets']),
                    equal_to(int(amount_of_datasets)),
                    f"Amount of datasets linked with policy {policy_id} failed")


@step("this agent's heartbeat shows that {amount_of_policies} policies are successfully applied and has status {"
      "policies_status}")
def list_policies_applied_to_an_agent_and_referred_status(context, amount_of_policies, policies_status):
    list_policies_applied_to_an_agent(context, amount_of_policies)
    for policy_id in context.list_agent_policies_id:
        assert_that(context.agent['last_hb_data']['policy_state'][policy_id]["state"], equal_to(policies_status),
                    f"policy {policy_id} is not {policies_status}")


@step("this agent's heartbeat shows that {amount_of_policies} policies are successfully applied to the agent")
def list_policies_applied_to_an_agent(context, amount_of_policies):
    context.agent, context.list_agent_policies_id = get_policies_applied_to_an_agent(context.token, context.agent['id'],
                                                                                     amount_of_policies, timeout=180)

    assert_that(len(context.list_agent_policies_id), equal_to(int(amount_of_policies)),
                f"Amount of policies applied to this agent failed with {context.list_agent_policies_id} policies")


@step("this agent's heartbeat shows that {amount_of_groups} groups are matching the agent")
def list_groups_matching_an_agent(context, amount_of_groups):
    groups_matching, context.groups_matching_id = return_matching_groups(context.token, context.agent_groups,
                                                                         context.agent)
    context.list_groups_id = get_groups_to_which_agent_is_matching(context.token, context.agent['id'],
                                                                   context.groups_matching_id, timeout=180)
    assert_that(len(context.list_groups_id), equal_to(int(amount_of_groups)),
                f"Amount of groups matching the agent failed with {context.list_groups_id} groups")
    assert_that(sorted(context.list_groups_id), equal_to(sorted(context.groups_matching_id)),
                "Groups matching the agent is not the same as the created by test process")


@step("edit the agent tags and use {orb_tags} orb tag(s)")
def editing_agent_tags(context, orb_tags):
    agent = get_agent(context.token, context.agent["id"])
    context.orb_tags = create_tags_set(orb_tags)
    edit_agent(context.token, context.agent["id"], agent["name"], context.orb_tags, expected_status_code=200)
    context.agent = get_agent(context.token, context.agent["id"])


@step("edit the agent name")
def editing_agent_name(context):
    agent = get_agent(context.token, context.agent["id"])
    agent_new_name = generate_random_string_with_predefined_prefix(agent_name_prefix, 5)
    edit_agent(context.token, context.agent["id"], agent_new_name, agent['orb_tags'], expected_status_code=200)
    context.agent = get_agent(context.token, context.agent["id"])
    assert_that(context.agent["name"], equal_to(agent_new_name), "Agent name editing failed")


@step("edit the agent name and edit agent tags using {orb_tags} orb tag(s)")
def editing_agent_name_and_tags(context, orb_tags):
    agent_new_name = generate_random_string_with_predefined_prefix(agent_name_prefix, 5)
    context.orb_tags = create_tags_set(orb_tags)
    edit_agent(context.token, context.agent["id"], agent_new_name, context.orb_tags, expected_status_code=200)
    context.agent = get_agent(context.token, context.agent["id"])
    assert_that(context.agent["name"], equal_to(agent_new_name), "Agent name editing failed")


@step("agent must have {amount_of_tags} tags")
def check_agent_tags(context, amount_of_tags):
    agent = get_agent(context.token, context.agent["id"])
    assert_that(len(dict(agent["orb_tags"])), equal_to(int(amount_of_tags)), "Amount of orb tags failed")


@then("remove all the agents .yaml generated on test process")
def remove_agent_config_files(context):
    all_files_generated = find_files(agent_name_prefix, ".yaml", context.dir_path)
    if len(all_files_generated) > 0:
        for file in all_files_generated:
            os.remove(file)


@step("an agent is self-provisioned via a configuration file on port {port} with {agent_tags} agent tags and has status {status}")
def provision_agent_using_config_file(context, port, agent_tags, status):
    time_waiting = 0
    sleep_time = 0.5
    timeout = 5
    agent_name = f"{agent_name_prefix}{random_string(3)}"
    interface = configs.get('orb_agent_interface', 'mock')
    orb_url = configs.get('orb_url')
    base_orb_address = configs.get('orb_address')
    context.dir_path = create_agent_config_file(context.token, agent_name, interface, agent_tags, orb_url, base_orb_address, port)
    context.container_id = run_agent_config_file(context.dir_path, agent_name)
    is_agent_created = None
    while is_agent_created is None and time_waiting < timeout:
        all_agents = list_agents(context.token)
        for agent in all_agents:
            if agent_name == agent['name']:
                context.agent = agent
                is_agent_created = True
                break
        time.sleep(sleep_time)
        time_waiting += sleep_time
    assert_that(is_agent_created, equal_to(True), f"Agent {agent_name} not found")
    agent_id = context.agent['id']
    existing_agents = get_agent(context.token, agent_id)
    assert_that(len(existing_agents), greater_than(0), "Agent not created")
    expect_container_status(context.token, agent_id, status)


@step("remotely restart the agent")
def reset_agent_remotely(context):
    context.considered_timestamp_reset = datetime.now().timestamp()
    # print(context.considered_timestamp) #remove
    headers_request = {'Content-type': 'application/json', 'Accept': '*/*', 'Authorization': context.token}
    response = requests.post(f"{orb_url}/api/v1/agents/{context.agent['id']}/rpc/reset", headers=headers_request)
    assert_that(response.status_code, equal_to(200),
                'Request to restart agent failed with status=' + str(response.status_code))


@threading_wait_until
def expect_container_status(token, agent_id, status, event=None):
    """
    Keeps fetching agent data from Orb control plane until it gets to
    the expected agent status or this operation times out

    :param (str) token: used for API authentication
    :param (str) agent_id: whose status will be evaluated
    :param (str) status: expected agent status
    :param (obj) event: threading.event
    """

    agent = get_agent(token, agent_id)
    agent_status = agent['state']
    if agent_status == status:
        event.set()
        return agent_status
    return agent_status


def get_agent(token, agent_id):
    """
    Gets an agent from Orb control plane

    :param (str) token: used for API authentication
    :param (str) agent_id: that identifies agent to be fetched
    :returns: (dict) the fetched agent
    """

    get_agents_response = requests.get(orb_url + '/api/v1/agents/' + agent_id, headers={'Authorization': token})

    assert_that(get_agents_response.status_code, equal_to(200),
                'Request to get agent id=' + agent_id + ' failed with status=' + str(get_agents_response.status_code))

    return get_agents_response.json()


def list_agents(token, limit=100):
    """
    Lists up to 100 agents from Orb control plane that belong to this user

    :param (str) token: used for API authentication
    :param (int) limit: Size of the subset to retrieve. (max 100). Default = 100
    :returns: (list) a list of agents
    """

    response = requests.get(orb_url + '/api/v1/agents', headers={'Authorization': token}, params={"limit": limit})

    assert_that(response.status_code, equal_to(200),
                'Request to list agents failed with status=' + str(response.status_code))

    agents_as_json = response.json()
    return agents_as_json['agents']


def delete_agents(token, list_of_agents):
    """
    Deletes from Orb control plane the agents specified on the given list

    :param (str) token: used for API authentication
    :param (list) list_of_agents: that will be deleted
    """

    for agent in list_of_agents:
        delete_agent(token, agent['id'])


def delete_agent(token, agent_id):
    """
    Deletes an agent from Orb control plane

    :param (str) token: used for API authentication
    :param (str) agent_id: that identifies the agent to be deleted
    """

    response = requests.delete(orb_url + '/api/v1/agents/' + agent_id,
                               headers={'Authorization': token})

    assert_that(response.status_code, equal_to(204), 'Request to delete agent id='
                + agent_id + ' failed with status=' + str(response.status_code))


def create_agent(token, name, tags):
    """
    Creates an agent in Orb control plane

    :param (str) token: used for API authentication
    :param (str) name: of the agent to be created
    :param (dict) tags: orb agent tags
    :returns: (dict) a dictionary containing the created agent data
    """

    json_request = {"name": name, "orb_tags": tags, "validate_only": False}
    headers_request = {'Content-type': 'application/json', 'Accept': '*/*',
                       'Authorization': token}

    response = requests.post(orb_url + '/api/v1/agents', json=json_request, headers=headers_request)
    assert_that(response.status_code, equal_to(201),
                'Request to create agent failed with status=' + str(response.status_code))

    return response.json()


def edit_agent(token, agent_id, name, tags, expected_status_code=200):
    """
    :param (str) token: used for API authentication
    :param (str) agent_id: that identifies the agent to be deleted
    :param (str) name: of the agent to be created
    :param (dict) tags: orb agent tags
    :param (int) expected_status_code: expected request's status code. Default:200 (happy path).
    :return: (dict) a dictionary containing the edited agent data
    """

    json_request = {"name": name, "orb_tags": tags, "validate_only": False}
    headers_request = {'Content-type': 'application/json', 'Accept': '*/*',
                       'Authorization': token}
    response = requests.put(orb_url + '/api/v1/agents/' + agent_id, json=json_request, headers=headers_request)
    assert_that(response.status_code, equal_to(expected_status_code),
                'Request to edit agent failed with status=' + str(response.status_code))

    return response.json()


<<<<<<< HEAD
@threading_wait_until
def get_policies_applied_to_an_agent(token, agent_id, amount_of_policies, event=None):
    """

    :param (str) token: used for API authentication
    :param (str) agent_id: that identifies the agent to be deleted
    :param (int) amount_of_policies: amount of policies that is expected to be applied to the agents
    :param (obj) event: threading.event
    :return:  (dict) agent -> the fetched agent and (list) list_agent_policies_id -> list with the ids of the policies
    that are applied to the agent
    """
    list_agent_policies_id = list()
    agent = get_agent(token, agent_id)
    if 'policy_state' in agent['last_hb_data'].keys():
        list_agent_policies_id = list(agent['last_hb_data']['policy_state'].keys())
        if len(list_agent_policies_id) == int(amount_of_policies):
            event.set()
            return agent, list_agent_policies_id
    return agent, list_agent_policies_id


@threading_wait_until
def get_groups_to_which_agent_is_matching(token, agent_id, groups_matching_ids, event=None):
    """

    :param (str) token: used for API authentication
    :param (str) agent_id: that identifies the agent to be deleted
    :param (list) groups_matching_ids: list with the ids of the groups to with the agent should be subscribed
    :param (obj) event: threading.event
    :return: (list) list_groups_id -> list with the ids of the groups to with the agent is subscribed
    """
    list_groups_id = list()
    agent = get_agent(token, agent_id)
    if 'group_state' in agent['last_hb_data'].keys():
        list_groups_id = list(agent['last_hb_data']['group_state'].keys())
        if sorted(list_groups_id) == sorted(groups_matching_ids):
            event.set()
            return list_groups_id
    return list_groups_id
=======
def create_agent_config_file(token, agent_name, iface, agent_tags, orb_url, base_orb_address, port='default'):
    """
    Create a file .yaml with configs of the agent that will be provisioned

    :param (str) token: used for API authentication
    :param agent_name:
    :param (str) iface: network interface
    :param (dict) agent_tags: agent tags
    :param (str) orb_url: entire orb url
    :param (str) base_orb_address: base orb url address
    :param (str) port: port on which the agent should run. Default: default
    :return: path to the directory where the agent config file was created
    """
    tags = {"tags": create_tags_set(agent_tags)}
    agent_config_file = FleetAgent.config_file_of_agent_tap_pcap(agent_name, token, iface, orb_url, base_orb_address)
    agent_config_file = yaml.load(agent_config_file, Loader=SafeLoader)
    agent_config_file['orb'].update(tags)
    if port.isdigit():
        port = int(port)
        agent_config_file['orb']['backends']['pktvisor'].update({"api_port": f"{port}"})
    else:
        assert_that(port.lower(), equal_to("default"), "Unexpected value for port")
    agent_config_file = yaml.dump(agent_config_file)
    cwd = os.getcwd()
    dir_path = os.path.dirname(cwd)
    with open(f"{dir_path}/{agent_name}.yaml", "w+") as f:
        f.write(agent_config_file)
    return dir_path
>>>>>>> c0bde67b
<|MERGE_RESOLUTION|>--- conflicted
+++ resolved
@@ -1,20 +1,10 @@
 from test_config import TestConfig
-<<<<<<< HEAD
-from utils import random_string, filter_list_by_parameter_start_with, generate_random_string_with_predefined_prefix, \
-    create_tags_set, threading_wait_until
-from local_agent import run_local_agent_container
-from control_plane_agent_groups import return_matching_groups
-from behave import given, when, then, step
-from hamcrest import *
-import requests
-=======
-from utils import random_string, filter_list_by_parameter_start_with, generate_random_string_with_predefined_prefix, create_tags_set, find_files
+from utils import random_string, filter_list_by_parameter_start_with, generate_random_string_with_predefined_prefix,\
+    create_tags_set, find_files, threading_wait_until, check_port_is_available
 from local_agent import run_local_agent_container, run_agent_config_file
 from control_plane_agent_groups import return_matching_groups
 from behave import given, when, then, step
 from hamcrest import *
-import time
->>>>>>> c0bde67b
 from datetime import datetime
 import requests
 import os
@@ -162,28 +152,30 @@
             os.remove(file)
 
 
-@step("an agent is self-provisioned via a configuration file on port {port} with {agent_tags} agent tags and has status {status}")
+@threading_wait_until
+def check_agent_exists_on_backend(token, agent_name, event=None):
+    agent = None
+    all_agents = list_agents(token)
+    for agent in all_agents:
+        if agent_name == agent['name']:
+            event.set()
+            return agent, event.is_set()
+    return agent, event.is_set()
+
+
+@step("an agent is self-provisioned via a configuration file on port {port} with {agent_tags} agent tags and has "
+      "status {status}")
 def provision_agent_using_config_file(context, port, agent_tags, status):
-    time_waiting = 0
-    sleep_time = 0.5
-    timeout = 5
     agent_name = f"{agent_name_prefix}{random_string(3)}"
     interface = configs.get('orb_agent_interface', 'mock')
     orb_url = configs.get('orb_url')
     base_orb_address = configs.get('orb_address')
-    context.dir_path = create_agent_config_file(context.token, agent_name, interface, agent_tags, orb_url, base_orb_address, port)
+    context.dir_path = create_agent_config_file(context.token, agent_name, interface, agent_tags, orb_url,
+                                                base_orb_address, port)
     context.container_id = run_agent_config_file(context.dir_path, agent_name)
-    is_agent_created = None
-    while is_agent_created is None and time_waiting < timeout:
-        all_agents = list_agents(context.token)
-        for agent in all_agents:
-            if agent_name == agent['name']:
-                context.agent = agent
-                is_agent_created = True
-                break
-        time.sleep(sleep_time)
-        time_waiting += sleep_time
+    context.agent, is_agent_created = check_agent_exists_on_backend(context.token, agent_name, timeout=10)
     assert_that(is_agent_created, equal_to(True), f"Agent {agent_name} not found")
+    assert_that(context.agent, is_not(None), f"Agent {agent_name} not correctly created")
     agent_id = context.agent['id']
     existing_agents = get_agent(context.token, agent_id)
     assert_that(len(existing_agents), greater_than(0), "Agent not created")
@@ -193,7 +185,6 @@
 @step("remotely restart the agent")
 def reset_agent_remotely(context):
     context.considered_timestamp_reset = datetime.now().timestamp()
-    # print(context.considered_timestamp) #remove
     headers_request = {'Content-type': 'application/json', 'Accept': '*/*', 'Authorization': context.token}
     response = requests.post(f"{orb_url}/api/v1/agents/{context.agent['id']}/rpc/reset", headers=headers_request)
     assert_that(response.status_code, equal_to(200),
@@ -323,7 +314,6 @@
     return response.json()
 
 
-<<<<<<< HEAD
 @threading_wait_until
 def get_policies_applied_to_an_agent(token, agent_id, amount_of_policies, event=None):
     """
@@ -363,8 +353,9 @@
             event.set()
             return list_groups_id
     return list_groups_id
-=======
-def create_agent_config_file(token, agent_name, iface, agent_tags, orb_url, base_orb_address, port='default'):
+
+
+def create_agent_config_file(token, agent_name, iface, agent_tags, orb_url, base_orb_address, status_port='available'):
     """
     Create a file .yaml with configs of the agent that will be provisioned
 
@@ -374,22 +365,20 @@
     :param (dict) agent_tags: agent tags
     :param (str) orb_url: entire orb url
     :param (str) base_orb_address: base orb url address
-    :param (str) port: port on which the agent should run. Default: default
+    :param (str) status_port: status of the port on which agent must try to run. Default: available
     :return: path to the directory where the agent config file was created
     """
+    assert_that(status_port, any_of(equal_to("available"), equal_to("unavailable")), "Unexpected value for port")
+    availability = {"available": True, "unavailable": False}
     tags = {"tags": create_tags_set(agent_tags)}
     agent_config_file = FleetAgent.config_file_of_agent_tap_pcap(agent_name, token, iface, orb_url, base_orb_address)
     agent_config_file = yaml.load(agent_config_file, Loader=SafeLoader)
     agent_config_file['orb'].update(tags)
-    if port.isdigit():
-        port = int(port)
-        agent_config_file['orb']['backends']['pktvisor'].update({"api_port": f"{port}"})
-    else:
-        assert_that(port.lower(), equal_to("default"), "Unexpected value for port")
+    port = check_port_is_available(availability[status_port])
+    agent_config_file['orb']['backends']['pktvisor'].update({"api_port": f"{port}"})
     agent_config_file = yaml.dump(agent_config_file)
     cwd = os.getcwd()
     dir_path = os.path.dirname(cwd)
     with open(f"{dir_path}/{agent_name}.yaml", "w+") as f:
         f.write(agent_config_file)
-    return dir_path
->>>>>>> c0bde67b
+    return dir_path
--- conflicted
+++ resolved
@@ -598,14 +598,8 @@
         tags = {"tags": create_tags_set(agent_tags)}
     if configs.get('ignore_ssl_and_certificate_errors', 'true').lower() == 'true':
         mqtt_url = f"{base_orb_address}:1883"
-<<<<<<< HEAD
-        agent_config_file, tap = FleetAgent.config_file_of_orb_agent(agent_name, token, iface, orb_url, mqtt_url,
-                                                                     tap_name,
-                                                                     tls_verify="false", auto_provision=auto_provision,
-=======
         agent_config_file, tap = FleetAgent.config_file_of_orb_agent(agent_name, token, iface, orb_url, mqtt_url, tap_name,
                                                                      tls_verify=False, auto_provision=auto_provision,
->>>>>>> b6b0b469
                                                                      orb_cloud_mqtt_id=orb_cloud_mqtt_id,
                                                                      orb_cloud_mqtt_key=orb_cloud_mqtt_key,
                                                                      orb_cloud_mqtt_channel_id=orb_cloud_mqtt_channel_id,

<<<<<<< HEAD
from utils import safe_load_json, random_string, create_tags_set
=======
from utils import safe_load_json, random_string
>>>>>>> 5b552fbc
from behave import then, step
from hamcrest import *
from test_config import TestConfig, LOCAL_AGENT_CONTAINER_NAME
import docker
import time
import subprocess
import shlex
<<<<<<< HEAD
from retry import retry
=======
import threading
>>>>>>> 5b552fbc

configs = TestConfig.configs()
ignore_ssl_and_certificate_errors = configs.get('ignore_ssl_and_certificate_errors')


@step('the agent container is started on port {port}')
def run_local_agent_container(context, port):
    if port.isdigit():
        port = int(port)
    assert_that(port, any_of(equal_to('default'), instance_of(int)), "Unexpected value for port")
    orb_address = configs.get('orb_address')
    interface = configs.get('orb_agent_interface', 'mock')
    agent_docker_image = configs.get('agent_docker_image', 'ns1labs/orb-agent')
    image_tag = ':' + configs.get('agent_docker_tag', 'latest')
    agent_image = agent_docker_image + image_tag
    env_vars = {"ORB_CLOUD_ADDRESS": orb_address,
                "ORB_CLOUD_MQTT_ID": context.agent['id'],
                "ORB_CLOUD_MQTT_CHANNEL_ID": context.agent['channel_id'],
                "ORB_CLOUD_MQTT_KEY": context.agent_key,
                "PKTVISOR_PCAP_IFACE_DEFAULT": interface}
    if ignore_ssl_and_certificate_errors == 'true':
        env_vars["ORB_TLS_VERIFY"] = "false"
    if port == "default":
        port = str(10853)
    else:
        env_vars["ORB_BACKENDS_PKTVISOR_API_PORT"] = str(port)

    context.container_id = run_agent_container(agent_image, env_vars, LOCAL_AGENT_CONTAINER_NAME)
    if port not in context.containers_id.keys():
        context.containers_id[str(port)] = context.container_id


@step('the container logs that were output after {condition} contain the message "{text_to_match}" within'
      '{time_to_wait} seconds')
def check_agent_logs_considering_timestamp(context, condition, text_to_match, time_to_wait):
    event = threading.Event()
    time_waiting = 0
    wait_time = 0.5
    timeout = int(time_to_wait)
    text_found = False

    while not event.is_set() and time_waiting < timeout:
        logs = get_orb_agent_logs(context.container_id)
        text_found = check_logs_contain_message(logs, text_to_match, event, context.considered_timestamp)
        if text_found is True:
            break
        event.wait(wait_time)
        time_waiting += wait_time

    assert_that(text_found, is_(True), 'Message "' + text_to_match + '" was not found in the agent logs!')


@then('the container logs should contain the message "{text_to_match}" within {time_to_wait} seconds')
def check_agent_log(context, text_to_match, time_to_wait):
    event = threading.Event()
    time_waiting = 0
    wait_time = 0.5
    timeout = int(time_to_wait)
    text_found = False

    while not event.is_set() and time_waiting < timeout:
        logs = get_orb_agent_logs(context.container_id)
        text_found = check_logs_contain_message(logs, text_to_match, event)
        if text_found is True:
            break
        time.sleep(wait_time)
        time_waiting += wait_time

    assert_that(text_found, is_(True), 'Message "' + text_to_match + '" was not found in the agent logs!')


@then("container on port {port} is {status} after {seconds} seconds")
def check_container_on_port_status(context, port, status, seconds):
    if port.isdigit():
        port = int(port)
    assert_that(port, any_of(equal_to('default'), instance_of(int)), "Unexpected value for port")
    if port == "default":
        port = str(10853)
    time.sleep(int(seconds))
    check_container_status(context.containers_id[str(port)], status)


@step("last container created is {status} after {seconds} seconds")
def check_last_container_status(context, status, seconds):
    time.sleep(int(seconds))
    check_container_status(context.container_id, status)


@step("the agent container is started using the command provided by the UI on port {port}")
def run_container_using_ui_command(context, port):
    if port.isdigit():
        port = int(port)
    assert_that(port, any_of(equal_to('default'), instance_of(int)), "Unexpected value for port")
    context.container_id = run_local_agent_from_terminal(context.agent_provisioning_command,
                                                         ignore_ssl_and_certificate_errors, str(port))
    assert_that(context.container_id, is_not((none())))
    rename_container(context.container_id, LOCAL_AGENT_CONTAINER_NAME)
    if port == "default":
        port = str(10853)
    if port not in context.containers_id.keys():
        context.containers_id[str(port)] = context.container_id


def run_agent_container(container_image, env_vars, container_name):
    """
    Gets a specific agent from Orb control plane

    :param (str) container_image: that will be used for running the container
    :param (dict) env_vars: that will be passed to the container context
    :param (str) container_name: base of container name
    :returns: (str) the container ID
    """
    LOCAL_AGENT_CONTAINER_NAME = container_name + random_string(5)
    client = docker.from_env()
    container = client.containers.run(container_image, name=LOCAL_AGENT_CONTAINER_NAME, detach=True,
                                      network_mode='host', environment=env_vars)
    return container.id


def get_orb_agent_logs(container_id):
    """
    Gets the logs from Orb agent container

    :param (str) container_id: specifying the orb agent container
    :returns: (list) of log lines
    """

    docker_client = docker.from_env()
    container = docker_client.containers.get(container_id)
    return container.logs().decode("utf-8").split("\n")


def check_logs_contain_message(logs, expected_message, event, start_time=0):
    """
    Gets the logs from Orb agent container

    :param (list) logs: list of log lines
    :param (str) expected_message: message that we expect to find in the logs
    :param (int) start_time: time to be considered as initial time. Default: None
    :returns: (bool) whether expected message was found in the logs
    """

    for log_line in logs:
        log_line = safe_load_json(log_line)

        if log_line is not None and log_line['msg'] == expected_message and log_line['ts'] > start_time:
            event.set()
            return event.is_set()

    return event.is_set()


def run_local_agent_from_terminal(command, ignore_ssl_and_certificate_errors, pktvisor_port):
    """
    :param (str) command: docker command to provision an agent
    :param (bool) ignore_ssl_and_certificate_errors: True if orb address doesn't have a valid certificate.
    :param (str or int) pktvisor_port: Port on which pktvisor should run
    :return: agent container ID
    """
    command = command.replace("\\\n", " ")
    args = shlex.split(command)
    if ignore_ssl_and_certificate_errors == 'true':
        args.insert(-1, "-e")
        args.insert(-1, "ORB_TLS_VERIFY=false")
    if pktvisor_port != 'default':
        args.insert(-1, "-e")
        args.insert(-1, f"ORB_BACKENDS_PKTVISOR_API_PORT={pktvisor_port}")
    terminal_running = subprocess.Popen(
        args, stdout=subprocess.PIPE)
    subprocess_return = terminal_running.stdout.read().decode()
    container_id = subprocess_return.split()
    assert_that(container_id[0], is_not((none())))
    return container_id[0]


@retry(tries=5, delay=0.2)
def rename_container(container_id, container_name):
    """

    :param container_id: agent container ID
    :param container_name: base of agent container name
    """
    docker_client = docker.from_env()
    containers = docker_client.containers.list(all=True)
    is_container_up = any(container_id in container.id for container in containers)
    assert_that(is_container_up, equal_to(True), f"Container {container_id} not found")
    container_name = container_name + random_string(5)
    rename_container_command = f"docker rename {container_id} {container_name}"
    rename_container_args = shlex.split(rename_container_command)
    subprocess.Popen(rename_container_args, stdout=subprocess.PIPE)


def check_container_status(container_id, status):
    """

    :param container_id: agent container ID
    :param status: status that we expect to find in the container
    """
    docker_client = docker.from_env()
    container = docker_client.containers.list(all=True, filters={'id': container_id})
    assert_that(container, has_length(1))
    container = container[0]
    assert_that(container.status, equal_to(status), f"Container {container_id} failed with status {container.status}")



def run_agent_config_file(orb_path, agent_name):
    """
    Run an agent container using an agent config file

    :param orb_path: path to orb directory
    :param agent_name: name of the orb agent
    :return: agent container id
    """
    agent_docker_image = configs.get('agent_docker_image', 'ns1labs/orb-agent')
    agent_image = f"{agent_docker_image}:{configs.get('agent_docker_tag', 'latest')}"
    volume = f"{orb_path}:/usr/local/orb/"
    agent_command = f"/usr/local/orb/{agent_name}.yaml"
    command = f"docker run -d -v {volume} --net=host {agent_image} run -c {agent_command}"
    args = shlex.split(command)
    terminal_running = subprocess.Popen(args, stdout=subprocess.PIPE)
    subprocess_return = terminal_running.stdout.read().decode()
    container_id = subprocess_return.split()[0]
    rename_container(container_id, LOCAL_AGENT_CONTAINER_NAME)
    return container_id<|MERGE_RESOLUTION|>--- conflicted
+++ resolved
@@ -1,8 +1,4 @@
-<<<<<<< HEAD
-from utils import safe_load_json, random_string, create_tags_set
-=======
 from utils import safe_load_json, random_string
->>>>>>> 5b552fbc
 from behave import then, step
 from hamcrest import *
 from test_config import TestConfig, LOCAL_AGENT_CONTAINER_NAME
@@ -10,11 +6,8 @@
 import time
 import subprocess
 import shlex
-<<<<<<< HEAD
 from retry import retry
-=======
 import threading
->>>>>>> 5b552fbc
 
 configs = TestConfig.configs()
 ignore_ssl_and_certificate_errors = configs.get('ignore_ssl_and_certificate_errors')

--- conflicted
+++ resolved
@@ -344,12 +344,8 @@
     return event.is_set()
 
 
-def run_local_agent_from_terminal(command, verify_ssl, pktvisor_port,
-<<<<<<< HEAD
-                                  include_otel_env_var="false", enable_otel="false", include_receiver_env_var="false", receiver_type="false"):
-=======
-                                  include_otel_env_var="false", enable_otel="true"):
->>>>>>> b5b0a6ae
+def run_local_agent_from_terminal(command, verify_ssl, pktvisor_port, include_otel_env_var="false", enable_otel="false",
+                                  include_receiver_env_var="false", receiver_type="false"):
     """
     :param (str) command: docker command to provision an agent
     :param (bool) verify_ssl: False if orb address doesn't have a valid certificate.

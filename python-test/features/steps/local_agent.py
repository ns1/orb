--- conflicted
+++ resolved
@@ -188,7 +188,6 @@
     container = docker_client.containers.list(all=True, filters={'id': container_id})
     assert_that(container, has_length(1))
     container = container[0]
-<<<<<<< HEAD
     if container.status == status:
         event.set()
     return container.status
@@ -207,9 +206,6 @@
     logs = get_orb_agent_logs(container_id)
     text_found = check_logs_contain_message(logs, expected_message, event, start_time)
     return text_found
-=======
-    assert_that(container.status, equal_to(status), f"Container {container_id} failed with status {container.status}")
-
 
 
 def run_agent_config_file(orb_path, agent_name):
@@ -230,5 +226,4 @@
     subprocess_return = terminal_running.stdout.read().decode()
     container_id = subprocess_return.split()[0]
     rename_container(container_id, LOCAL_AGENT_CONTAINER_NAME)
-    return container_id
->>>>>>> c0bde67b
+    return container_id
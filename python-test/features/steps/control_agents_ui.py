from behave import given, then, step
from ui_utils import input_text_by_xpath
from utils import threading_wait_until
from control_plane_agents import agent_name_prefix
from selenium.webdriver.support.ui import WebDriverWait
from selenium.webdriver.support import expected_conditions as EC
from selenium.webdriver.common.by import By
from utils import random_string, create_tags_set
from test_config import TestConfig
from hamcrest import *
from page_objects import *

configs = TestConfig.configs()
orb_url = configs.get('orb_url')


@given("that fleet Management is clickable on ORB Menu")
def expand_fleet_management(context):
    context.driver.find_elements_by_xpath(LeftMenu.agents())[0].click()


@given('that Agents is clickable on ORB Menu')
def agent_page(context):
    WebDriverWait(context.driver, 3).until(
        EC.element_to_be_clickable((By.XPATH, LeftMenu.agents())))
    context.driver.find_element_by_xpath(LeftMenu.agents()).click()
    WebDriverWait(context.driver, 5).until(EC.url_to_be(f"{orb_url}/pages/fleet/agents"), message="Orb agents "
                                                                                                       "page not "
                                                                                                       "available")


@step("that the user is on the orb Agent page")
def orb_page(context):
    expand_fleet_management(context)
    agent_page(context)
    current_url = context.driver.current_url
    assert_that(current_url, equal_to(f"{orb_url}/pages/fleet/agents"),
                "user not enabled to access orb login page")


@step("a new agent is created through the UI with {orb_tags} orb tag(s)")
def create_agent_through_the_agents_page(context, orb_tags):
    context.orb_tags = create_tags_set(orb_tags)
    WebDriverWait(context.driver, 3).until(
        EC.element_to_be_clickable((By.XPATH, AgentsPage.new_agent_button()))).click()
    WebDriverWait(context.driver, 5).until(EC.url_to_be(f"{orb_url}/pages/fleet/agents/add"), message="Orb add"
                                                                                                           "agents "
                                                                                                           "page not "
                                                                                                           "available")
    context.agent_name = agent_name_prefix + random_string(10)
    input_text_by_xpath(AgentsPage.agent_name(), context.agent_name, context)
    WebDriverWait(context.driver, 3).until(
        EC.element_to_be_clickable((By.XPATH, UtilButton.next_button()))).click()
    for tag_key, tag_value in context.orb_tags.items():
        input_text_by_xpath(AgentsPage.agent_tag_key(), tag_key, context)
        input_text_by_xpath(AgentsPage.agent_tag_value(), tag_value, context)
        WebDriverWait(context.driver, 3).until(
            EC.element_to_be_clickable((By.XPATH, AgentsPage.agent_add_tag_button()))).click()
    WebDriverWait(context.driver, 3).until(
        EC.element_to_be_clickable((By.XPATH, UtilButton.next_button()))).click()
    WebDriverWait(context.driver, 3).until(
        EC.element_to_be_clickable((By.XPATH, UtilButton.save_button()))).click()
    WebDriverWait(context.driver, 3).until(
        EC.text_to_be_present_in_element((By.CSS_SELECTOR, "span.title"), 'Agent successfully created'))
    context.agent_key = \
        WebDriverWait(context.driver, 3).until(EC.presence_of_all_elements_located((By.XPATH,
                                                                                    AgentsPage.agent_key())))[0].text
    agent_provisioning_command = \
        WebDriverWait(context.driver, 3).until(
            EC.presence_of_all_elements_located((By.XPATH, AgentsPage.agent_provisioning_command())))[0].text

    context.agent_provisioning_command = agent_provisioning_command.replace("\n\n", " ")
    WebDriverWait(context.driver, 3).until(
        EC.presence_of_all_elements_located((By.XPATH, UtilButton.close_button())))[0].click()
    WebDriverWait(context.driver, 3).until(
        EC.presence_of_all_elements_located((By.XPATH, f"//div[contains(@class, 'agent-name') and contains(text(),"
                                                       f"'{context.agent_name}')]")))[0].click()
    context.agent = dict()
    context.agent['id'] = WebDriverWait(context.driver, 3).until(
        EC.presence_of_all_elements_located((By.XPATH, AgentsPage.agent_view_id())))[0].text


@threading_wait_until
def check_agent_status_on_orb_ui(driver, agent_xpath, status, event=None):
    list_of_datatable_body_cell = WebDriverWait(driver, 3).until(EC.presence_of_all_elements_located([By.XPATH,
                                                                                                      agent_xpath]))
    if list_of_datatable_body_cell[0].text.splitlines()[1] == status:
        event.set()
        return list_of_datatable_body_cell
    driver.refresh()
    return list_of_datatable_body_cell


@then("the agents list and the agents view should display agent's status as {status} within {time_to_wait} seconds")
def check_status_on_orb_ui(context, status, time_to_wait):
<<<<<<< HEAD
    context.driver.get(f"{base_orb_url}/pages/fleet/agents")
    agent_xpath = f"//div[contains(text(), '{context.agent_name}')]/ancestor::datatable-body-row/descendant::" \
                  f"i[contains(@class, 'fa fa-circle')]/ancestor::div[contains(@class, 'ng-star-inserted')]"
    list_of_datatable_body_cell = check_agent_status_on_orb_ui(context.driver, agent_xpath, status,
                                                               timeout=time_to_wait)
=======
    context.driver.get(f"{orb_url}/pages/fleet/agents")
>>>>>>> c0bde67b

    assert_that(list_of_datatable_body_cell[0].text.splitlines()[1], equal_to(status),
                f"Agent {context.agent['id']} status failed")
    assert_that(list_of_datatable_body_cell[1].text, equal_to(status))
    WebDriverWait(context.driver, 3).until(
        EC.presence_of_all_elements_located((By.XPATH, f"//div[contains(@class, 'agent-name') and contains(text(),"
                                                       f"'{context.agent_name}')]")))[0].click()
    agent_view_status = WebDriverWait(context.driver, 3).until(
        EC.presence_of_all_elements_located(
            (By.XPATH, AgentsPage.agent_status())))[0].text
    agent_view_status = agent_view_status.replace(".", "")
    assert_that(agent_view_status, equal_to(status), f"Agent {context.agent['id']} status failed")<|MERGE_RESOLUTION|>--- conflicted
+++ resolved
@@ -93,15 +93,11 @@
 
 @then("the agents list and the agents view should display agent's status as {status} within {time_to_wait} seconds")
 def check_status_on_orb_ui(context, status, time_to_wait):
-<<<<<<< HEAD
-    context.driver.get(f"{base_orb_url}/pages/fleet/agents")
+    context.driver.get(f"{orb_url}/pages/fleet/agents")
     agent_xpath = f"//div[contains(text(), '{context.agent_name}')]/ancestor::datatable-body-row/descendant::" \
                   f"i[contains(@class, 'fa fa-circle')]/ancestor::div[contains(@class, 'ng-star-inserted')]"
     list_of_datatable_body_cell = check_agent_status_on_orb_ui(context.driver, agent_xpath, status,
                                                                timeout=time_to_wait)
-=======
-    context.driver.get(f"{orb_url}/pages/fleet/agents")
->>>>>>> c0bde67b
 
     assert_that(list_of_datatable_body_cell[0].text.splitlines()[1], equal_to(status),
                 f"Agent {context.agent['id']} status failed")

name: Go

on:
  workflow_dispatch:
    inputs:
      pktvisor_tag:
        description: 'pktvisor agent docker tag to package'
        required: true
  pull_request:
    branches: [ develop ]
  push:
    branches: [ develop ]

jobs:
<<<<<<< HEAD
  linters:
    if: github.event_name == 'pull_request'
    runs-on: ubuntu-latest
    steps:
    - uses: actions/checkout@v2
    - uses: dorny/paths-filter@v2
      id: filter
      with:
        filters: |
          golint:
            - 'agent/**'
            - 'cmd/agent/**'
            - 'fleet/**'
            - 'cmd/fleet/**'
            - 'policies/**'
            - 'cmd/policies/**'
            - 'sinks/**'
            - 'cmd/sinks/**'
            - 'sinker/**'
            - 'cmd/sinker/**'
          jslint:
            - 'ui/**'

    - name: Lint commits
      uses: actions-ecosystem/action-lint-commits@v1
      id: lint-commits
      with:
        github_token: ${{ secrets.GITHUB_TOKEN }}
        regex: '^\w+\(.+\): .+' # e.g.) "feat(api): Add /users/get"
        format: markdown

    - name: Post warning comment
      uses: actions-ecosystem/action-create-comment@v1
      if:  steps.lint-commits.outputs.unmatched_commits != '' 
      with:
        github_token: ${{ secrets.GITHUB_TOKEN }}
        body: |
          The following commits needs their message changes:
          
          ${{ steps.lint-commits.outputs.unmatched_commits }}
          
          The format `<type>(<scope>): <subject>` (`^\w+\(.+\): .+`) is acceptable. e.g., `feat(api): Add /users/get`

# Go Lang Linter
    - uses: actions/setup-go@v3
      if: steps.filter.outputs.golint == 'true'
      with:
        go-version: 1.16
    - name: golangci-lint
      if: steps.filter.outputs.golint == 'true'
      uses: golangci/golangci-lint-action@v3

## JS Linter
    - name: install node v12
      uses: actions/setup-node@v1
      if: steps.filter.outputs.jslint == 'true'
      with:
        node-version: 12
    - name: yarn install
      if: steps.filter.outputs.jslint == 'true'
      run: yarn install
    - name: eslint
      if: steps.filter.outputs.jslint == 'true'
      uses: icrawl/action-eslint@v1
      

=======
>>>>>>> 14548732
  trigger-build-services:
    runs-on: ubuntu-latest
    steps:
      - uses: actions/checkout@v2
      - uses: dorny/paths-filter@v2
        id: filter
        with:
          filters: |
            agent:
              - 'agent/**'
              - 'cmd/agent/**'
            orb:
              - 'fleet/**'
              - 'cmd/fleet/**'
              - 'policies/**'
              - 'cmd/policies/**'
              - 'sinks/**'
              - 'cmd/sinks/**'
              - 'sinker/**'
              - 'cmd/sinker/**'
              - 'ui/**'
      - name: Set branch name
        shell: bash
        run: |
          echo "BRANCH_NAME=develop" >> $GITHUB_ENV

      - name: Generate ref tag (develop)
        run: |
          echo "REF_TAG=develop" >> $GITHUB_ENV

      - name: Append suffix on VERSION file for develop build
        run: |
          echo "`cat ${{github.workspace}}/VERSION`-${{ env.REF_TAG }}" > VERSION

      - name: Get VERSION
        run: |
          echo "VERSION=`cat ${{github.workspace}}/VERSION`" >> $GITHUB_ENV

      - name: Debug VERSION
        run: echo ${{ env.VERSION }}

      - name: Get short commit hash to a variable
        id: commit_hash
        run: |
          echo "::set-output name=sha_short::$(git rev-parse --short HEAD)"
<<<<<<< HEAD

    outputs:
      should-build-agent: ${{ steps.changes.outputs.agent }}
      should-build-orb: ${{ steps.changes.outputs.orb }}

  test-agent:
    runs-on: ubuntu-latest
    needs: trigger-build-services
    if: ${{ steps.trigger-build-services.outputs.should-build-agent == 'true' }}
=======

    outputs:
      should-build-agent: ${{ steps.changes.outputs.agent }}
      should-build-orb: ${{ steps.changes.outputs.orb }}

  test-agent:
    runs-on: ubuntu-latest
    needs: trigger-build-services
    if: ${{ needs.trigger-build-services.outputs.should-build-agent == 'true' }}
>>>>>>> 14548732
    steps:
      - uses: actions/checkout@v2
      - name: Set up Go
        uses: actions/setup-go@v2
        with:
          go-version: 1.16

      - name: Go unit tests
        run: SERVICE=agent make test_service

  test-fleet:
    runs-on: ubuntu-latest
    needs: trigger-build-services
<<<<<<< HEAD
    if: ${{ steps.trigger-build-services.outputs.should-build-orb == 'true' }}
=======
    if: ${{ needs.trigger-build-services.outputs.should-build-orb == 'true' }}
>>>>>>> 14548732
    steps:
      - uses: actions/checkout@v2
      - name: Set up Go
        uses: actions/setup-go@v2
        with:
          go-version: 1.16
      - name: Go unit tests
        run: SERVICE=fleet make test_service

  test-policies:
    runs-on: ubuntu-latest
    needs: trigger-build-services
    if: ${{ needs.trigger-build-services.outputs.should-build-orb == 'true' }}
    steps:
      - uses: actions/checkout@v2
      - name: Set up Go
        uses: actions/setup-go@v2
        with:
          go-version: 1.16
      - name: Go unit tests
        run: SERVICE=policies make test_service

  test-sinks:
    runs-on: ubuntu-latest
    needs: trigger-build-services
    if: ${{ needs.trigger-build-services.outputs.should-build-orb == 'true' }}
    steps:
      - uses: actions/checkout@v2
      - name: Set up Go
        uses: actions/setup-go@v2
        with:
          go-version: 1.16
      - name: Go unit tests
        run: SERVICE=sinks make test_service

  test-sinker:
    runs-on: ubuntu-latest
    needs: trigger-build-services
    if: ${{ needs.trigger-build-services.outputs.should-build-orb == 'true' }}
    steps:
      - uses: actions/checkout@v2
      - name: Set up Go
        uses: actions/setup-go@v2
        with:
          go-version: 1.16
      - name: Go unit tests
        run: SERVICE=sinker make test_service

  test-ui:
    runs-on: ubuntu-latest
    needs: trigger-build-services
    if: ${{ needs.trigger-build-services.outputs.should-build-orb == 'true' }}
    steps:
      - uses: actions/checkout@v2
      - name: Test UI
        run: make test_ui

  package-agent:
    needs: 
     - trigger-build-services
     - test-agent
    runs-on: ubuntu-latest
    if: ${{ needs.trigger-build-services.outputs.should-build-agent == 'true' }}
    steps:
      - uses: actions/checkout@v2
      - name: Debug values
        run: |
          echo ${{ needs.trigger-build-services.env.VERSION }}
          echo "::set-output name=sha_short::$(git rev-parse --short HEAD)"
          echo ${{ github.event.inputs.pktvisor_tag }}

      - name: Build orb-agent
        shell: bash
        env:
          IMAGE_NAME: ns1labs/orb-agent
        run: |
          if [ "${{ github.event.inputs.pktvisor_tag }}" == "" ]; then
            make agent
            make agent_debug
          else
            PKTVISOR_TAG=${{ github.event.inputs.pktvisor_tag }} make agent
            PKTVISOR_TAG=${{ github.event.inputs.pktvisor_tag }} make agent_debug
          fi

      # If it is a Pull Request, only build to make sure that everything is running
      # If it is not a pull request, then should publish the image built
      - name: Login to Docker Hub
        if: github.event_name != 'pull_request'
        uses: docker/login-action@v1
        with:
          username: ${{ secrets.DOCKERHUB_USERNAME }}
          password: ${{ secrets.DOCKERHUB_TOKEN }}

      - name: Push agent container
        if: github.event_name != 'pull_request'
        run: |
          docker push -a ns1labs/orb-agent

  package-fleet:
    needs: 
     - trigger-build-services
     - test-fleet
    runs-on: ubuntu-latest
    if: ${{ needs.trigger-build-services.outputs.should-build-orb == 'true' }}
    steps:
      - uses: actions/checkout@v2

      - name: Debug values
        run: | 
          echo ${{ env.VERSION }}
          echo ${{ needs.jobs.trigger-build-services.env.VERSION }}
          echo "::set-output name=sha_short::$(git rev-parse --short HEAD)"

      - name: Build service containers
        run: SVC=fleet make docker

      # If it is a Pull Request, only build to make sure that everything is running
      # If it is not a pull request, then should publish the image built

      - name: Login to Docker Hub
        uses: docker/login-action@v1
        if: github.event_name != 'pull_request'
        with:
          username: ${{ secrets.DOCKERHUB_USERNAME }}
          password: ${{ secrets.DOCKERHUB_TOKEN }}

      - name: Push service containers
        if: github.event_name != 'pull_request'
        run: docker push -a ns1labs/orb-fleet

  package-policies:
    needs: 
     - trigger-build-services
     - test-policies
    runs-on: ubuntu-latest
    if: ${{ needs.trigger-build-services.outputs.should-build-orb == 'true' }}
    steps:
      - uses: actions/checkout@v2

      - name: Debug values
        run: |
          echo ${{ env.VERSION }}
          echo ${{ needs.jobs.trigger-build-services.env.VERSION }}
          echo "::set-output name=sha_short::$(git rev-parse --short HEAD)"

      - name: Build service containers
        run: SVC=policies make docker

      # If it is a Pull Request, only build to make sure that everything is running
      # If it is not a pull request, then should publish the image built

      - name: Login to Docker Hub
        uses: docker/login-action@v1
        if: github.event_name != 'pull_request'
        with:
          username: ${{ secrets.DOCKERHUB_USERNAME }}
          password: ${{ secrets.DOCKERHUB_TOKEN }}

      - name: Push service containers
        if: github.event_name != 'pull_request'
        run: docker push -a ns1labs/orb-policies

  package-sinker:
    needs: 
     - trigger-build-services
     - test-sinker
    runs-on: ubuntu-latest
    if: ${{ needs.trigger-build-services.outputs.should-build-orb == 'true' }}
    steps:
      - uses: actions/checkout@v2

      - name: Debug values
        run: |
          echo ${{ env.VERSION }}
          echo ${{ needs.jobs.trigger-build-services.env.VERSION }}
          echo "::set-output name=sha_short::$(git rev-parse --short HEAD)"

      - name: Build service containers
        run: SVC=sinker make docker

      # If it is a Pull Request, only build to make sure that everything is running
      # If it is not a pull request, then should publish the image built

      - name: Login to Docker Hub
        uses: docker/login-action@v1
        if: github.event_name != 'pull_request'
        with:
          username: ${{ secrets.DOCKERHUB_USERNAME }}
          password: ${{ secrets.DOCKERHUB_TOKEN }}

      - name: Push service containers
        if: github.event_name != 'pull_request'
        run: docker push -a ns1labs/orb-sinker

  package-sinks:
    needs: 
     - trigger-build-services
     - test-sinks
    runs-on: ubuntu-latest
    if: ${{ needs.trigger-build-services.outputs.should-build-orb == 'true' }}
    steps:
      - uses: actions/checkout@v2

      - name: Debug values
        run: |
          echo ${{ env.VERSION }}
          echo ${{ needs.jobs.trigger-build-services.env.VERSION }}
          echo "::set-output name=sha_short::$(git rev-parse --short HEAD)"

      - name: Build service containers
        run: SVC=sinks make docker

      # If it is a Pull Request, only build to make sure that everything is running
      # If it is not a pull request, then should publish the image built

      - name: Login to Docker Hub
        uses: docker/login-action@v1
        if: github.event_name != 'pull_request'
        with:
          username: ${{ secrets.DOCKERHUB_USERNAME }}
          password: ${{ secrets.DOCKERHUB_TOKEN }}

      - name: Push service containers
        if: github.event_name != 'pull_request'
        run: docker push -a ns1labs/orb-sinks

  package-ui:
    needs: 
     - trigger-build-services
     - test-ui
    runs-on: ubuntu-latest
    if: ${{ needs.trigger-build-services.outputs.should-build-orb == 'true' }}
    steps:
      - uses: actions/checkout@v2

      - name: Build orb-ui
        env:
          IMAGE_NAME: ns1labs/orb-ui
        run: |
          make ui

      # If it is a Pull Request, only build to make sure that everything is running
      # If it is not a pull request, then should publish the image built
      - name: Commit orb-ui-live on orb-live repo develop
        if: github.event_name != 'pull_request'
        run: |
          git config --global user.email "${{secrets.GH_ORB_EMAIL}}"
          git config --global user.name "${{secrets.GH_ORB_USER}}"
          git config --global credential.helper cache
          git clone -b develop https://${{secrets.GH_ORB_USER}}:${{secrets.GH_ORB_ACCESS_TOKEN}}@github.com/ns1labs/orb-live.git          
          cd orb-live
          cp -rf ../ui .
          cp -rf ../VERSION .
          echo "${{ steps.commit_hash.outputs.sha_short }}" > COMMIT_HASH          
          git add .
          git commit -m "[NS1 Orb Bot] Update Orb Live UI for develop"
          git push origin develop

      - name: Login to Docker Hub
        uses: docker/login-action@v1
        if: github.event_name != 'pull_request'
        with:
          username: ${{ secrets.DOCKERHUB_USERNAME }}
          password: ${{ secrets.DOCKERHUB_TOKEN }}

      - name: Push ui container
        if: github.event_name != 'pull_request'
        run: |
          docker push -a ns1labs/orb-ui

  publish-orb-live-stg:
    needs:
      - trigger-build-services
      - package-fleet
      - package-policies
      - package-sinker
      - package-sinks
      - package-ui

    runs-on: ubuntu-latest
    # if this is a push into one of our main branches (rather than just a pull request), we will also package
    if: github.event_name != 'pull_request'

    steps:
      - uses: actions/checkout@v2

      - name: Debug values
        run: |
          echo ${{ needs.trigger-build-services.env.VERSION }}
          echo ${{ steps.commit_hash.outputs.sha_short }}
          echo "::set-output name=sha_short::$(git rev-parse --short HEAD)"
          echo ${{ github.event.inputs.pktvisor_tag }}
        env:
          VERSION: ${{ needs.trigger-build-services.env.VERSION }}

      - name: Login to Docker Hub
        uses: docker/login-action@v1
        with:
          username: ${{ secrets.DOCKERHUB_USERNAME }}
          password: ${{ secrets.DOCKERHUB_TOKEN }}

      - name: Commit image tag on orb-live-manifest environment dev
        run: |
          git config --global user.email "${{secrets.GH_ORB_EMAIL}}"
          git config --global user.name "${{secrets.GH_ORB_USER}}"
          git config --global credential.helper cache
          git clone https://${{secrets.GH_ORB_USER}}:${{secrets.GH_ORB_ACCESS_TOKEN}}@github.com/ns1labs/orb-live-manifest.git
          cd orb-live-manifest/stg
          mv values.yaml .template/values.old
          cat .template/values.yaml.tpl >> values.yaml
          sed -i -e "s/IMAGE_TAG/${{ env.VERSION }}-${{ steps.commit_hash.outputs.sha_short }}/g" values.yaml
          git add values.yaml
          git add .template/values.old
          git commit -m "[NS1 Orb Bot] Update image tag on stg environment"
          git push origin main<|MERGE_RESOLUTION|>--- conflicted
+++ resolved
@@ -12,7 +12,6 @@
     branches: [ develop ]
 
 jobs:
-<<<<<<< HEAD
   linters:
     if: github.event_name == 'pull_request'
     runs-on: ubuntu-latest
@@ -77,10 +76,7 @@
     - name: eslint
       if: steps.filter.outputs.jslint == 'true'
       uses: icrawl/action-eslint@v1
-      
-
-=======
->>>>>>> 14548732
+
   trigger-build-services:
     runs-on: ubuntu-latest
     steps:
@@ -126,7 +122,6 @@
         id: commit_hash
         run: |
           echo "::set-output name=sha_short::$(git rev-parse --short HEAD)"
-<<<<<<< HEAD
 
     outputs:
       should-build-agent: ${{ steps.changes.outputs.agent }}
@@ -136,17 +131,7 @@
     runs-on: ubuntu-latest
     needs: trigger-build-services
     if: ${{ steps.trigger-build-services.outputs.should-build-agent == 'true' }}
-=======
-
-    outputs:
-      should-build-agent: ${{ steps.changes.outputs.agent }}
-      should-build-orb: ${{ steps.changes.outputs.orb }}
-
-  test-agent:
-    runs-on: ubuntu-latest
-    needs: trigger-build-services
-    if: ${{ needs.trigger-build-services.outputs.should-build-agent == 'true' }}
->>>>>>> 14548732
+
     steps:
       - uses: actions/checkout@v2
       - name: Set up Go
@@ -160,11 +145,7 @@
   test-fleet:
     runs-on: ubuntu-latest
     needs: trigger-build-services
-<<<<<<< HEAD
     if: ${{ steps.trigger-build-services.outputs.should-build-orb == 'true' }}
-=======
-    if: ${{ needs.trigger-build-services.outputs.should-build-orb == 'true' }}
->>>>>>> 14548732
     steps:
       - uses: actions/checkout@v2
       - name: Set up Go

name: Check PR and Update Develop

on:
  workflow_dispatch:
    inputs:
      pktvisor_tag:
        description: 'pktvisor agent docker tag to package'
        required: true
  pull_request:
    branches: [ develop ]
  push:
    branches: [ develop ]
jobs:
  prebuild:
    runs-on: ubuntu-latest
    outputs:
      agent: ${{ steps.filter.outputs.agent }}
      orb: ${{ steps.filter.outputs.orb }}
      ui: ${{ steps.filter.outputs.ui }}
      VERSION: ${{ env.VERSION }}
    steps:
      - uses: actions/checkout@v2
      - uses: dorny/paths-filter@v2
        id: filter
        with:
          filters: |
            migrate:
              - 'migrate/**'
              - 'cmd/migrate/**'
            agent:
              - 'agent/**'
              - 'cmd/agent/**'
            orb:
              - 'fleet/**'
              - 'cmd/fleet/**'
              - 'policies/**'
              - 'cmd/policies/**'
              - 'sinks/**'
              - 'cmd/sinks/**'
              - 'sinker/**'
              - 'cmd/sinker/**'
            ui: 
              - 'ui/**'

      - name: Set branch name
        shell: bash
        run: |
          echo "BRANCH_NAME=develop" >> $GITHUB_ENV

      - name: Generate ref tag (develop)
        run: |
          echo "REF_TAG=develop" >> $GITHUB_ENV

      - name: Append suffix on VERSION file for develop build
        run: |
          echo "`cat ${{github.workspace}}/VERSION`-${{ env.REF_TAG }}" > VERSION

      - name: Get VERSION
        run: |
          echo "VERSION=`cat ${{github.workspace}}/VERSION`" >> $GITHUB_ENV

      - name: Debug VERSION
        run: echo ${{ env.VERSION }}

      - name: Get short commit hash to a variable
        id: commit_hash
        run: |
          echo "::set-output name=sha_short::$(git rev-parse --short HEAD)"
          
  go-report:
    needs: prebuild
    runs-on: ubuntu-latest
    steps:
      - name: Checkout
        uses: actions/checkout@v2
        with:
          name: workspace
      - name: Run go report
        uses: ./.github/actions/go-report
        with:
          go_report_threshold: 90.1 #grade A+

  test-agent:
    runs-on: ubuntu-latest
    needs: prebuild
    steps:
      - uses: actions/checkout@v2
      - name: Set up Go
        uses: actions/setup-go@v2
        with:
          go-version: 1.17

      - name: Go unit tests
        if: ${{ needs.prebuild.outputs.agent == 'true' }}
        run: SERVICE=agent make test_service

  test-fleet:
    runs-on: ubuntu-latest
    needs: prebuild
    steps:
      - uses: actions/checkout@v2
      - name: Set up Go
        uses: actions/setup-go@v2
        with:
          go-version: 1.17

      - name: Go unit tests
        run: |
          if [ "${{ needs.prebuild.outputs.orb }}" == "true" ]; then
            SERVICE=fleet make test_service
          fi

  test-policies:
    runs-on: ubuntu-latest
    needs: prebuild
    steps:
      - uses: actions/checkout@v2
      - name: Set up Go
        uses: actions/setup-go@v2
        with:
          go-version: 1.17

      - name: Go unit tests
        if: ${{ needs.prebuild.outputs.orb == 'true' }}
        run: SERVICE=policies make test_service

  test-sinks:
    runs-on: ubuntu-latest
    needs: prebuild
    steps:
      - uses: actions/checkout@v2
      - name: Set up Go
        uses: actions/setup-go@v2
        with:
          go-version: 1.17

      - name: Go unit tests
        if: ${{ needs.prebuild.outputs.orb == 'true' }}
        run: SERVICE=sinks make test_service

  test-sinker:
    runs-on: ubuntu-latest
    needs: prebuild
    steps:
      - uses: actions/checkout@v2
      - name: Set up Go
        uses: actions/setup-go@v2
        with:
          go-version: 1.17

      - name: Go unit tests
        if: ${{ needs.prebuild.outputs.orb == 'true' }}
        run: SERVICE=sinker make test_service

  package-agent:
    needs:
      - prebuild
      - test-agent
    runs-on: ubuntu-latest
    steps:
      - uses: actions/checkout@v2
      - name: Get short commit hash to a variable
        id: commit_hash
        run: |
          echo "::set-output name=sha_short::$(git rev-parse --short HEAD)"
          echo ${{ needs.prebuild.outputs.VERSION }} > VERSION

      - name: Build orb-agent
        shell: bash
        env:
          IMAGE_NAME: ns1labs/orb-agent
        run: |
          if [ "${{ github.event.inputs.pktvisor_tag }}" == "" ]; then
            make agent
            make agent_debug
          else
            PKTVISOR_TAG=${{ github.event.inputs.pktvisor_tag }} make agent
            PKTVISOR_TAG=${{ github.event.inputs.pktvisor_tag }} make agent_debug
          fi

      - name: Login to Docker Hub
        if: github.event_name != 'pull_request'
        uses: docker/login-action@v2
        with:
          username: ${{ secrets.DOCKERHUB_USERNAME }}
          password: ${{ secrets.DOCKERHUB_TOKEN }}

      - name: Push agent container
        if: github.event_name != 'pull_request'
        run: docker push -a ns1labs/orb-agent

  package-fleet:
    needs:
      - prebuild
      - test-fleet
    runs-on: ubuntu-latest
    steps:
      - uses: actions/checkout@v2
      - name: Get short commit hash to a variable
        id: commit_hash
        run: |
          echo "::set-output name=sha_short::$(git rev-parse --short HEAD)"
          echo ${{ needs.prebuild.outputs.VERSION }} > VERSION

      - name: Build service containers
        run: SERVICE=fleet make build_docker

      - name: Login to Docker Hub
        uses: docker/login-action@v2
        if: github.event_name != 'pull_request'
        with:
          username: ${{ secrets.DOCKERHUB_USERNAME }}
          password: ${{ secrets.DOCKERHUB_TOKEN }}

      - name: Push service containers
        if: github.event_name != 'pull_request'
        run: docker push -a ns1labs/orb-fleet

  package-policies:
    needs:
      - prebuild
      - test-policies
    runs-on: ubuntu-latest
    steps:
      - uses: actions/checkout@v2
      - name: Get short commit hash to a variable
        id: commit_hash
        run: |
          echo "::set-output name=sha_short::$(git rev-parse --short HEAD)"
          echo ${{ needs.prebuild.outputs.VERSION }} > VERSION

      - name: Build service containers
        run: SERVICE=policies make build_docker

      - name: Login to Docker Hub
        uses: docker/login-action@v2
        if: github.event_name != 'pull_request'
        with:
          username: ${{ secrets.DOCKERHUB_USERNAME }}
          password: ${{ secrets.DOCKERHUB_TOKEN }}

      - name: Push service containers
        if: github.event_name != 'pull_request'
        run: docker push -a ns1labs/orb-policies

  package-sinker:
    needs:
      - prebuild
      - test-sinker
    runs-on: ubuntu-latest
    steps:
      - uses: actions/checkout@v2
      - name: Get short commit hash to a variable
        id: commit_hash
        run: |
          echo "::set-output name=sha_short::$(git rev-parse --short HEAD)"
          echo ${{ needs.prebuild.outputs.VERSION }} > VERSION

      - name: Build service containers
        run: SERVICE=sinker make build_docker

      - name: Login to Docker Hub
        uses: docker/login-action@v2
        if: github.event_name != 'pull_request'
        with:
          username: ${{ secrets.DOCKERHUB_USERNAME }}
          password: ${{ secrets.DOCKERHUB_TOKEN }}

      - name: Push service containers
        if: github.event_name != 'pull_request'
        run: docker push -a ns1labs/orb-sinker

  package-sinks:
    needs:
      - prebuild
      - test-sinks
    runs-on: ubuntu-latest
    steps:
      - uses: actions/checkout@v2
      - name: Get short commit hash to a variable
        id: commit_hash
        run: |
          echo "::set-output name=sha_short::$(git rev-parse --short HEAD)"
          echo ${{ needs.prebuild.outputs.VERSION }} > VERSION

      - name: Build service containers
        run: SERVICE=sinks make build_docker

      - name: Login to Docker Hub
        uses: docker/login-action@v2
        if: github.event_name != 'pull_request'
        with:
          username: ${{ secrets.DOCKERHUB_USERNAME }}
          password: ${{ secrets.DOCKERHUB_TOKEN }}

      - name: Push service containers
        if: github.event_name != 'pull_request'
        run: docker push -a ns1labs/orb-sinks

  package-ui-dependencies:
    needs:
      - prebuild
    runs-on: ubuntu-latest
    steps:
      - uses: actions/checkout@v2
      - uses: dorny/paths-filter@v2
        id: filter
        with:
          filters: |
            yarn:
              ui/package.json

      - name: Login to Docker Hub
        if: ${{ steps.filter.outputs.yarn == 'true' }}
        uses: docker/login-action@v2
        with:
          username: ${{ secrets.DOCKERHUB_USERNAME }}
          password: ${{ secrets.DOCKERHUB_TOKEN }}
      - name: Build orb yarn image
        if: ${{ steps.filter.outputs.yarn == 'true' }}
        env:
          IMAGE_NAME: ns1labs/orb-ui-modules
        run: |
          make ui-modules
      - name: Push ui image
        if: ${{ steps.filter.outputs.yarn == 'true' }}
        run: |
          docker push -a ns1labs/orb-ui-modules

  package-ui:
    needs:
      - prebuild
      - package-ui-dependencies
    runs-on: ubuntu-latest
    steps:
      - uses: actions/checkout@v2
      - name: Get short commit hash to a variable
        id: commit_hash
        run: |
          echo "::set-output name=sha_short::$(git rev-parse --short HEAD)"
          echo ${{ needs.prebuild.outputs.VERSION }} > VERSION

      - name: Build orb-ui
        env:
          IMAGE_NAME: ns1labs/orb-ui
        run: |
          make ui

      - name: Commit orb-ui-live on orb-live repo develop
        if: github.event_name != 'pull_request'
        run: |
          git config --global user.email "${{secrets.GH_ORB_EMAIL}}"
          git config --global user.name "${{secrets.GH_ORB_USER}}"
          git config --global credential.helper cache
          git clone -b develop https://${{secrets.GH_ORB_USER}}:${{secrets.GH_ORB_ACCESS_TOKEN}}@github.com/ns1labs/orb-live.git          
          cd orb-live
          rm -rf ui
          git add .
          git commit -m "[NS1 Orb Bot] clean ui folder"
          cp -rf ../ui .
          cp -rf ../VERSION .
          echo "${{ steps.commit_hash.outputs.sha_short }}" > COMMIT_HASH          
          git add .
          git commit -m "[NS1 Orb Bot] Update Orb Live UI for develop"
          git push origin develop

      - name: Login to Docker Hub
        uses: docker/login-action@v1
        if: github.event_name != 'pull_request'
        with:
          username: ${{ secrets.DOCKERHUB_USERNAME }}
          password: ${{ secrets.DOCKERHUB_TOKEN }}

      - name: Push ui container
        if: github.event_name != 'pull_request'
        run: |
          docker push -a ns1labs/orb-ui

  package-migrate:
    needs:
      - package-ui-dependencies
      - package-ui
    runs-on: ubuntu-latest
    steps:
      - uses: actions/checkout@v2

      - name: Login to Docker Hub
<<<<<<< HEAD
        if: ${{ steps.filter.outputs.migrate == 'true' }}
=======
        if: ${{ steps.filter.outputs.yarn == 'true' }}
>>>>>>> b50d827c
        uses: docker/login-action@v2
        with:
          username: ${{ secrets.DOCKERHUB_USERNAME }}
          password: ${{ secrets.DOCKERHUB_TOKEN }}
      - name: Build orb migrate service image
<<<<<<< HEAD
        if: ${{ steps.filter.outputs.migrate == 'true' }}
=======
        if: ${{ steps.filter.outputs.yarn == 'true' }}
>>>>>>> b50d827c
        env:
          IMAGE_NAME: ns1labs/orb-migrate
        run: |
          SERVICE=migrate make build_docker
      - name: Push orb migrate service image
<<<<<<< HEAD
        if: ${{ steps.filter.outputs.migrate == 'true' }}
=======
        if: ${{ steps.filter.outputs.yarn == 'true' }}
>>>>>>> b50d827c
        run: |
          docker push -a ns1labs/orb-migrate

  publish-orb-live-stg:
    needs:
      - prebuild
      - package-fleet
      - package-policies
      - package-sinker
      - package-sinks
      - package-ui

    runs-on: ubuntu-latest
    if: github.event_name != 'pull_request'
    steps:
      - uses: actions/checkout@v2

      - name: Debug values
        run: |
          echo ${{ needs.prebuild.outputs.VERSION }}
          echo ${{ github.event.inputs.pktvisor_tag }}
        env:
          VERSION: ${{ needs.prebuild.env.VERSION }}

      - name: Login to Docker Hub
        uses: docker/login-action@v2
        with:
          username: ${{ secrets.DOCKERHUB_USERNAME }}
          password: ${{ secrets.DOCKERHUB_TOKEN }}

      - name: Get short commit hash to a variable
        id: commit_hash
        run: |
          echo "::set-output name=sha_short::$(git rev-parse --short HEAD)"
          echo ${{ needs.prebuild.outputs.VERSION }} > VERSION

      - name: Commit image tag on orb-live-manifest environment dev
        run: |
          git config --global user.email "${{secrets.GH_ORB_EMAIL}}"
          git config --global user.name "${{secrets.GH_ORB_USER}}"
          git config --global credential.helper cache
          git clone https://${{secrets.GH_ORB_USER}}:${{secrets.GH_ORB_ACCESS_TOKEN}}@github.com/ns1labs/orb-live-manifest.git
          cd orb-live-manifest/stg
          mv values.yaml .template/values.old
          cat .template/values.yaml.tpl >> values.yaml
          sed -i -e "s/IMAGE_TAG/${{ needs.prebuild.outputs.VERSION }}-${{ steps.commit_hash.outputs.sha_short }}/g" values.yaml
          git add values.yaml
          git add .template/values.old
          git commit -m "[NS1 Orb Bot] Update image tag on stg environment"
          git push origin main<|MERGE_RESOLUTION|>--- conflicted
+++ resolved
@@ -385,31 +385,21 @@
       - uses: actions/checkout@v2
 
       - name: Login to Docker Hub
-<<<<<<< HEAD
         if: ${{ steps.filter.outputs.migrate == 'true' }}
-=======
-        if: ${{ steps.filter.outputs.yarn == 'true' }}
->>>>>>> b50d827c
-        uses: docker/login-action@v2
-        with:
-          username: ${{ secrets.DOCKERHUB_USERNAME }}
-          password: ${{ secrets.DOCKERHUB_TOKEN }}
+        uses: docker/login-action@v2
+        with:
+          username: ${{ secrets.DOCKERHUB_USERNAME }}
+          password: ${{ secrets.DOCKERHUB_TOKEN }}
+
       - name: Build orb migrate service image
-<<<<<<< HEAD
         if: ${{ steps.filter.outputs.migrate == 'true' }}
-=======
-        if: ${{ steps.filter.outputs.yarn == 'true' }}
->>>>>>> b50d827c
         env:
           IMAGE_NAME: ns1labs/orb-migrate
         run: |
           SERVICE=migrate make build_docker
+
       - name: Push orb migrate service image
-<<<<<<< HEAD
         if: ${{ steps.filter.outputs.migrate == 'true' }}
-=======
-        if: ${{ steps.filter.outputs.yarn == 'true' }}
->>>>>>> b50d827c
         run: |
           docker push -a ns1labs/orb-migrate
 

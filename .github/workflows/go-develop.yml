--- conflicted
+++ resolved
@@ -378,11 +378,6 @@
 
       - name: Build orb-agent
         shell: bash
-<<<<<<< HEAD
-        env:
-          IMAGE_NAME: orbcommunity/orb-agent
-=======
->>>>>>> c6067bb3
         run: |
           if [ "${{ github.event.inputs.pktvisor_tag }}" == "" ]; then
             make agent
@@ -391,22 +386,7 @@
             PKTVISOR_TAG=${{ github.event.inputs.pktvisor_tag }} make agent
             PKTVISOR_TAG=${{ github.event.inputs.pktvisor_tag }} make agent_debug
           fi
-<<<<<<< HEAD
-
-      - name: Login to Docker Hub orbcommunity
-        if: github.event_name != 'pull_request'
-        uses: docker/login-action@v2
-        with:
-          username: ${{ secrets.DOCKERHUB_USERNAME }}
-          password: ${{ secrets.DOCKERHUB_TOKEN }}
-
-      - name: Push agent container orbcommunity
-        if: github.event_name != 'pull_request'
-        run: docker push -a orbcommunity/orb-agent
-        
-=======
        
->>>>>>> c6067bb3
       - name: Login to Docker Hub orbcommunity
         if: github.event_name != 'pull_request'
         uses: docker/login-action@v2
@@ -434,20 +414,6 @@
       - name: Build service containers
         run: SERVICE=fleet make build_docker
 
-<<<<<<< HEAD
-      - name: Login to Docker Hub orbcommunity
-        uses: docker/login-action@v2
-        if: github.event_name != 'pull_request'
-        with:
-          username: ${{ secrets.DOCKERHUB_USERNAME }}
-          password: ${{ secrets.DOCKERHUB_TOKEN }}
-
-      - name: Push service containers orbcommunity
-        if: github.event_name != 'pull_request'
-        run: docker push -a orbcommunity/orb-fleet
-        
-=======
->>>>>>> c6067bb3
       - name: Login to Docker Hub orbcommunity
         uses: docker/login-action@v2
         if: github.event_name != 'pull_request'
@@ -474,20 +440,6 @@
 
       - name: Build service containers
         run: SERVICE=policies make build_docker
-<<<<<<< HEAD
-
-      - name: Login to Docker Hub orbcommunity
-        uses: docker/login-action@v2
-        if: github.event_name != 'pull_request'
-        with:
-          username: ${{ secrets.DOCKERHUB_USERNAME }}
-          password: ${{ secrets.DOCKERHUB_TOKEN }}
-
-      - name: Push service containers orbcommunity
-        if: github.event_name != 'pull_request'
-        run: docker push -a orbcommunity/orb-policies
-=======
->>>>>>> c6067bb3
         
       - name: Login to Docker Hub orbcommunity
         uses: docker/login-action@v2
@@ -515,22 +467,7 @@
 
       - name: Build service containers
         run: SERVICE=sinker make build_docker
-<<<<<<< HEAD
-
-      - name: Login to Docker Hub
-        uses: docker/login-action@v2
-        if: github.event_name != 'pull_request'
-        with:
-          username: ${{ secrets.DOCKERHUB_USERNAME }}
-          password: ${{ secrets.DOCKERHUB_TOKEN }}
-
-      - name: Push service containers
-        if: github.event_name != 'pull_request'
-        run: docker push -a orbcommunity/orb-sinker
-        
-=======
        
->>>>>>> c6067bb3
       - name: Login to Docker Hub orbcommunity
         uses: docker/login-action@v2
         if: github.event_name != 'pull_request'
@@ -557,20 +494,6 @@
 
       - name: Build service containers
         run: SERVICE=sinks make build_docker
-<<<<<<< HEAD
-
-      - name: Login to Docker Hub orbcommunity
-        uses: docker/login-action@v2
-        if: github.event_name != 'pull_request'
-        with:
-          username: ${{ secrets.DOCKERHUB_USERNAME }}
-          password: ${{ secrets.DOCKERHUB_TOKEN }}
-
-      - name: Push service containers orbcommunity
-        if: github.event_name != 'pull_request'
-        run: docker push -a orbcommunity/orb-sinks
-=======
->>>>>>> c6067bb3
         
       - name: Login to Docker Hub orbcommunity
         uses: docker/login-action@v2
@@ -597,22 +520,7 @@
           echo ${{ needs.prebuild.outputs.VERSION }} > VERSION
 
       - name: Build service containers
-<<<<<<< HEAD
-        run: SERVICE=maestro make build_docker
-
-      - name: Login to Docker Hub
-        uses: docker/login-action@v2
-        if: github.event_name != 'pull_request'
-        with:
-          username: ${{ secrets.DOCKERHUB_USERNAME }}
-          password: ${{ secrets.DOCKERHUB_TOKEN }}
-
-      - name: Push service containers
-        if: github.event_name != 'pull_request'
-        run: docker push -a orbcommunity/orb-maestro        
-=======
         run: SERVICE=maestro make build_docker      
->>>>>>> c6067bb3
 
       - name: Login to Docker Hub orbcommunity
         uses: docker/login-action@v2
@@ -640,39 +548,20 @@
 
       - name: Build orb yarn image
         if: ${{ steps.filter.outputs.yarn == 'true' }}
-<<<<<<< HEAD
-        env:
-          IMAGE_NAME: orbcommunity/orb-ui-modules
         run: |
           make ui-modules
-
-      - name: Login to Docker Hub
+          
+      - name: Login to Docker Hub orbcommunity
         if: ${{ steps.filter.outputs.yarn == 'true' }}
         uses: docker/login-action@v2
         with:
-          username: ${{ secrets.DOCKERHUB_USERNAME }}
-          password: ${{ secrets.DOCKERHUB_TOKEN }}
+          username: ${{ secrets.ORB_DOCKERHUB_USERNAME }}
+          password: ${{ secrets.ORB_DOCKERHUB_TOKEN }}
 
       - name: Push ui image orbcommunity
         if: ${{ steps.filter.outputs.yarn == 'true' }}
         run: |
           docker push -a orbcommunity/orb-ui-modules
-=======
-        run: |
-          make ui-modules
->>>>>>> c6067bb3
-          
-      - name: Login to Docker Hub orbcommunity
-        if: ${{ steps.filter.outputs.yarn == 'true' }}
-        uses: docker/login-action@v2
-        with:
-          username: ${{ secrets.ORB_DOCKERHUB_USERNAME }}
-          password: ${{ secrets.ORB_DOCKERHUB_TOKEN }}
-
-      - name: Push ui image orbcommunity
-        if: ${{ steps.filter.outputs.yarn == 'true' }}
-        run: |
-          docker push -a orbcommunity/orb-ui-modules
 
   package-ui:
     needs:
@@ -688,11 +577,6 @@
           echo ${{ needs.prebuild.outputs.VERSION }} > VERSION
 
       - name: Build orb-ui
-<<<<<<< HEAD
-        env:
-          IMAGE_NAME: orbcommunity/orb-ui
-=======
->>>>>>> c6067bb3
         run: |
           make ui
 
@@ -713,21 +597,6 @@
           git add .
           git commit -m "[NS1 Orb Bot] Update Orb Live UI for develop"
           git push origin develop
-<<<<<<< HEAD
-
-      - name: Login to Docker Hub orbcommunity
-        uses: docker/login-action@v1
-        if: github.event_name != 'pull_request'
-        with:
-          username: ${{ secrets.DOCKERHUB_USERNAME }}
-          password: ${{ secrets.DOCKERHUB_TOKEN }}
-
-      - name: Push ui container orbcommunity
-        if: github.event_name != 'pull_request'
-        run: |
-          docker push -a orbcommunity/orb-ui
-=======
->>>>>>> c6067bb3
           
       - name: Login to Docker Hub orbcommunity
         uses: docker/login-action@v1
@@ -751,27 +620,8 @@
 
       - name: Build orb migrate service image
         if: ${{ needs.prebuild.outputs.migrate == 'true' }}
-<<<<<<< HEAD
-        env:
-          IMAGE_NAME: orbcommunity/orb-migrate
-        run: |
-          SERVICE=migrate make build_docker          
-
-      - name: Login to Docker Hub orbcommunity
-        if: ${{ needs.prebuild.outputs.migrate == 'true' }}
-        uses: docker/login-action@v2
-        with:
-          username: ${{ secrets.DOCKERHUB_USERNAME }}
-          password: ${{ secrets.DOCKERHUB_TOKEN }}
-
-      - name: Push orb migrate service image orbcommunity
-        if: ${{ needs.prebuild.outputs.migrate == 'true' }}
-        run: |
-          docker push -a orbcommunity/orb-migrate          
-=======
         run: |
           SERVICE=migrate make build_docker     
->>>>>>> c6067bb3
 
       - name: Login to Docker Hub orbcommunity
         if: ${{ needs.prebuild.outputs.migrate == 'true' }}

--- conflicted
+++ resolved
@@ -176,19 +176,14 @@
           fi
 
       - name: Login to Docker Hub
-<<<<<<< HEAD
-        if: github.event_name != 'pull_request'
-        uses: docker/login-action@v1
-=======
 #        if: github.event_name != 'pull_request'
         uses: docker/login-action@v2
->>>>>>> a631a523
         with:
           username: ${{ secrets.DOCKERHUB_USERNAME }}
           password: ${{ secrets.DOCKERHUB_TOKEN }}
 
       - name: Push agent container
-        if: github.event_name != 'pull_request'
+#        if: github.event_name != 'pull_request'
         run: docker push -a ns1labs/orb-agent
 
   package-fleet:
@@ -208,7 +203,7 @@
         run: SERVICE=fleet make build_docker
 
       - name: Login to Docker Hub
-        uses: docker/login-action@v2
+        uses: docker/login-action@v1
         if: github.event_name != 'pull_request'
         with:
           username: ${{ secrets.DOCKERHUB_USERNAME }}
@@ -235,7 +230,7 @@
         run: SERVICE=policies make build_docker
 
       - name: Login to Docker Hub
-        uses: docker/login-action@v2
+        uses: docker/login-action@v1
         if: github.event_name != 'pull_request'
         with:
           username: ${{ secrets.DOCKERHUB_USERNAME }}
@@ -262,7 +257,7 @@
         run: SERVICE=sinker make build_docker
 
       - name: Login to Docker Hub
-        uses: docker/login-action@v2
+        uses: docker/login-action@v1
         if: github.event_name != 'pull_request'
         with:
           username: ${{ secrets.DOCKERHUB_USERNAME }}
@@ -289,7 +284,7 @@
         run: SERVICE=sinks make build_docker
 
       - name: Login to Docker Hub
-        uses: docker/login-action@v2
+        uses: docker/login-action@v1
         if: github.event_name != 'pull_request'
         with:
           username: ${{ secrets.DOCKERHUB_USERNAME }}
@@ -314,7 +309,7 @@
 
       - name: Login to Docker Hub
         if: ${{ steps.filter.outputs.yarn == 'true' }}
-        uses: docker/login-action@v2
+        uses: docker/login-action@v1
         with:
           username: ${{ secrets.DOCKERHUB_USERNAME }}
           password: ${{ secrets.DOCKERHUB_TOKEN }}

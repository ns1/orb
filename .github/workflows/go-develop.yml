name: Check PR and Update Develop

on:
  workflow_dispatch:
    inputs:
      pktvisor_tag:
        description: 'pktvisor agent docker tag to package'
        required: true
  pull_request:
    branches: [ develop ]
  push:
    branches: [ develop ]
jobs:
  prebuild:
    runs-on: ubuntu-latest
    outputs:
      agent: ${{ steps.filter.outputs.agent }}
      orb: ${{ steps.filter.outputs.orb }}
      ui: ${{ steps.filter.outputs.ui }}
      VERSION: ${{ env.VERSION }}
    steps:
      - uses: actions/checkout@v2
      - uses: dorny/paths-filter@v2
        id: filter
        with:
          filters: |
            agent:
              - 'agent/**'
              - 'cmd/agent/**'
            orb:
              - 'fleet/**'
              - 'cmd/fleet/**'
              - 'policies/**'
              - 'cmd/policies/**'
              - 'sinks/**'
              - 'cmd/sinks/**'
              - 'sinker/**'
              - 'cmd/sinker/**'
            ui: 
              - 'ui/**'

      - name: Set branch name
        shell: bash
        run: |
          echo "BRANCH_NAME=develop" >> $GITHUB_ENV

      - name: Generate ref tag (develop)
        run: |
          echo "REF_TAG=develop" >> $GITHUB_ENV

      - name: Append suffix on VERSION file for develop build
        run: |
          echo "`cat ${{github.workspace}}/VERSION`-${{ env.REF_TAG }}" > VERSION

      - name: Get VERSION
        run: |
          echo "VERSION=`cat ${{github.workspace}}/VERSION`" >> $GITHUB_ENV

      - name: Debug VERSION
        run: echo ${{ env.VERSION }}

      - name: Get short commit hash to a variable
        id: commit_hash
        run: |
          echo "::set-output name=sha_short::$(git rev-parse --short HEAD)"
          
  go-report:
    needs: prebuild
    runs-on: ubuntu-latest
    steps:
      - name: Checkout
        uses: actions/checkout@v2
        with:
          name: workspace
      - name: Run go report
        uses: ./.github/actions/go-report
        with:
          go_report_threshold: 90.1 #grade A+

  test-agent:
    runs-on: ubuntu-latest
    needs: prebuild
    steps:
      - uses: actions/checkout@v2
      - name: Set up Go
        uses: actions/setup-go@v2
        with:
          go-version: 1.16

      - name: Go unit tests
        if: ${{ needs.prebuild.outputs.agent == 'true' }}
        run: SERVICE=agent make test_service

  test-fleet:
    runs-on: ubuntu-latest
    needs: prebuild
    steps:
      - uses: actions/checkout@v2
      - name: Set up Go
        uses: actions/setup-go@v2
        with:
          go-version: 1.16

      - name: Go unit tests
        run: |
          if [ "${{ needs.prebuild.outputs.orb }}" == "true" ]; then
            SERVICE=fleet make test_service
          fi

  test-policies:
    runs-on: ubuntu-latest
    needs: prebuild
    steps:
      - uses: actions/checkout@v2
      - name: Set up Go
        uses: actions/setup-go@v2
        with:
          go-version: 1.16

      - name: Go unit tests
        if: ${{ needs.prebuild.outputs.orb == 'true' }}
        run: SERVICE=policies make test_service

  test-sinks:
    runs-on: ubuntu-latest
    needs: prebuild
    steps:
      - uses: actions/checkout@v2
      - name: Set up Go
        uses: actions/setup-go@v2
        with:
          go-version: 1.16

      - name: Go unit tests
        if: ${{ needs.prebuild.outputs.orb == 'true' }}
        run: SERVICE=sinks make test_service

  test-sinker:
    runs-on: ubuntu-latest
    needs: prebuild
    steps:
      - uses: actions/checkout@v2
      - name: Set up Go
        uses: actions/setup-go@v2
        with:
          go-version: 1.16

      - name: Go unit tests
        if: ${{ needs.prebuild.outputs.orb == 'true' }}
        run: SERVICE=sinker make test_service

  package-agent:
    needs:
      - prebuild
      - test-agent
    runs-on: ubuntu-latest
    steps:
      - uses: actions/checkout@v2
      - name: Get short commit hash to a variable
        id: commit_hash
        run: |
          echo "::set-output name=sha_short::$(git rev-parse --short HEAD)"
          echo ${{ needs.prebuild.outputs.VERSION }} > VERSION

      - name: Build orb-agent
        shell: bash
        env:
          IMAGE_NAME: ns1labs/orb-agent
        run: |
          if [ "${{ github.event.inputs.pktvisor_tag }}" == "" ]; then
            make agent
            make agent_debug
          else
            PKTVISOR_TAG=${{ github.event.inputs.pktvisor_tag }} make agent
            PKTVISOR_TAG=${{ github.event.inputs.pktvisor_tag }} make agent_debug
          fi

      - name: Login to Docker Hub
<<<<<<< HEAD
        #if: github.event_name != 'pull_request'
=======
#        if: github.event_name != 'pull_request'
>>>>>>> 204578b3
        uses: docker/login-action@v1
        with:
          username: ${{ secrets.DOCKERHUB_USERNAME }}
          password: ${{ secrets.DOCKERHUB_TOKEN }}

      - name: Push agent container
<<<<<<< HEAD
        #if: github.event_name != 'pull_request'
=======
#        if: github.event_name != 'pull_request'
>>>>>>> 204578b3
        run: docker push -a ns1labs/orb-agent

  package-fleet:
    needs:
      - prebuild
      - test-fleet
    runs-on: ubuntu-latest
    steps:
      - uses: actions/checkout@v2
      - name: Get short commit hash to a variable
        id: commit_hash
        run: |
          echo "::set-output name=sha_short::$(git rev-parse --short HEAD)"
          echo ${{ needs.prebuild.outputs.VERSION }} > VERSION

      - name: Build service containers
        run: SERVICE=fleet make build_docker

      - name: Login to Docker Hub
        uses: docker/login-action@v1
        if: github.event_name != 'pull_request'
        with:
          username: ${{ secrets.DOCKERHUB_USERNAME }}
          password: ${{ secrets.DOCKERHUB_TOKEN }}

      - name: Push service containers
        if: github.event_name != 'pull_request'
        run: docker push -a ns1labs/orb-fleet

  package-policies:
    needs:
      - prebuild
      - test-policies
    runs-on: ubuntu-latest
    steps:
      - uses: actions/checkout@v2
      - name: Get short commit hash to a variable
        id: commit_hash
        run: |
          echo "::set-output name=sha_short::$(git rev-parse --short HEAD)"
          echo ${{ needs.prebuild.outputs.VERSION }} > VERSION

      - name: Build service containers
        run: SERVICE=policies make build_docker

      - name: Login to Docker Hub
        uses: docker/login-action@v1
        if: github.event_name != 'pull_request'
        with:
          username: ${{ secrets.DOCKERHUB_USERNAME }}
          password: ${{ secrets.DOCKERHUB_TOKEN }}

      - name: Push service containers
        if: github.event_name != 'pull_request'
        run: docker push -a ns1labs/orb-policies

  package-sinker:
    needs:
      - prebuild
      - test-sinker
    runs-on: ubuntu-latest
    steps:
      - uses: actions/checkout@v2
      - name: Get short commit hash to a variable
        id: commit_hash
        run: |
          echo "::set-output name=sha_short::$(git rev-parse --short HEAD)"
          echo ${{ needs.prebuild.outputs.VERSION }} > VERSION

      - name: Build service containers
        run: SERVICE=sinker make build_docker

      - name: Login to Docker Hub
        uses: docker/login-action@v1
        if: github.event_name != 'pull_request'
        with:
          username: ${{ secrets.DOCKERHUB_USERNAME }}
          password: ${{ secrets.DOCKERHUB_TOKEN }}

      - name: Push service containers
        if: github.event_name != 'pull_request'
        run: docker push -a ns1labs/orb-sinker

  package-sinks:
    needs:
      - prebuild
      - test-sinks
    runs-on: ubuntu-latest
    steps:
      - uses: actions/checkout@v2
      - name: Get short commit hash to a variable
        id: commit_hash
        run: |
          echo "::set-output name=sha_short::$(git rev-parse --short HEAD)"
          echo ${{ needs.prebuild.outputs.VERSION }} > VERSION

      - name: Build service containers
        run: SERVICE=sinks make build_docker

      - name: Login to Docker Hub
        uses: docker/login-action@v1
        if: github.event_name != 'pull_request'
        with:
          username: ${{ secrets.DOCKERHUB_USERNAME }}
          password: ${{ secrets.DOCKERHUB_TOKEN }}

      - name: Push service containers
        if: github.event_name != 'pull_request'
        run: docker push -a ns1labs/orb-sinks

  package-ui-dependencies:
    needs:
      - prebuild
    runs-on: ubuntu-latest
    steps:
      - uses: actions/checkout@v2
      - uses: dorny/paths-filter@v2
        id: filter
        with:
          filters: |
            yarn:
              ui/package.json

      - name: Login to Docker Hub
        if: ${{ steps.filter.outputs.yarn == 'true' }}
        uses: docker/login-action@v1
        with:
          username: ${{ secrets.DOCKERHUB_USERNAME }}
          password: ${{ secrets.DOCKERHUB_TOKEN }}
      - name: Build orb yarn image
        if: ${{ steps.filter.outputs.yarn == 'true' }}
        env:
          IMAGE_NAME: ns1labs/orb-ui-modules
        run: |
          make ui-modules
      - name: Push ui image
        if: ${{ steps.filter.outputs.yarn == 'true' }}
        run: |
          docker push -a ns1labs/orb-ui-modules
  package-ui:
    needs:
      - prebuild
      - package-ui-dependencies
    runs-on: ubuntu-latest
    steps:
      - uses: actions/checkout@v2
      - name: Get short commit hash to a variable
        id: commit_hash
        run: |
          echo "::set-output name=sha_short::$(git rev-parse --short HEAD)"
          echo ${{ needs.prebuild.outputs.VERSION }} > VERSION

      - name: Build orb-ui
        env:
          IMAGE_NAME: ns1labs/orb-ui
        run: |
          make ui

      - name: Commit orb-ui-live on orb-live repo develop
        if: github.event_name != 'pull_request'
        run: |
          git config --global user.email "${{secrets.GH_ORB_EMAIL}}"
          git config --global user.name "${{secrets.GH_ORB_USER}}"
          git config --global credential.helper cache
          git clone -b develop https://${{secrets.GH_ORB_USER}}:${{secrets.GH_ORB_ACCESS_TOKEN}}@github.com/ns1labs/orb-live.git          
          cd orb-live
          rm -rf ui
          git add .
          git commit -m "[NS1 Orb Bot] clean ui folder"
          cp -rf ../ui .
          cp -rf ../VERSION .
          echo "${{ steps.commit_hash.outputs.sha_short }}" > COMMIT_HASH          
          git add .
          git commit -m "[NS1 Orb Bot] Update Orb Live UI for develop"
          git push origin develop

      - name: Login to Docker Hub
        uses: docker/login-action@v1
        if: github.event_name != 'pull_request'
        with:
          username: ${{ secrets.DOCKERHUB_USERNAME }}
          password: ${{ secrets.DOCKERHUB_TOKEN }}

      - name: Push ui container
        if: github.event_name != 'pull_request'
        run: |
          docker push -a ns1labs/orb-ui

  publish-orb-live-stg:
    needs:
      - prebuild
      - package-fleet
      - package-policies
      - package-sinker
      - package-sinks
      - package-ui

    runs-on: ubuntu-latest
    if: github.event_name != 'pull_request'
    steps:
      - uses: actions/checkout@v2

      - name: Debug values
        run: |
          echo ${{ needs.prebuild.outputs.VERSION }}
          echo ${{ github.event.inputs.pktvisor_tag }}
        env:
          VERSION: ${{ needs.prebuild.env.VERSION }}

      - name: Login to Docker Hub
        uses: docker/login-action@v1
        with:
          username: ${{ secrets.DOCKERHUB_USERNAME }}
          password: ${{ secrets.DOCKERHUB_TOKEN }}

      - name: Get short commit hash to a variable
        id: commit_hash
        run: |
          echo "::set-output name=sha_short::$(git rev-parse --short HEAD)"
          echo ${{ needs.prebuild.outputs.VERSION }} > VERSION

      - name: Commit image tag on orb-live-manifest environment dev
        run: |
          git config --global user.email "${{secrets.GH_ORB_EMAIL}}"
          git config --global user.name "${{secrets.GH_ORB_USER}}"
          git config --global credential.helper cache
          git clone https://${{secrets.GH_ORB_USER}}:${{secrets.GH_ORB_ACCESS_TOKEN}}@github.com/ns1labs/orb-live-manifest.git
          cd orb-live-manifest/stg
          mv values.yaml .template/values.old
          cat .template/values.yaml.tpl >> values.yaml
          sed -i -e "s/IMAGE_TAG/${{ needs.prebuild.outputs.VERSION }}-${{ steps.commit_hash.outputs.sha_short }}/g" values.yaml
          git add values.yaml
          git add .template/values.old
          git commit -m "[NS1 Orb Bot] Update image tag on stg environment"
          git push origin main<|MERGE_RESOLUTION|>--- conflicted
+++ resolved
@@ -176,22 +176,14 @@
           fi
 
       - name: Login to Docker Hub
-<<<<<<< HEAD
-        #if: github.event_name != 'pull_request'
-=======
 #        if: github.event_name != 'pull_request'
->>>>>>> 204578b3
         uses: docker/login-action@v1
         with:
           username: ${{ secrets.DOCKERHUB_USERNAME }}
           password: ${{ secrets.DOCKERHUB_TOKEN }}
 
       - name: Push agent container
-<<<<<<< HEAD
-        #if: github.event_name != 'pull_request'
-=======
 #        if: github.event_name != 'pull_request'
->>>>>>> 204578b3
         run: docker push -a ns1labs/orb-agent
 
   package-fleet:

--- conflicted
+++ resolved
@@ -59,10 +59,7 @@
         id: commit_hash
         run: |
           echo "::set-output name=sha_short::$(git rev-parse --short HEAD)"
-<<<<<<< HEAD
-
-=======
->>>>>>> 26fef2f9
+
   test-agent:
     runs-on: ubuntu-latest
     needs: prebuild
@@ -92,6 +89,7 @@
           if [ "${{ needs.prebuild.outputs.orb }}" == "true" ]; then
             SERVICE=fleet make test_service
           fi
+
   test-policies:
     runs-on: ubuntu-latest
     needs: prebuild

--- conflicted
+++ resolved
@@ -231,20 +231,6 @@
           echo ${{ needs.prebuild.outputs.VERSION }} > VERSION
       - name: Build service containers
         run: SERVICE=fleet make build_docker
-<<<<<<< HEAD
-
-      - name: Login to Docker Hub orbcommunity
-        uses: docker/login-action@v1
-        if: github.event_name != 'pull_request'
-        with:
-          username: ${{ secrets.DOCKERHUB_USERNAME }}
-          password: ${{ secrets.DOCKERHUB_TOKEN }}
-
-      - name: Push service containers orbcommunity
-        if: github.event_name != 'pull_request'
-        run: docker push -a orbcommunity/orb-fleet
-=======
->>>>>>> c6067bb3
         
       - name: Login to Docker Hub orbcommunity
         uses: docker/login-action@v2
@@ -272,20 +258,6 @@
       - name: Build service containers
         run: SERVICE=policies make build_docker
 
-<<<<<<< HEAD
-      - name: Login to Docker Hub orbcommunity
-        uses: docker/login-action@v1
-        if: github.event_name != 'pull_request'
-        with:
-          username: ${{ secrets.DOCKERHUB_USERNAME }}
-          password: ${{ secrets.DOCKERHUB_TOKEN }}
-
-      - name: Push service containers orbcommunity
-        if: github.event_name != 'pull_request'
-        run: docker push -a orbcommunity/orb-policies
-
-=======
->>>>>>> c6067bb3
       - name: Login to Docker Hub orbcommunity
         uses: docker/login-action@v2
         if: github.event_name != 'pull_request'
@@ -311,20 +283,6 @@
           echo ${{ needs.prebuild.outputs.VERSION }} > VERSION
       - name: Build service containers
         run: SERVICE=sinker make build_docker
-<<<<<<< HEAD
-
-      - name: Login to Docker Hub orbcommunity
-        uses: docker/login-action@v1
-        if: github.event_name != 'pull_request'
-        with:
-          username: ${{ secrets.DOCKERHUB_USERNAME }}
-          password: ${{ secrets.DOCKERHUB_TOKEN }}
-
-      - name: Push service containers orbcommunity
-        if: github.event_name != 'pull_request'
-        run: docker push -a orbcommunity/orb-sinker
-=======
->>>>>>> c6067bb3
         
       - name: Login to Docker Hub orbcommunity
         uses: docker/login-action@v2
@@ -351,22 +309,7 @@
           echo ${{ needs.prebuild.outputs.VERSION }} > VERSION
       - name: Build service containers
         run: SERVICE=sinks make build_docker
-<<<<<<< HEAD
-
-      - name: Login to Docker Hub orbcommunity
-        uses: docker/login-action@v1
-        if: github.event_name != 'pull_request'
-        with:
-          username: ${{ secrets.DOCKERHUB_USERNAME }}
-          password: ${{ secrets.DOCKERHUB_TOKEN }}
-
-      - name: Push service containers orbcommunity
-        if: github.event_name != 'pull_request'
-        run: docker push -a orbcommunity/orb-sinks
-        
-=======
        
->>>>>>> c6067bb3
       - name: Login to Docker Hub orbcommunity
         uses: docker/login-action@v2
         if: github.event_name != 'pull_request'
@@ -393,20 +336,6 @@
       - name: Build service containers
         run: SERVICE=maestro make build_docker
 
-<<<<<<< HEAD
-      - name: Login to Docker Hub orbcommunity
-        uses: docker/login-action@v2
-        if: github.event_name != 'pull_request'
-        with:
-          username: ${{ secrets.DOCKERHUB_USERNAME }}
-          password: ${{ secrets.DOCKERHUB_TOKEN }}
-
-      - name: Push service containers orbcommunity
-        if: github.event_name != 'pull_request'
-        run: docker push -a orbcommunity/orb-maestro
-
-=======
->>>>>>> c6067bb3
       - name: Login to Docker Hub orbcommunity
         uses: docker/login-action@v2
         if: github.event_name != 'pull_request'
@@ -433,19 +362,8 @@
 
       - name: Build orb yarn image
         if: ${{ steps.filter.outputs.yarn == 'true' }}
-<<<<<<< HEAD
-        env:
-          IMAGE_NAME: orbcommunity/orb-ui-modules
         run: |
           make ui-modules
-      - name: Push ui image
-        if: ${{ steps.filter.outputs.yarn == 'true' }}
-        run: |
-          docker push -a orbcommunity/orb-ui-modules
-=======
-        run: |
-          make ui-modules
->>>>>>> c6067bb3
 
       - name: Login to Docker Hub orbcommunity
         if: ${{ steps.filter.outputs.yarn == 'true' }}
@@ -492,20 +410,6 @@
           git add .
           git commit -m "[NS1 Orb Bot] Update Orb Live UI for production"
           git push origin main
-<<<<<<< HEAD
-      - name: Login to Docker Hub
-        uses: docker/login-action@v1
-        if: github.event_name != 'pull_request'
-        with:
-          username: ${{ secrets.DOCKERHUB_USERNAME }}
-          password: ${{ secrets.DOCKERHUB_TOKEN }}
-
-      - name: Push ui container
-        if: github.event_name != 'pull_request'
-        run: |
-          docker push -a orbcommunity/orb-ui
-=======
->>>>>>> c6067bb3
           
       - name: Login to Docker Hub orbcommunity
         uses: docker/login-action@v1

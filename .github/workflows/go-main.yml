--- conflicted
+++ resolved
@@ -178,29 +178,12 @@
 
       - name: Build orb-agent
         shell: bash
-<<<<<<< HEAD
-        env:
-          IMAGE_NAME: orbcommunity/orb-agent
-=======
->>>>>>> c6067bb3
         run: |
           if [ "${{ github.event.inputs.pktvisor_tag }}" == "" ]; then
             make agent_debug
           else
             PKTVISOR_TAG=${{ github.event.inputs.pktvisor_tag }} make agent_debug
           fi
-<<<<<<< HEAD
-
-      - name: Login to Docker Hub orbcommunity
-        uses: docker/login-action@v1
-        with:
-          username: ${{ secrets.DOCKERHUB_USERNAME }}
-          password: ${{ secrets.DOCKERHUB_TOKEN }}
-
-      - name: Push agent container orbcommunity
-        run: docker push -a orbcommunity/orb-agent
-=======
->>>>>>> c6067bb3
         
       - name: Login to Docker Hub orbcommunity
         if: github.event_name != 'pull_request'
@@ -227,20 +210,6 @@
           echo ${{ needs.prebuild.outputs.VERSION }} > VERSION
       - name: Build service containers
         run: SERVICE=fleet make build_docker
-<<<<<<< HEAD
-
-      - name: Login to Docker Hub
-        uses: docker/login-action@v1
-        if: github.event_name != 'pull_request'
-        with:
-          username: ${{ secrets.DOCKERHUB_USERNAME }}
-          password: ${{ secrets.DOCKERHUB_TOKEN }}
-
-      - name: Push service containers
-        if: github.event_name != 'pull_request'
-        run: docker push -a orbcommunity/orb-fleet
-=======
->>>>>>> c6067bb3
         
       - name: Login to Docker Hub orbcommunity
         uses: docker/login-action@v2
@@ -267,20 +236,6 @@
           echo ${{ needs.prebuild.outputs.VERSION }} > VERSION
       - name: Build service containers
         run: SERVICE=policies make build_docker
-<<<<<<< HEAD
-
-      - name: Login to Docker Hub
-        uses: docker/login-action@v1
-        if: github.event_name != 'pull_request'
-        with:
-          username: ${{ secrets.DOCKERHUB_USERNAME }}
-          password: ${{ secrets.DOCKERHUB_TOKEN }}
-
-      - name: Push service containers
-        if: github.event_name != 'pull_request'
-        run: docker push -a orbcommunity/orb-policies
-=======
->>>>>>> c6067bb3
         
       - name: Login to Docker Hub orbcommunity
         uses: docker/login-action@v2
@@ -307,22 +262,7 @@
           echo ${{ needs.prebuild.outputs.VERSION }} > VERSION
       - name: Build service containers
         run: SERVICE=sinker make build_docker
-<<<<<<< HEAD
-
-      - name: Login to Docker Hub orbcommunity
-        uses: docker/login-action@v1
-        if: github.event_name != 'pull_request'
-        with:
-          username: ${{ secrets.DOCKERHUB_USERNAME }}
-          password: ${{ secrets.DOCKERHUB_TOKEN }}
-
-      - name: Push service containers orbcommunity
-        if: github.event_name != 'pull_request'
-        run: docker push -a orbcommunity/orb-sinker
-        
-=======
        
->>>>>>> c6067bb3
       - name: Login to Docker Hub orbcommunity
         uses: docker/login-action@v2
         if: github.event_name != 'pull_request'
@@ -348,31 +288,17 @@
           echo ${{ needs.prebuild.outputs.VERSION }} > VERSION
       - name: Build service containers
         run: SERVICE=sinks make build_docker
-<<<<<<< HEAD
-
-      - name: Login to Docker Hub orbcommunity
-        uses: docker/login-action@v1
-        if: github.event_name != 'pull_request'
-        with:
-          username: ${{ secrets.DOCKERHUB_USERNAME }}
-          password: ${{ secrets.DOCKERHUB_TOKEN }}
+        
+      - name: Login to Docker Hub orbcommunity
+        uses: docker/login-action@v2
+        if: github.event_name != 'pull_request'
+        with:
+          username: ${{ secrets.ORB_DOCKERHUB_USERNAME }}
+          password: ${{ secrets.ORB_DOCKERHUB_TOKEN }}
 
       - name: Push service containers orbcommunity
         if: github.event_name != 'pull_request'
         run: docker push -a orbcommunity/orb-sinks
-=======
->>>>>>> c6067bb3
-        
-      - name: Login to Docker Hub orbcommunity
-        uses: docker/login-action@v2
-        if: github.event_name != 'pull_request'
-        with:
-          username: ${{ secrets.ORB_DOCKERHUB_USERNAME }}
-          password: ${{ secrets.ORB_DOCKERHUB_TOKEN }}
-
-      - name: Push service containers orbcommunity
-        if: github.event_name != 'pull_request'
-        run: docker push -a orbcommunity/orb-sinks
         
   package-maestro:
     needs:
@@ -387,22 +313,7 @@
           echo "::set-output name=sha_short::$(git rev-parse --short HEAD)"
           echo ${{ needs.prebuild.outputs.VERSION }} > VERSION
       - name: Build service containers
-<<<<<<< HEAD
-        run: SERVICE=maestro make build_docker
-
-      - name: Login to Docker Hub orbcommunity
-        uses: docker/login-action@v2
-        if: github.event_name != 'pull_request'
-        with:
-          username: ${{ secrets.DOCKERHUB_USERNAME }}
-          password: ${{ secrets.DOCKERHUB_TOKEN }}
-
-      - name: Push service containers orbcommunity
-        if: github.event_name != 'pull_request'
-        run: docker push -a orbcommunity/orb-maestro        
-=======
         run: SERVICE=maestro make build_docker      
->>>>>>> c6067bb3
 
       - name: Login to Docker Hub orbcommunity
         uses: docker/login-action@v2
@@ -427,44 +338,23 @@
           filters: |
             yarn:
               ui/package.json
-<<<<<<< HEAD
-      - name: Login to Docker Hub orbcommunity
-        if: ${{ steps.filter.outputs.yarn == 'true' }}
-        uses: docker/login-action@v1
-        with:
-          username: ${{ secrets.DOCKERHUB_USERNAME }}
-          password: ${{ secrets.DOCKERHUB_TOKEN }}
 
       - name: Build orb yarn image
         if: ${{ steps.filter.outputs.yarn == 'true' }}
-        env:
-          IMAGE_NAME: orbcommunity/orb-ui-modules
         run: |
           make ui-modules
+          
+      - name: Login to Docker Hub orbcommunity
+        if: ${{ steps.filter.outputs.yarn == 'true' }}
+        uses: docker/login-action@v2
+        with:
+          username: ${{ secrets.ORB_DOCKERHUB_USERNAME }}
+          password: ${{ secrets.ORB_DOCKERHUB_TOKEN }}
 
       - name: Push ui image orbcommunity
         if: ${{ steps.filter.outputs.yarn == 'true' }}
         run: |
           docker push -a orbcommunity/orb-ui-modules
-=======
-
-      - name: Build orb yarn image
-        if: ${{ steps.filter.outputs.yarn == 'true' }}
-        run: |
-          make ui-modules
->>>>>>> c6067bb3
-          
-      - name: Login to Docker Hub orbcommunity
-        if: ${{ steps.filter.outputs.yarn == 'true' }}
-        uses: docker/login-action@v2
-        with:
-          username: ${{ secrets.ORB_DOCKERHUB_USERNAME }}
-          password: ${{ secrets.ORB_DOCKERHUB_TOKEN }}
-
-      - name: Push ui image orbcommunity
-        if: ${{ steps.filter.outputs.yarn == 'true' }}
-        run: |
-          docker push -a orbcommunity/orb-ui-modules
 
   package-ui:
     needs:
@@ -480,25 +370,7 @@
           echo ${{ needs.prebuild.outputs.VERSION }} > VERSION
 
       - name: Build orb-ui
-<<<<<<< HEAD
-        env:
-          IMAGE_NAME: orbcommunity/orb-ui
         run: make ui
-
-      - name: Login to Docker Hub orbcommunity
-        uses: docker/login-action@v1
-        if: github.event_name != 'pull_request'
-        with:
-          username: ${{ secrets.DOCKERHUB_USERNAME }}
-          password: ${{ secrets.DOCKERHUB_TOKEN }}
-
-      - name: Push ui container orbcommunity
-        if: github.event_name != 'pull_request'
-        run: |
-          docker push -a orbcommunity/orb-ui
-=======
-        run: make ui
->>>>>>> c6067bb3
         
       - name: Login to Docker Hub orbcommunity
         uses: docker/login-action@v1

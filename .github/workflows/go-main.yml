name: Merge Main branch and Generate Release

on:
  workflow_dispatch:
    inputs:
      pktvisor_tag:
        description: 'pktvisor agent docker tag to package'
        required: true
  pull_request:
    branches: [ main ]
  push:
    branches: [ main ]

jobs:
  prebuild:
    runs-on: ubuntu-latest
    outputs:
      agent: ${{ steps.filter.outputs.agent }}
      orb: ${{ steps.filter.outputs.orb }}
      ui: ${{ steps.filter.outputs.ui }}
      VERSION: ${{ env.VERSION }}
    steps:
      - uses: actions/checkout@v2
      - uses: dorny/paths-filter@v2
        id: filter
        with:
          filters: |
            agent:
              - 'agent/**'
              - 'cmd/agent/**'
            orb:
              - 'fleet/**'
              - 'cmd/fleet/**'
              - 'policies/**'
              - 'cmd/policies/**'
              - 'sinks/**'
              - 'cmd/sinks/**'
              - 'sinker/**'
              - 'cmd/sinker/**'
            ui: 
              - 'ui/**'
      - name: Set branch name
        shell: bash
        run: |
          echo "BRANCH_NAME=main" >> $GITHUB_ENV
      - name: Generate ref tag (main)
        run: |
          echo "REF_TAG=latest" >> $GITHUB_ENV
      - name: Set VERSION
        run: |
          echo "VERSION=`cat ${{github.workspace}}/VERSION`" >> $GITHUB_ENV
      - name: Debug VERSION
        run: echo ${{ env.VERSION }}

      - name: Get short commit hash to a variable
        id: commit_hash
        run: |
          echo "::set-output name=sha_short::$(git rev-parse --short HEAD)"

  test-agent:
    runs-on: ubuntu-latest
    needs: prebuild
    steps:
      - uses: actions/checkout@v2
      - name: Set up Go
        uses: actions/setup-go@v2
        with:
          go-version: 1.16

      - name: Go unit tests
        run: SERVICE=agent make test_service

  test-fleet:
    runs-on: ubuntu-latest
    needs: prebuild
    steps:
      - uses: actions/checkout@v2
      - name: Set up Go
        uses: actions/setup-go@v2
        with:
          go-version: 1.16

      - name: Go unit tests
        if: ${{ needs.prebuild.outputs.orb == 'true' }}
        run: SERVICE=fleet make test_service

  test-policies:
    runs-on: ubuntu-latest
    needs: prebuild
    steps:
      - uses: actions/checkout@v2
      - name: Set up Go
        uses: actions/setup-go@v2
        with:
          go-version: 1.16

      - name: Go unit tests
        if: ${{ needs.prebuild.outputs.orb == 'true' }}
        run: SERVICE=policies make test_service

  test-sinks:
    runs-on: ubuntu-latest
    needs: prebuild
    steps:
      - uses: actions/checkout@v2
      - name: Set up Go
        uses: actions/setup-go@v2
        with:
          go-version: 1.16
<<<<<<< HEAD

      - name: Go unit tests
        if: ${{ needs.prebuild.outputs.orb == 'true' }}
        run: SERVICE=sinks make test_service

=======

      - name: Go unit tests
        if: ${{ needs.prebuild.outputs.orb == 'true' }}
        run: SERVICE=sinks make test_service

>>>>>>> fce505ea
  test-sinker:
    runs-on: ubuntu-latest
    needs: prebuild
    steps:
      - uses: actions/checkout@v2
      - name: Set up Go
        uses: actions/setup-go@v2
        with:
          go-version: 1.16

      - name: Go unit tests
        if: ${{ needs.prebuild.outputs.orb == 'true' }}
        run: SERVICE=sinker make test_service

  package-agent:
    # This is just for debug agent
    needs:
      - prebuild
      - test-agent
    runs-on: ubuntu-latest
    steps:
      - uses: actions/checkout@v2
      - name: Get short commit hash to a variable
        id: commit_hash
        run: |
          echo "::set-output name=sha_short::$(git rev-parse --short HEAD)"
          echo ${{ needs.prebuild.outputs.VERSION }} > VERSION
      - name: Build orb-agent
        shell: bash
        env:
          IMAGE_NAME: ns1labs/orb-agent
        run: |
          if [ "${{ github.event.inputs.pktvisor_tag }}" == "" ]; then
            make agent_debug
          else
            PKTVISOR_TAG=${{ github.event.inputs.pktvisor_tag }} make agent_debug
          fi
<<<<<<< HEAD
      - name: Login to Docker Hub
        uses: docker/login-action@v1
        with:
          username: ${{ secrets.DOCKERHUB_USERNAME }}
          password: ${{ secrets.DOCKERHUB_TOKEN }}

      - name: Push agent container
        run: docker push -a ns1labs/orb-agent
=======
  #      - name: Login to Docker Hub
  #        uses: docker/login-action@v1
  #        with:git log --pretty=format:"$ad- %s [%an]" --since=30.days
  #          username: ${{ secrets.DOCKERHUB_USERNAME }}
  #          password: ${{ secrets.DOCKERHUB_TOKEN }}

  #      - name: Push agent container
  #        run: docker push -a ns1labs/orb-agent
>>>>>>> fce505ea

  package-fleet:
    needs:
      - prebuild
      - test-fleet
    runs-on: ubuntu-latest
    steps:
      - uses: actions/checkout@v2
      - name: Get short commit hash to a variable
        id: commit_hash
        run: |
          echo "::set-output name=sha_short::$(git rev-parse --short HEAD)"
          echo ${{ needs.prebuild.outputs.VERSION }} > VERSION
      - name: Build service containers
        run: SERVICE=fleet make build_docker

<<<<<<< HEAD
      - name: Login to Docker Hub
        uses: docker/login-action@v1
        if: github.event_name != 'pull_request'
        with:
          username: ${{ secrets.DOCKERHUB_USERNAME }}
          password: ${{ secrets.DOCKERHUB_TOKEN }}

      - name: Push service containers
        if: github.event_name != 'pull_request'
        run: docker push -a ns1labs/orb-fleet
=======
  #      - name: Login to Docker Hub
  #        uses: docker/login-action@v1
  #        if: github.event_name != 'pull_request'
  #        with:
  #          username: ${{ secrets.DOCKERHUB_USERNAME }}
  #          password: ${{ secrets.DOCKERHUB_TOKEN }}

  #      - name: Push service containers
  #        if: github.event_name != 'pull_request'
  #        run: docker push -a ns1labs/orb-fleet
>>>>>>> fce505ea

  package-policies:
    needs:
      - prebuild
      - test-policies
    runs-on: ubuntu-latest
    steps:
      - uses: actions/checkout@v2
      - name: Get short commit hash to a variable
        id: commit_hash
        run: |
          echo "::set-output name=sha_short::$(git rev-parse --short HEAD)"
          echo ${{ needs.prebuild.outputs.VERSION }} > VERSION
      - name: Build service containers
        run: SERVICE=policies make build_docker
<<<<<<< HEAD

      - name: Login to Docker Hub
        uses: docker/login-action@v1
        if: github.event_name != 'pull_request'
        with:
          username: ${{ secrets.DOCKERHUB_USERNAME }}
          password: ${{ secrets.DOCKERHUB_TOKEN }}

      - name: Push service containers
        if: github.event_name != 'pull_request'
        run: docker push -a ns1labs/orb-policies
=======

  #      - name: Login to Docker Hub
  #        uses: docker/login-action@v1
  #        if: github.event_name != 'pull_request'
  #        with:
  #          username: ${{ secrets.DOCKERHUB_USERNAME }}
  #          password: ${{ secrets.DOCKERHUB_TOKEN }}

  #      - name: Push service containers
  #        if: github.event_name != 'pull_request'
  #       run: docker push -a ns1labs/orb-policies
>>>>>>> fce505ea

  package-sinker:
    needs:
      - prebuild
      - test-sinker
    runs-on: ubuntu-latest
    steps:
      - uses: actions/checkout@v2
      - name: Get short commit hash to a variable
        id: commit_hash
        run: |
          echo "::set-output name=sha_short::$(git rev-parse --short HEAD)"
          echo ${{ needs.prebuild.outputs.VERSION }} > VERSION
      - name: Build service containers
        run: SERVICE=sinker make build_docker
<<<<<<< HEAD

      - name: Login to Docker Hub
        uses: docker/login-action@v1
        if: github.event_name != 'pull_request'
        with:
          username: ${{ secrets.DOCKERHUB_USERNAME }}
          password: ${{ secrets.DOCKERHUB_TOKEN }}

      - name: Push service containers
        if: github.event_name != 'pull_request'
        run: docker push -a ns1labs/orb-sinker

=======

  #      - name: Login to Docker Hub
  #        uses: docker/login-action@v1
  #        if: github.event_name != 'pull_request'
  #        with:
  #          username: ${{ secrets.DOCKERHUB_USERNAME }}
  #          password: ${{ secrets.DOCKERHUB_TOKEN }}

  #      - name: Push service containers
  #        if: github.event_name != 'pull_request'
  #        run: docker push -a ns1labs/orb-sinker

>>>>>>> fce505ea
  package-sinks:
    needs:
      - prebuild
      - test-sinks
    runs-on: ubuntu-latest
    steps:
      - uses: actions/checkout@v2
      - name: Get short commit hash to a variable
        id: commit_hash
<<<<<<< HEAD
        run: |
          echo "::set-output name=sha_short::$(git rev-parse --short HEAD)"
          echo ${{ needs.prebuild.outputs.VERSION }} > VERSION
      - name: Build service containers
        run: SERVICE=sinks make build_docker

      - name: Login to Docker Hub
        uses: docker/login-action@v1
        if: github.event_name != 'pull_request'
        with:
          username: ${{ secrets.DOCKERHUB_USERNAME }}
          password: ${{ secrets.DOCKERHUB_TOKEN }}

      - name: Push service containers
        if: github.event_name != 'pull_request'
        run: docker push -a ns1labs/orb-sinks

  package-ui-dependencies:
    needs:
      - prebuild
    runs-on: ubuntu-latest
    steps:
      - uses: actions/checkout@v2
      - uses: dorny/paths-filter@v2
        id: filter
        with:
          filters: |
            yarn:
              ui/package.json
      - name: Login to Docker Hub
        if: ${{ steps.filter.outputs.yarn == 'true' }}
        uses: docker/login-action@v1
        with:
          username: ${{ secrets.DOCKERHUB_USERNAME }}
          password: ${{ secrets.DOCKERHUB_TOKEN }}

      - name: Build orb yarn image
        if: ${{ steps.filter.outputs.yarn == 'true' }}
        env:
          IMAGE_NAME: ns1labs/orb-ui-modules
        run: |
          make ui-modules
      - name: Push ui image
        if: ${{ steps.filter.outputs.yarn == 'true' }}
        run: |
          docker push -a ns1labs/orb-ui-modules
=======
        run: |
          echo "::set-output name=sha_short::$(git rev-parse --short HEAD)"
          echo ${{ needs.prebuild.outputs.VERSION }} > VERSION
      - name: Build service containers
        run: SERVICE=sinks make build_docker

  #      - name: Login to Docker Hub
  #        uses: docker/login-action@v1
  #        if: github.event_name != 'pull_request'
  #        with:
  #          username: ${{ secrets.DOCKERHUB_USERNAME }}
  #          password: ${{ secrets.DOCKERHUB_TOKEN }}

  #      - name: Push service containers
  #        if: github.event_name != 'pull_request'
  #        run: docker push -a ns1labs/orb-sinks

  package-ui-dependencies:
    needs:
      - prebuild
    runs-on: ubuntu-latest
    steps:
      - uses: actions/checkout@v2
      - uses: dorny/paths-filter@v2
        id: filter
        with:
          filters: |
            yarn:
              ui/package.json
      #      - name: Login to Docker Hub
      #        if: ${{ steps.filter.outputs.yarn == 'true' }}
      #        uses: docker/login-action@v1
      #        with:
      #          username: ${{ secrets.DOCKERHUB_USERNAME }}
      #          password: ${{ secrets.DOCKERHUB_TOKEN }}

      - name: Build orb yarn image
        if: ${{ steps.filter.outputs.yarn == 'true' }}
        env:
          IMAGE_NAME: ns1labs/orb-ui-modules
        run: |
          make ui-modules
  #      - name: Push ui image
  #        if: ${{ steps.filter.outputs.yarn == 'true' }}
  #        run: |
  #          docker push -a ns1labs/orb-ui-modules
>>>>>>> fce505ea

  package-ui:
    needs:
      - prebuild
      - package-ui-dependencies
    runs-on: ubuntu-latest
    steps:
      - uses: actions/checkout@v2
      - name: Get short commit hash to a variable
        id: commit_hash
        run: |
          echo "::set-output name=sha_short::$(git rev-parse --short HEAD)"
          echo ${{ needs.prebuild.outputs.VERSION }} > VERSION
      - name: Build orb-ui
        env:
          IMAGE_NAME: ns1labs/orb-ui
        run: make ui

<<<<<<< HEAD
      - name: Login to Docker Hub
        uses: docker/login-action@v1
        if: github.event_name != 'pull_request'
        with:
          username: ${{ secrets.DOCKERHUB_USERNAME }}
          password: ${{ secrets.DOCKERHUB_TOKEN }}

      - name: Push ui container
        if: github.event_name != 'pull_request'
        run: docker push -a ns1labs/orb-ui
=======
  #      - name: Login to Docker Hub
  #        uses: docker/login-action@v1
  #        if: github.event_name != 'pull_request'
  #        with:
  #          username: ${{ secrets.DOCKERHUB_USERNAME }}
  #          password: ${{ secrets.DOCKERHUB_TOKEN }}

  #      - name: Push ui container
  #        if: github.event_name != 'pull_request'
  #        run: docker push -a ns1labs/orb-ui
>>>>>>> fce505ea

  release:
    needs:
      - prebuild
      - package-fleet
      - package-policies
      - package-sinker
      - package-sinks
      - package-ui
    runs-on: ubuntu-latest
    # if this is a push into one of our main branches (rather than just a pull request), we will also package
    if: github.event_name != 'pull_request'
    steps:
      - name: Checkout code
        uses: actions/checkout@v2
        with:
          fetch-depth: 0

      - name: Generate release changelog
        run: |
          echo "# What's new" > changelog.md
          git log --pretty=format:"$ad- %s [%an]" --since=30.days >> changelog.md

      - name: Set variables
        run: |
          echo "TAG=v`cat ${{github.workspace}}/VERSION`" >> $GITHUB_ENV
          echo "VERSION=`cat ${{github.workspace}}/VERSION`" >> $GITHUB_ENV

      - name: Create release
        id: create_release
        uses: actions/create-release@latest
        env:
          GITHUB_TOKEN: ${{ secrets.GITHUB_TOKEN }} # This token is provided by Actions, you do not need to create your own token
        with:
          tag_name: ${{ env.TAG }}
          release_name: ${{ env.VERSION }}
          body_path: ./changelog.md
          draft: false
          prerelease: false<|MERGE_RESOLUTION|>--- conflicted
+++ resolved
@@ -107,19 +107,11 @@
         uses: actions/setup-go@v2
         with:
           go-version: 1.16
-<<<<<<< HEAD
 
       - name: Go unit tests
         if: ${{ needs.prebuild.outputs.orb == 'true' }}
         run: SERVICE=sinks make test_service
 
-=======
-
-      - name: Go unit tests
-        if: ${{ needs.prebuild.outputs.orb == 'true' }}
-        run: SERVICE=sinks make test_service
-
->>>>>>> fce505ea
   test-sinker:
     runs-on: ubuntu-latest
     needs: prebuild
@@ -157,7 +149,7 @@
           else
             PKTVISOR_TAG=${{ github.event.inputs.pktvisor_tag }} make agent_debug
           fi
-<<<<<<< HEAD
+
       - name: Login to Docker Hub
         uses: docker/login-action@v1
         with:
@@ -166,16 +158,6 @@
 
       - name: Push agent container
         run: docker push -a ns1labs/orb-agent
-=======
-  #      - name: Login to Docker Hub
-  #        uses: docker/login-action@v1
-  #        with:git log --pretty=format:"$ad- %s [%an]" --since=30.days
-  #          username: ${{ secrets.DOCKERHUB_USERNAME }}
-  #          password: ${{ secrets.DOCKERHUB_TOKEN }}
-
-  #      - name: Push agent container
-  #        run: docker push -a ns1labs/orb-agent
->>>>>>> fce505ea
 
   package-fleet:
     needs:
@@ -192,7 +174,6 @@
       - name: Build service containers
         run: SERVICE=fleet make build_docker
 
-<<<<<<< HEAD
       - name: Login to Docker Hub
         uses: docker/login-action@v1
         if: github.event_name != 'pull_request'
@@ -203,18 +184,6 @@
       - name: Push service containers
         if: github.event_name != 'pull_request'
         run: docker push -a ns1labs/orb-fleet
-=======
-  #      - name: Login to Docker Hub
-  #        uses: docker/login-action@v1
-  #        if: github.event_name != 'pull_request'
-  #        with:
-  #          username: ${{ secrets.DOCKERHUB_USERNAME }}
-  #          password: ${{ secrets.DOCKERHUB_TOKEN }}
-
-  #      - name: Push service containers
-  #        if: github.event_name != 'pull_request'
-  #        run: docker push -a ns1labs/orb-fleet
->>>>>>> fce505ea
 
   package-policies:
     needs:
@@ -230,7 +199,6 @@
           echo ${{ needs.prebuild.outputs.VERSION }} > VERSION
       - name: Build service containers
         run: SERVICE=policies make build_docker
-<<<<<<< HEAD
 
       - name: Login to Docker Hub
         uses: docker/login-action@v1
@@ -242,19 +210,6 @@
       - name: Push service containers
         if: github.event_name != 'pull_request'
         run: docker push -a ns1labs/orb-policies
-=======
-
-  #      - name: Login to Docker Hub
-  #        uses: docker/login-action@v1
-  #        if: github.event_name != 'pull_request'
-  #        with:
-  #          username: ${{ secrets.DOCKERHUB_USERNAME }}
-  #          password: ${{ secrets.DOCKERHUB_TOKEN }}
-
-  #      - name: Push service containers
-  #        if: github.event_name != 'pull_request'
-  #       run: docker push -a ns1labs/orb-policies
->>>>>>> fce505ea
 
   package-sinker:
     needs:
@@ -270,7 +225,6 @@
           echo ${{ needs.prebuild.outputs.VERSION }} > VERSION
       - name: Build service containers
         run: SERVICE=sinker make build_docker
-<<<<<<< HEAD
 
       - name: Login to Docker Hub
         uses: docker/login-action@v1
@@ -283,20 +237,6 @@
         if: github.event_name != 'pull_request'
         run: docker push -a ns1labs/orb-sinker
 
-=======
-
-  #      - name: Login to Docker Hub
-  #        uses: docker/login-action@v1
-  #        if: github.event_name != 'pull_request'
-  #        with:
-  #          username: ${{ secrets.DOCKERHUB_USERNAME }}
-  #          password: ${{ secrets.DOCKERHUB_TOKEN }}
-
-  #      - name: Push service containers
-  #        if: github.event_name != 'pull_request'
-  #        run: docker push -a ns1labs/orb-sinker
-
->>>>>>> fce505ea
   package-sinks:
     needs:
       - prebuild
@@ -306,7 +246,6 @@
       - uses: actions/checkout@v2
       - name: Get short commit hash to a variable
         id: commit_hash
-<<<<<<< HEAD
         run: |
           echo "::set-output name=sha_short::$(git rev-parse --short HEAD)"
           echo ${{ needs.prebuild.outputs.VERSION }} > VERSION
@@ -353,54 +292,6 @@
         if: ${{ steps.filter.outputs.yarn == 'true' }}
         run: |
           docker push -a ns1labs/orb-ui-modules
-=======
-        run: |
-          echo "::set-output name=sha_short::$(git rev-parse --short HEAD)"
-          echo ${{ needs.prebuild.outputs.VERSION }} > VERSION
-      - name: Build service containers
-        run: SERVICE=sinks make build_docker
-
-  #      - name: Login to Docker Hub
-  #        uses: docker/login-action@v1
-  #        if: github.event_name != 'pull_request'
-  #        with:
-  #          username: ${{ secrets.DOCKERHUB_USERNAME }}
-  #          password: ${{ secrets.DOCKERHUB_TOKEN }}
-
-  #      - name: Push service containers
-  #        if: github.event_name != 'pull_request'
-  #        run: docker push -a ns1labs/orb-sinks
-
-  package-ui-dependencies:
-    needs:
-      - prebuild
-    runs-on: ubuntu-latest
-    steps:
-      - uses: actions/checkout@v2
-      - uses: dorny/paths-filter@v2
-        id: filter
-        with:
-          filters: |
-            yarn:
-              ui/package.json
-      #      - name: Login to Docker Hub
-      #        if: ${{ steps.filter.outputs.yarn == 'true' }}
-      #        uses: docker/login-action@v1
-      #        with:
-      #          username: ${{ secrets.DOCKERHUB_USERNAME }}
-      #          password: ${{ secrets.DOCKERHUB_TOKEN }}
-
-      - name: Build orb yarn image
-        if: ${{ steps.filter.outputs.yarn == 'true' }}
-        env:
-          IMAGE_NAME: ns1labs/orb-ui-modules
-        run: |
-          make ui-modules
-  #      - name: Push ui image
-  #        if: ${{ steps.filter.outputs.yarn == 'true' }}
-  #        run: |
-  #          docker push -a ns1labs/orb-ui-modules
->>>>>>> fce505ea
 
   package-ui:
     needs:
@@ -419,7 +310,6 @@
           IMAGE_NAME: ns1labs/orb-ui
         run: make ui
 
-<<<<<<< HEAD
       - name: Login to Docker Hub
         uses: docker/login-action@v1
         if: github.event_name != 'pull_request'
@@ -430,18 +320,6 @@
       - name: Push ui container
         if: github.event_name != 'pull_request'
         run: docker push -a ns1labs/orb-ui
-=======
-  #      - name: Login to Docker Hub
-  #        uses: docker/login-action@v1
-  #        if: github.event_name != 'pull_request'
-  #        with:
-  #          username: ${{ secrets.DOCKERHUB_USERNAME }}
-  #          password: ${{ secrets.DOCKERHUB_TOKEN }}
-
-  #      - name: Push ui container
-  #        if: github.event_name != 'pull_request'
-  #        run: docker push -a ns1labs/orb-ui
->>>>>>> fce505ea
 
   release:
     needs:

/* This Source Code Form is subject to the terms of the Mozilla Public
 * License, v. 2.0. If a copy of the MPL was not distributed with this
 * file, You can obtain one at https://mozilla.org/MPL/2.0/. */

package policies

import (
	"context"
	"time"

	"github.com/ns1labs/orb/pkg/types"
)

type Policy struct {
	ID            string
	Name          types.Identifier
	Description   string
	MFOwnerID     string
	Backend       string
	SchemaVersion string
	Version       int32
	OrbTags       types.Tags
	Policy        types.Metadata
<<<<<<< HEAD
=======
	PolicyData    string
	Format        string
>>>>>>> 5b552fbc
	Created       time.Time
	LastModified  time.Time
}

type Dataset struct {
	ID           string
	Name         types.Identifier
	MFOwnerID    string
	Valid        bool
	AgentGroupID string
	PolicyID     string
	Metadata     types.Metadata
	Created      time.Time
	Tags         types.Tags
	SinkIDs      []string
}

type PolicyInDataset struct {
	Policy
	DatasetID string
}

type Page struct {
	PageMetadata
	Policies []Policy
}

type PageDataset struct {
	PageMetadata
	Datasets []Dataset
}

type Service interface {
	// AddPolicy creates new agent Policy
	AddPolicy(ctx context.Context, token string, p Policy) (Policy, error)

	// ViewPolicyByID retrieving policy by id with token
	ViewPolicyByID(ctx context.Context, token string, policyID string) (Policy, error)

	// ListPolicies
	ListPolicies(ctx context.Context, token string, pm PageMetadata) (Page, error)

	// ViewPolicyByIDInternal gRPC version of retrieving policy by id with no token
	ViewPolicyByIDInternal(ctx context.Context, policyID string, ownerID string) (Policy, error)

	// ListPoliciesByGroupIDInternal gRPC version of retrieving list of policies belonging to specified agent group with no token
	ListPoliciesByGroupIDInternal(ctx context.Context, groupIDs []string, ownerID string) ([]PolicyInDataset, error)

	// EditPolicy edit a existing policy by id with a valid token
	EditPolicy(ctx context.Context, token string, pol Policy) (Policy, error)

	// RemovePolicy remove a existing policy owned by the specified user
	RemovePolicy(ctx context.Context, token string, policyID string) error

	// AddDataset creates new Dataset
	AddDataset(ctx context.Context, token string, d Dataset) (Dataset, error)

	// InactivateDatasetByGroupID inactivate a dataset
	InactivateDatasetByGroupID(ctx context.Context, groupID string, token string) error

	// ListDatasetsByPolicyIDInternal retrieves the subset of Datasets by policyID owned by the specified user
	ListDatasetsByPolicyIDInternal(ctx context.Context, policyID string, token string) ([]Dataset, error)

	// ValidatePolicy validates an agent Policy without saving
	ValidatePolicy(ctx context.Context, token string, p Policy) (Policy, error)

	// EditDataset edit a existing dataset by id with a valid token
	EditDataset(ctx context.Context, token string, ds Dataset) (Dataset, error)
	// RemoveDataset remove a dataset by id with a valid token
	RemoveDataset(ctx context.Context, token string, dsID string) error

	// ValidateDataset validates a new Dataset without saving it
	ValidateDataset(ctx context.Context, token string, d Dataset) (Dataset, error)

	// ViewDatasetByID retrieving dataset by id with token
	ViewDatasetByID(ctx context.Context, token string, datasetID string) (Dataset, error)

	// ViewDatasetByIDInternal retrieving dataset by id with provided ownerID
	ViewDatasetByIDInternal(ctx context.Context, ownerID string, datasetID string) (Dataset, error)

	// ListDatasets retrieve a list of Dataset by owner
	ListDatasets(ctx context.Context, token string, pm PageMetadata) (PageDataset, error)

	// InactivateDatasetByIDInternal inactivate a dataset
	InactivateDatasetByIDInternal(ctx context.Context, ownerID string, datasetID string) error

	// DeleteSinkFromAllDatasetsInternal removes a sink from a dataset
	DeleteSinkFromAllDatasetsInternal(ctx context.Context, sinkID string, ownerID string) ([]Dataset, error)
<<<<<<< HEAD
=======

	// DeleteAgentGroupFromAllDatasets removes an agent group from a dataset
	DeleteAgentGroupFromAllDatasets(ctx context.Context, groupID string, token string) error
>>>>>>> 5b552fbc
}

type Repository interface {
	// SavePolicy persists a Policy. Successful operation is indicated by non-nil
	// error response.
	SavePolicy(ctx context.Context, policy Policy) (string, error)

	// RetrievePolicyByID Retrieve policy by id
	RetrievePolicyByID(ctx context.Context, policyID string, ownerID string) (Policy, error)

	// RetrievePoliciesByGroupID Retrieve policy list by group id
	RetrievePoliciesByGroupID(ctx context.Context, groupIDs []string, ownerID string) ([]PolicyInDataset, error)

	// RetrieveAll retrieves the subset of Policies owned by the specified user
	RetrieveAll(ctx context.Context, ownerID string, pm PageMetadata) (Page, error)

	// UpdatePolicy update a existing policy by id with a valid token
	UpdatePolicy(ctx context.Context, ownerID string, pol Policy) error

	// DeletePolicy a existing policy by id owned by the specified user
	DeletePolicy(ctx context.Context, ownerID string, policyID string) error

	// SaveDataset persists a Dataset. Successful operation is indicated by non-nil
	// error response.
	SaveDataset(ctx context.Context, dataset Dataset) (string, error)

	// InactivateDatasetByGroupID inactivate a dataset
	InactivateDatasetByGroupID(ctx context.Context, groupID string, ownerID string) error

	// InactivateDatasetByPolicyID inactivate a dataset by policy id
	InactivateDatasetByPolicyID(ctx context.Context, policyID string, ownerID string) error

	// RetrieveDatasetsByPolicyID retrieves the subset of Datasets by policyID owned by the specified user
	RetrieveDatasetsByPolicyID(ctx context.Context, policyID string, ownerID string) ([]Dataset, error)

	// UpdateDataset update a existing dataset by id with a valid token
	UpdateDataset(ctx context.Context, ownerID string, ds Dataset) error

	//DeleteDataset delete a existing dataset by id by ownerID
	DeleteDataset(ctx context.Context, ownerID string, dsID string) error

	// RetrieveDatasetByID Retrieves dataset by id
	RetrieveDatasetByID(ctx context.Context, datasetID string, ownerID string) (Dataset, error)

	// RetrieveAllDatasetsByOwner retrieves the subset of Datasets owned by the specified user
	RetrieveAllDatasetsByOwner(ctx context.Context, ownerID string, pm PageMetadata) (PageDataset, error)

	// InactivateDatasetByID inactivate a dataset
	InactivateDatasetByID(ctx context.Context, sinkID string, ownerID string) error

	// DeleteSinkFromAllDatasets removes a sink from a dataset
	DeleteSinkFromAllDatasets(ctx context.Context, sinkID string, ownerID string) ([]Dataset, error)
<<<<<<< HEAD
=======

	// ActivateDatasetByID Activate a dataset
	ActivateDatasetByID(ctx context.Context, datasetID string, ownerID string) error

	// DeleteAgentGroupFromAllDatasets removes agent group from a dataset
	DeleteAgentGroupFromAllDatasets(ctx context.Context, groupID string, ownerID string) error
>>>>>>> 5b552fbc
}<|MERGE_RESOLUTION|>--- conflicted
+++ resolved
@@ -21,11 +21,8 @@
 	Version       int32
 	OrbTags       types.Tags
 	Policy        types.Metadata
-<<<<<<< HEAD
-=======
 	PolicyData    string
 	Format        string
->>>>>>> 5b552fbc
 	Created       time.Time
 	LastModified  time.Time
 }
@@ -114,12 +111,9 @@
 
 	// DeleteSinkFromAllDatasetsInternal removes a sink from a dataset
 	DeleteSinkFromAllDatasetsInternal(ctx context.Context, sinkID string, ownerID string) ([]Dataset, error)
-<<<<<<< HEAD
-=======
 
 	// DeleteAgentGroupFromAllDatasets removes an agent group from a dataset
 	DeleteAgentGroupFromAllDatasets(ctx context.Context, groupID string, token string) error
->>>>>>> 5b552fbc
 }
 
 type Repository interface {
@@ -172,13 +166,10 @@
 
 	// DeleteSinkFromAllDatasets removes a sink from a dataset
 	DeleteSinkFromAllDatasets(ctx context.Context, sinkID string, ownerID string) ([]Dataset, error)
-<<<<<<< HEAD
-=======
 
 	// ActivateDatasetByID Activate a dataset
 	ActivateDatasetByID(ctx context.Context, datasetID string, ownerID string) error
 
 	// DeleteAgentGroupFromAllDatasets removes agent group from a dataset
 	DeleteAgentGroupFromAllDatasets(ctx context.Context, groupID string, ownerID string) error
->>>>>>> 5b552fbc
 }
/* This Source Code Form is subject to the terms of the Mozilla Public
 * License, v. 2.0. If a copy of the MPL was not distributed with this
 * file, You can obtain one at https://mozilla.org/MPL/2.0/. */

package policies

import (
	"context"
	"github.com/ns1labs/orb/pkg/types"
	"time"
)

type Policy struct {
	ID          string
	Name        types.Identifier
	Description string
	MFOwnerID   string
	Backend     string
	Version     int32
	OrbTags     types.Tags
	Policy      types.Metadata
	Created     time.Time
}

type Dataset struct {
	ID           string
	Name         types.Identifier
	MFOwnerID    string
	Valid        bool
	AgentGroupID string
	PolicyID     string
	SinkID       string
	Metadata     types.Metadata
	Created      time.Time
}

type Page struct {
	PageMetadata
	Policies []Policy
}

type PageDataset struct {
	PageMetadata
	Datasets []Dataset
}

type Service interface {
	// AddPolicy creates new agent Policy
	AddPolicy(ctx context.Context, token string, p Policy, format string, policyData string) (Policy, error)

	// ViewPolicyByID retrieving policy by id with token
	ViewPolicyByID(ctx context.Context, token string, policyID string) (Policy, error)

	// ListPolicies
	ListPolicies(ctx context.Context, token string, pm PageMetadata) (Page, error)

	// ViewPolicyByIDInternal gRPC version of retrieving policy by id with no token
	ViewPolicyByIDInternal(ctx context.Context, policyID string, ownerID string) (Policy, error)

	// ListPoliciesByGroupIDInternal gRPC version of retrieving list of policies belonging to specified agent group with no token
	ListPoliciesByGroupIDInternal(ctx context.Context, groupIDs []string, ownerID string) ([]Policy, error)

	// EditPolicy edit a existing policy by id with a valid token
	EditPolicy(ctx context.Context, token string, pol Policy, format string, policyData string) (Policy, error)

	// RemovePolicy remove a existing policy owned by the specified user
	RemovePolicy(ctx context.Context, token string, policyID string) error

	// AddDataset creates new Dataset
	AddDataset(ctx context.Context, token string, d Dataset) (Dataset, error)

	// InactivateDatasetByGroupID inactivate a dataset
	InactivateDatasetByGroupID(ctx context.Context, groupID string, token string) error

	// ListDatasetsByPolicyIDInternal retrieves the subset of Datasets by policyID owned by the specified user
	ListDatasetsByPolicyIDInternal(ctx context.Context, policyID string, token string) ([]Dataset, error)

<<<<<<< HEAD
	// ViewDatasetByID retrieving dataset by id with token
	ViewDatasetByID(ctx context.Context, token string, datasetID string) (Dataset, error)

	// ListDataset retrieve a list of Dataset by owner
	ListDataset(ctx context.Context, token string, pm PageMetadata) (PageDataset, error)
=======
	// ValidatePolicy validates an agent Policy without saving
	ValidatePolicy(ctx context.Context, token string, p Policy, format string, policyData string) (Policy, error)
>>>>>>> e30fdf6b
}

type Repository interface {
	// SavePolicy persists a Policy. Successful operation is indicated by non-nil
	// error response.
	SavePolicy(ctx context.Context, policy Policy) (string, error)

	// RetrievePolicyByID Retrieve policy by id
	RetrievePolicyByID(ctx context.Context, policyID string, ownerID string) (Policy, error)

	// RetrievePoliciesByGroupID Retrieve policy list by group id
	RetrievePoliciesByGroupID(ctx context.Context, groupIDs []string, ownerID string) ([]Policy, error)

	// RetrieveAll retrieves the subset of Policies owned by the specified user
	RetrieveAll(ctx context.Context, ownerID string, pm PageMetadata) (Page, error)

	// UpdatePolicy update a existing policy by id with a valid token
	UpdatePolicy(ctx context.Context, ownerID string, pol Policy) error

	// DeletePolicy a existing policy by id owned by the specified user
	DeletePolicy(ctx context.Context, ownerID string, policyID string) error

	// SaveDataset persists a Dataset. Successful operation is indicated by non-nil
	// error response.
	SaveDataset(ctx context.Context, dataset Dataset) (string, error)

	// InactivateDatasetByGroupID inactivate a dataset
	InactivateDatasetByGroupID(ctx context.Context, groupID string, ownerID string) error

	// InactivateDatasetByPolicyID inactivate a dataset by policy id
	InactivateDatasetByPolicyID(ctx context.Context, policyID string, ownerID string) error

	// RetrieveDatasetsByPolicyID retrieves the subset of Datasets by policyID owned by the specified user
	RetrieveDatasetsByPolicyID(ctx context.Context, policyID string, ownerID string) ([]Dataset, error)

	// RetrieveDatasetByID Retrieves dataset by id
	RetrieveDatasetByID(ctx context.Context, datasetID string, ownerID string) (Dataset, error)

	// RetrieveAllDatasetByOwner retrieves the subset of Datasets owned by the specified user
	RetrieveAllDatasetByOwner(ctx context.Context, ownerID string, pm PageMetadata) (PageDataset, error)
}<|MERGE_RESOLUTION|>--- conflicted
+++ resolved
@@ -75,16 +75,14 @@
 	// ListDatasetsByPolicyIDInternal retrieves the subset of Datasets by policyID owned by the specified user
 	ListDatasetsByPolicyIDInternal(ctx context.Context, policyID string, token string) ([]Dataset, error)
 
-<<<<<<< HEAD
+	// ValidatePolicy validates an agent Policy without saving
+	ValidatePolicy(ctx context.Context, token string, p Policy, format string, policyData string) (Policy, error)
+
 	// ViewDatasetByID retrieving dataset by id with token
 	ViewDatasetByID(ctx context.Context, token string, datasetID string) (Dataset, error)
 
 	// ListDataset retrieve a list of Dataset by owner
 	ListDataset(ctx context.Context, token string, pm PageMetadata) (PageDataset, error)
-=======
-	// ValidatePolicy validates an agent Policy without saving
-	ValidatePolicy(ctx context.Context, token string, p Policy, format string, policyData string) (Policy, error)
->>>>>>> e30fdf6b
 }
 
 type Repository interface {

--- conflicted
+++ resolved
@@ -21,10 +21,7 @@
 	OrbTags       types.Tags
 	Policy        types.Metadata
 	Created       time.Time
-<<<<<<< HEAD
-=======
 	LastModified  time.Time
->>>>>>> d0bb59aa
 }
 
 type Dataset struct {

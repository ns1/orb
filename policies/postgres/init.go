// Copyright (c) Mainflux
// SPDX-License-Identifier: Apache-2.0

// Adapted for Orb project, modifications licensed under MPL v. 2.0:
/* This Source Code Form is subject to the terms of the Mozilla Public
 * License, v. 2.0. If a copy of the MPL was not distributed with this
 * file, You can obtain one at https://mozilla.org/MPL/2.0/. */

package postgres

import (
	"fmt"
	"github.com/ns1labs/orb/pkg/config"

	"github.com/jmoiron/sqlx"
	_ "github.com/lib/pq" // required for SQL access
	migrate "github.com/rubenv/sql-migrate"
)

// Connect creates a connection to the PostgreSQL instance and applies any
// unapplied database migrations. A non-nil error is returned to indicate
// failure.
func Connect(cfg config.PostgresConfig) (*sqlx.DB, error) {
	url := fmt.Sprintf("host=%s port=%s user=%s dbname=%s password=%s sslmode=%s sslcert=%s sslkey=%s sslrootcert=%s", cfg.Host, cfg.Port, cfg.User, cfg.DB, cfg.Pass, cfg.SSLMode, cfg.SSLCert, cfg.SSLKey, cfg.SSLRootCert)

	db, err := sqlx.Open("postgres", url)
	if err != nil {
		return nil, err
	}

	if err := migrateDB(db); err != nil {
		return nil, err
	}

	return db, nil
}

func migrateDB(db *sqlx.DB) error {
	migrations := &migrate.MemoryMigrationSource{
		Migrations: []*migrate.Migration{
			{
				Id: "policies_1",
				Up: []string{
					`CREATE TABLE IF NOT EXISTS agent_policies (
						id			   UUID NOT NULL DEFAULT gen_random_uuid(),

						name           TEXT NOT NULL,
						mf_owner_id    UUID NOT NULL,
						description    TEXT NOT NULL DEFAULT '',

						orb_tags       JSONB NOT NULL DEFAULT '{}',

						backend        TEXT NOT NULL,
						version        INTEGER NOT NULL DEFAULT 0,
						policy		   JSONB NOT NULL DEFAULT '{}',

                        ts_created     TIMESTAMPTZ DEFAULT CURRENT_TIMESTAMP NOT NULL,
						PRIMARY KEY (name, mf_owner_id),
					    UNIQUE(id)
					)`,
					`CREATE TABLE IF NOT EXISTS datasets (
						id			   UUID NOT NULL DEFAULT gen_random_uuid(),

						name             TEXT NOT NULL,
						mf_owner_id      UUID NOT NULL,

						valid			 BOOLEAN,
						agent_group_id	 UUID,
						agent_policy_id  UUID,
						sink_ids	     UUID[],
						
						metadata       JSONB NOT NULL DEFAULT '{}',
						tags		   JSONB NOT NULL DEFAULT '{}',

                        ts_created     TIMESTAMPTZ DEFAULT CURRENT_TIMESTAMP NOT NULL,
						PRIMARY KEY (name, mf_owner_id),
					    UNIQUE(id)
					)`,
				},
				Down: []string{
					"DROP TABLE agent_policies",
					"DROP TABLE datasets",
				},
			},
			{
				Id: "policies_2",
				Up: []string{
					`ALTER TABLE IF EXISTS agent_policies ADD COLUMN IF NOT EXISTS
					 schema_version TEXT NOT NULL DEFAULT '1.0'`,
				},
			},
<<<<<<< HEAD
=======
			{
				Id: "policies_3",
				Up: []string{
					`ALTER TABLE IF EXISTS agent_policies ADD COLUMN IF NOT EXISTS
					ts_last_modified TIMESTAMPTZ DEFAULT CURRENT_TIMESTAMP NOT NULL`,
				},
			},
>>>>>>> d0bb59aa
		},
	}

	_, err := migrate.Exec(db.DB, "postgres", migrations, migrate.Up)

	return err
}<|MERGE_RESOLUTION|>--- conflicted
+++ resolved
@@ -89,8 +89,6 @@
 					 schema_version TEXT NOT NULL DEFAULT '1.0'`,
 				},
 			},
-<<<<<<< HEAD
-=======
 			{
 				Id: "policies_3",
 				Up: []string{
@@ -98,7 +96,6 @@
 					ts_last_modified TIMESTAMPTZ DEFAULT CURRENT_TIMESTAMP NOT NULL`,
 				},
 			},
->>>>>>> d0bb59aa
 		},
 	}
 

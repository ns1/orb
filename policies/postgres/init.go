// Copyright (c) Mainflux
// SPDX-License-Identifier: Apache-2.0

// Adapted for Orb project, modifications licensed under MPL v. 2.0:
/* This Source Code Form is subject to the terms of the Mozilla Public
 * License, v. 2.0. If a copy of the MPL was not distributed with this
 * file, You can obtain one at https://mozilla.org/MPL/2.0/. */

package postgres

import (
	"fmt"
	"github.com/ns1labs/orb/pkg/config"

	"github.com/jmoiron/sqlx"
	_ "github.com/lib/pq" // required for SQL access
	migrate "github.com/rubenv/sql-migrate"
)

// Connect creates a connection to the PostgreSQL instance and applies any
// unapplied database migrations. A non-nil error is returned to indicate
// failure.
func Connect(cfg config.PostgresConfig) (*sqlx.DB, error) {
	url := fmt.Sprintf("host=%s port=%s user=%s dbname=%s password=%s sslmode=%s sslcert=%s sslkey=%s sslrootcert=%s", cfg.Host, cfg.Port, cfg.User, cfg.DB, cfg.Pass, cfg.SSLMode, cfg.SSLCert, cfg.SSLKey, cfg.SSLRootCert)

	db, err := sqlx.Open("postgres", url)
	if err != nil {
		return nil, err
	}

	if err := migrateDB(db); err != nil {
		return nil, err
	}

	return db, nil
}

func migrateDB(db *sqlx.DB) error {
	migrations := &migrate.MemoryMigrationSource{
		Migrations: []*migrate.Migration{
			{
				Id: "policies_1",
				Up: []string{
					`CREATE TABLE IF NOT EXISTS agent_policies (
						id			   UUID NOT NULL DEFAULT gen_random_uuid(),

						name           TEXT NOT NULL,
						mf_owner_id    UUID NOT NULL,
						description    TEXT NOT NULL DEFAULT '',

						orb_tags       JSONB NOT NULL DEFAULT '{}',

						backend        TEXT NOT NULL,
						version        INTEGER NOT NULL DEFAULT 0,
						policy		   JSONB NOT NULL DEFAULT '{}',

                        ts_created     TIMESTAMPTZ DEFAULT CURRENT_TIMESTAMP NOT NULL,
						PRIMARY KEY (name, mf_owner_id),
					    UNIQUE(id)
					)`,
					`CREATE TABLE IF NOT EXISTS datasets (
						id			   UUID NOT NULL DEFAULT gen_random_uuid(),

						name             TEXT NOT NULL,
						mf_owner_id      UUID NOT NULL,

						valid			 BOOLEAN,
						agent_group_id	 UUID,
						agent_policy_id  UUID,
						sink_ids	     UUID[],
						
						metadata       JSONB NOT NULL DEFAULT '{}',
						tags		   JSONB NOT NULL DEFAULT '{}',

                        ts_created     TIMESTAMPTZ DEFAULT CURRENT_TIMESTAMP NOT NULL,
						PRIMARY KEY (name, mf_owner_id),
					    UNIQUE(id)
					)`,
				},
				Down: []string{
					"DROP TABLE agent_policies",
					"DROP TABLE datasets",
				},
			},
			{
				Id: "policies_2",
				Up: []string{
					`ALTER TABLE IF EXISTS agent_policies ADD COLUMN IF NOT EXISTS
					 schema_version TEXT NOT NULL DEFAULT '1.0'`,
				},
			},
			{
				Id: "policies_3",
				Up: []string{
					`ALTER TABLE IF EXISTS agent_policies ADD COLUMN IF NOT EXISTS
					ts_last_modified TIMESTAMPTZ DEFAULT CURRENT_TIMESTAMP NOT NULL`,
				},
			},
<<<<<<< HEAD
=======
			{
				Id: "policies_4",
				Up: []string{
					`ALTER TABLE IF EXISTS agent_policies ADD COLUMN IF NOT EXISTS
					policy_data TEXT NOT NULL DEFAULT ''`,
					`ALTER TABLE IF EXISTS agent_policies ADD COLUMN IF NOT EXISTS
					format TEXT NOT NULL DEFAULT ''`,
				},
			},
>>>>>>> 5b552fbc
		},
	}

	_, err := migrate.Exec(db.DB, "postgres", migrations, migrate.Up)

	return err
}<|MERGE_RESOLUTION|>--- conflicted
+++ resolved
@@ -96,8 +96,6 @@
 					ts_last_modified TIMESTAMPTZ DEFAULT CURRENT_TIMESTAMP NOT NULL`,
 				},
 			},
-<<<<<<< HEAD
-=======
 			{
 				Id: "policies_4",
 				Up: []string{
@@ -107,7 +105,6 @@
 					format TEXT NOT NULL DEFAULT ''`,
 				},
 			},
->>>>>>> 5b552fbc
 		},
 	}
 

// Copyright (c) Mainflux
// SPDX-License-Identifier: Apache-2.0

// Adapted for Orb project, modifications licensed under MPL v. 2.0:
/* This Source Code Form is subject to the terms of the Mozilla Public
 * License, v. 2.0. If a copy of the MPL was not distributed with this
 * file, You can obtain one at https://mozilla.org/MPL/2.0/. */

package postgres_test

import (
	"context"
	"fmt"
	"github.com/gofrs/uuid"
	"github.com/ns1labs/orb/pkg/errors"
	"github.com/ns1labs/orb/pkg/types"
	"github.com/ns1labs/orb/policies"
	"github.com/ns1labs/orb/policies/postgres"
	"github.com/stretchr/testify/assert"
	"github.com/stretchr/testify/require"
	"go.uber.org/zap"
	"math"
	"testing"
	"time"
)

var (
	logger, _ = zap.NewDevelopment()
)

func TestPolicySave(t *testing.T) {
	dbMiddleware := postgres.NewDatabase(db)
	repo := postgres.NewPoliciesRepository(dbMiddleware, logger)

	oID, err := uuid.NewV4()
	require.Nil(t, err, fmt.Sprintf("got unexpected error: %s", err))

	nameID, err := types.NewIdentifier("mypolicy")
	require.Nil(t, err, fmt.Sprintf("got unexpected error: %s", err))

	conflictNameID, err := types.NewIdentifier("mypolicy-conflict")
	require.Nil(t, err, fmt.Sprintf("got unexpected error: %s", err))

	policy := policies.Policy{
		Name:      nameID,
		MFOwnerID: oID.String(),
		OrbTags:   types.Tags{"testkey": "testvalue"},
	}

	policyCopy := policy
	policyCopy.Name = conflictNameID

	_, err = repo.SavePolicy(context.Background(), policyCopy)
	require.Nil(t, err, fmt.Sprintf("Unexpected error: %s", err))

	cases := map[string]struct {
		policy policies.Policy
		err    error
	}{
		"create new policy": {
			policy: policy,
			err:    nil,
		},
		"create policy that already exist": {
			policy: policyCopy,
			err:    errors.ErrConflict,
		},
		"create new policy with empty owner": {
			policy: policies.Policy{
				Name:      nameID,
				MFOwnerID: "",
			},
<<<<<<< HEAD
			err:    errors.ErrMalformedEntity,
=======
			err: errors.ErrMalformedEntity,
>>>>>>> 6354af16
		},
	}

	for desc, tc := range cases {
		t.Run(desc, func(t *testing.T) {
			_, err := repo.SavePolicy(context.Background(), tc.policy)
			assert.True(t, errors.Contains(err, tc.err), fmt.Sprintf("%s: expected '%s' got '%s'", desc, tc.err, err))
		})
	}
}

func TestAgentPolicyDataRetrieve(t *testing.T) {
	dbMiddleware := postgres.NewDatabase(db)
	repo := postgres.NewPoliciesRepository(dbMiddleware, logger)

	oID, err := uuid.NewV4()
	require.Nil(t, err, fmt.Sprintf("got unexpected error: %s", err))

	nameID, err := types.NewIdentifier("mypolicy")
	require.Nil(t, err, fmt.Sprintf("got unexpected error: %s", err))

	policy := policies.Policy{
		Name:      nameID,
		MFOwnerID: oID.String(),
		Policy:    types.Metadata{"pkey1": "pvalue1"},
	}

	id, err := repo.SavePolicy(context.Background(), policy)
	require.Nil(t, err, fmt.Sprintf("unexpected error: %s\n", err))

	cases := map[string]struct {
		policyID string
		ownerID  string
		err      error
		tags     types.Tags
	}{
		"retrieve existing policy by ID and ownerID": {
			policyID: id,
			ownerID:  policy.MFOwnerID,
			tags:     types.Tags{"testkey": "testvalue"},
			err:      nil,
		},
		"retrieve non-existent policy by ID and ownerID": {
			ownerID:  id,
			policyID: policy.MFOwnerID,
			err:      errors.ErrNotFound,
		},
		"retrieve policies by ID with empty owner": {
			policyID: id,
<<<<<<< HEAD
			ownerID: "",
			tags: types.Tags{"testkey": "testvalue"},
			err:   errors.ErrMalformedEntity,
		},
		"retrieve policies by ID with empty policyID": {
			policyID: "",
			ownerID: policy.MFOwnerID,
			tags: types.Tags{"testkey": "testvalue"},
			err:   errors.ErrMalformedEntity,
=======
			ownerID:  "",
			tags:     types.Tags{"testkey": "testvalue"},
			err:      errors.ErrMalformedEntity,
		},
		"retrieve policies by ID with empty policyID": {
			policyID: "",
			ownerID:  policy.MFOwnerID,
			tags:     types.Tags{"testkey": "testvalue"},
			err:      errors.ErrMalformedEntity,
>>>>>>> 6354af16
		},
	}

	for desc, tc := range cases {
		t.Run(desc, func(t *testing.T) {
			tcp, err := repo.RetrievePolicyByID(context.Background(), tc.policyID, tc.ownerID)
			if err == nil {
				assert.Equal(t, policy.Name, tcp.Name, fmt.Sprintf("%s: unexpected name change expected %s got %s", desc, policy.Name, tcp.Name))
				assert.Equal(t, policy.Policy, tcp.Policy, fmt.Sprintf("%s: expected %s got %s\n", desc, policy.Policy, tcp.Policy))
			}
			assert.True(t, errors.Contains(err, tc.err), fmt.Sprintf("%s: expected %s got %s\n", desc, tc.err, err))
		})
	}
}

func TestMultiPolicyRetrieval(t *testing.T) {
	dbMiddleware := postgres.NewDatabase(db)
	repo := postgres.NewPoliciesRepository(dbMiddleware, logger)

	oID, err := uuid.NewV4()
	require.Nil(t, err, fmt.Sprintf("got unexpected error: %s", err))

	wrongID, err := uuid.NewV4()
	require.Nil(t, err, fmt.Sprintf("got unexpected error: %s", err))

	n := uint64(10)
	for i := uint64(0); i < n; i++ {
		nameID, err := types.NewIdentifier(fmt.Sprintf("mypolicy-%d", i))
		require.Nil(t, err, fmt.Sprintf("got unexpected error: %s", err))

		policy := policies.Policy{
			Name:      nameID,
			MFOwnerID: oID.String(),
			Policy:    types.Metadata{"pkey1": "pvalue1"},
		}
		if math.Mod(float64(i), 2) == 0 {
			policy.OrbTags = types.Tags{"node_type": "dns"}
		}

		_, err = repo.SavePolicy(context.Background(), policy)
		require.Nil(t, err, fmt.Sprintf("unexpected error: %s\n", err))
	}

	cases := map[string]struct {
		owner        string
		pageMetadata policies.PageMetadata
		size         uint64
	}{
		"retrieve all policies with existing owner": {
			owner: oID.String(),
			pageMetadata: policies.PageMetadata{
				Offset: 0,
				Limit:  n,
				Total:  n,
			},
			size: n,
		},
		"retrieve subset of policies with existing owner": {
			owner: oID.String(),
			pageMetadata: policies.PageMetadata{
				Offset: n / 2,
				Limit:  n,
				Total:  n,
			},
			size: n / 2,
		},
		"retrieve policies with no-existing owner": {
			owner: wrongID.String(),
			pageMetadata: policies.PageMetadata{
				Offset: 0,
				Limit:  n,
				Total:  0,
			},
			size: 0,
		},
		"retrieve policies with no-existing name": {
			owner: oID.String(),
			pageMetadata: policies.PageMetadata{
				Offset: 0,
				Limit:  n,
				Name:   "wrong",
				Total:  0,
			},
			size: 0,
		},
		"retrieve policies sorted by name ascendent": {
			owner: oID.String(),
			pageMetadata: policies.PageMetadata{
				Offset: 0,
				Limit:  n,
				Total:  n,
				Order:  "name",
				Dir:    "asc",
			},
			size: n,
		},
		"retrieve policies sorted by name descendent": {
			owner: oID.String(),
			pageMetadata: policies.PageMetadata{
				Offset: 0,
				Limit:  n,
				Total:  n,
				Order:  "name",
				Dir:    "desc",
			},
			size: n,
		},
		"retrieve policies filtered by tag": {
			owner: oID.String(),
			pageMetadata: policies.PageMetadata{
				Offset: 0,
				Limit:  n,
				Total:  n / 2,
				Tags:   types.Tags{"node_type": "dns"},
			},
			size: n / 2,
		},
	}

	for desc, tc := range cases {
		t.Run(desc, func(t *testing.T) {
			page, err := repo.RetrieveAll(context.Background(), tc.owner, tc.pageMetadata)
			require.Nil(t, err, fmt.Sprintf("%s: unexpected error: %s\n", desc, err))
			size := uint64(len(page.Policies))
			assert.Equal(t, tc.size, size, fmt.Sprintf("%s: expected size %d got %d", desc, tc.size, size))
			assert.Equal(t, tc.pageMetadata.Total, page.Total, fmt.Sprintf("%s: expected total %d got %d", desc, tc.pageMetadata.Total, page.Total))

			if size > 0 {
				testSortPolicies(t, tc.pageMetadata, page.Policies)
			}
		})
	}
}

func TestAgentPoliciesRetrieveByGroup(t *testing.T) {
	dbMiddleware := postgres.NewDatabase(db)
	repo := postgres.NewPoliciesRepository(dbMiddleware, logger)

	oID, err := uuid.NewV4()
	require.Nil(t, err, fmt.Sprintf("got unexpected error: %s", err))

	nameID, err := types.NewIdentifier("mypolicy")
	require.Nil(t, err, fmt.Sprintf("got unexpected error: %s", err))

	policy := policies.Policy{
		Name:      nameID,
		MFOwnerID: oID.String(),
		Policy:    types.Metadata{"pkey1": "pvalue1"},
	}
	policyID, err := repo.SavePolicy(context.Background(), policy)
	require.Nil(t, err, fmt.Sprintf("unexpected error: %s\n", err))

	groupID, err := uuid.NewV4()
	require.Nil(t, err, fmt.Sprintf("got unexpected error: %s", err))

	sinkIDs := make([]string, 2)
	for i := 0; i < 2; i++ {
		sinkID, err := uuid.NewV4()
		require.Nil(t, err, fmt.Sprintf("got unexpected error: %s", err))
		sinkIDs[i] = sinkID.String()
	}

	dsnameID, err := types.NewIdentifier("mydataset")
	require.Nil(t, err, fmt.Sprintf("got unexpected error: %s", err))

	dataset := policies.Dataset{
		Name:         dsnameID,
		MFOwnerID:    oID.String(),
		Valid:        true,
		AgentGroupID: groupID.String(),
		PolicyID:     policyID,
		SinkIDs:      sinkIDs,
		Metadata:     types.Metadata{"testkey": "testvalue"},
		Created:      time.Time{},
	}
	dsID, err := repo.SaveDataset(context.Background(), dataset)
	require.Nil(t, err, fmt.Sprintf("unexpected error: %s\n", err))

	cases := map[string]struct {
		groupID []string
		ownerID string
		dsID    string
		results int
		err     error
	}{
		"retrieve existing policies by group ID and ownerID": {
			groupID: []string{groupID.String()},
			ownerID: policy.MFOwnerID,
			dsID:    dsID,
			results: 1,
			err:     nil,
		},
		"retrieve non existing policies by group ID and ownerID": {
			groupID: []string{policy.MFOwnerID},
			ownerID: policy.MFOwnerID,
			dsID:    dsID,
			results: 0,
			err:     nil,
		},
		"retrieve policies by groupID with empty owner": {
			groupID: []string{policy.MFOwnerID},
			ownerID: "",
			dsID:    dsID,
			results: 0,
<<<<<<< HEAD
			err:   errors.ErrMalformedEntity,
=======
			err:     errors.ErrMalformedEntity,
>>>>>>> 6354af16
		},
		"retrieve policies by groupID with empty groupID": {
			groupID: []string{},
			ownerID: policy.MFOwnerID,
			dsID:    dsID,
			results: 0,
<<<<<<< HEAD
			err:   errors.ErrMalformedEntity,
=======
			err:     errors.ErrMalformedEntity,
>>>>>>> 6354af16
		},
	}

	for desc, tc := range cases {
		t.Run(desc, func(t *testing.T) {
			plist, err := repo.RetrievePoliciesByGroupID(context.Background(), tc.groupID, tc.ownerID)
			if err == nil {
				assert.Equal(t, tc.results, len(plist), fmt.Sprintf("%s: expected %d got %d\n", desc, tc.results, len(plist)))
				if tc.results > 0 {
					assert.Equal(t, policy.Name.String(), plist[0].Name.String(), fmt.Sprintf("%s: expected %s got %s\n", desc, policy.Name.String(), plist[0].Name.String()))
					assert.Equal(t, dsID, plist[0].DatasetID, fmt.Sprintf("%s: expected %s got %s\n", desc, policy.Name.String(), plist[0].Name.String()))
				}
			}
			assert.True(t, errors.Contains(err, tc.err), fmt.Sprintf("%s: expected %s got %s\n", desc, tc.err, err))
		})
	}
}

func TestPolicyUpdate(t *testing.T) {
	dbMiddleware := postgres.NewDatabase(db)
	repo := postgres.NewPoliciesRepository(dbMiddleware, logger)

	oID, err := uuid.NewV4()
	require.Nil(t, err, fmt.Sprintf("got unexpected error: %s", err))

	nameID, err := types.NewIdentifier("mypolicy")
	require.Nil(t, err, fmt.Sprintf("got unexpected error: %s", err))

	wrongID, err := uuid.NewV4()
	require.Nil(t, err, fmt.Sprintf("Unexpected error: %s", err))

	policy := policies.Policy{
		Name:      nameID,
		MFOwnerID: oID.String(),
		Policy:    types.Metadata{"pkey1": "pvalue1"},
	}
	policyID, err := repo.SavePolicy(context.Background(), policy)
	require.Nil(t, err, fmt.Sprintf("unexpected error: %s\n", err))

	policy.ID = policyID

	cases := map[string]struct {
		plcy policies.Policy
		err  error
	}{
		"update a existing policy": {
			plcy: policy,
			err:  nil,
		},
		"update a empty policy": {
			plcy: policies.Policy{},
			err:  policies.ErrUpdateEntity,
		},
		"update a non-existing policy": {
			plcy: policies.Policy{
				ID: wrongID.String(),
			},
			err: policies.ErrUpdateEntity,
		},
		"update policy with wrong owner": {
			plcy: policies.Policy{ID: wrongID.String(), MFOwnerID: wrongID.String()},
			err:  policies.ErrNotFound,
		},
	}
	for desc, tc := range cases {
		t.Run(desc, func(t *testing.T) {
			err := repo.UpdatePolicy(context.Background(), tc.plcy.MFOwnerID, tc.plcy)
			assert.True(t, errors.Contains(err, tc.err), fmt.Sprintf("%s: expected %s got %s\n", desc, tc.err, err))
		})
	}
}

func TestPolicyDelete(t *testing.T) {
	dbMiddleware := postgres.NewDatabase(db)
	repo := postgres.NewPoliciesRepository(dbMiddleware, logger)

	oID, err := uuid.NewV4()
	require.Nil(t, err, fmt.Sprintf("got unexpected error: %s", err))

	nameID, err := types.NewIdentifier("mypolicy")
	require.Nil(t, err, fmt.Sprintf("got unexpected error: %s", err))

	wrongID, err := uuid.NewV4()
	require.Nil(t, err, fmt.Sprintf("Unexpected error: %s", err))

	policy := policies.Policy{
		Name:      nameID,
		MFOwnerID: oID.String(),
		Policy:    types.Metadata{"pkey1": "pvalue1"},
	}
	policyID, err := repo.SavePolicy(context.Background(), policy)
	require.Nil(t, err, fmt.Sprintf("unexpected error: %s\n", err))

	policy.ID = policyID

	cases := map[string]struct {
		id    string
		owner string
		err   error
	}{
		"delete a existing policy": {
			id:    policy.ID,
			owner: policy.MFOwnerID,
			err:   nil,
		},
		"delete a empty policy id": {
			id:    "",
			owner: policy.MFOwnerID,
			err:   policies.ErrMalformedEntity,
		},
		"delete a non-existing policy": {
			id:    wrongID.String(),
			owner: policy.MFOwnerID,
			err:   nil,
		},
		"delete policy with empty owner": {
			id:    policy.ID,
			owner: "",
			err:   policies.ErrMalformedEntity,
		},
	}
	for desc, tc := range cases {
		t.Run(desc, func(t *testing.T) {
			err := repo.DeletePolicy(context.Background(), tc.owner, tc.id)
			assert.True(t, errors.Contains(err, tc.err), fmt.Sprintf("%s: expected %s got %s\n", desc, tc.err, err))
		})
	}
}

func testSortPolicies(t *testing.T, pm policies.PageMetadata, ags []policies.Policy) {
	t.Helper()
	switch pm.Order {
	case "name":
		current := ags[0]
		for _, res := range ags {
			if pm.Dir == "asc" {
				assert.GreaterOrEqual(t, res.Name.String(), current.Name.String())
			}
			if pm.Dir == "desc" {
				assert.GreaterOrEqual(t, current.Name.String(), res.Name.String())
			}
			current = res
		}
	default:
		break
	}
}<|MERGE_RESOLUTION|>--- conflicted
+++ resolved
@@ -70,11 +70,7 @@
 				Name:      nameID,
 				MFOwnerID: "",
 			},
-<<<<<<< HEAD
-			err:    errors.ErrMalformedEntity,
-=======
 			err: errors.ErrMalformedEntity,
->>>>>>> 6354af16
 		},
 	}
 
@@ -124,17 +120,6 @@
 		},
 		"retrieve policies by ID with empty owner": {
 			policyID: id,
-<<<<<<< HEAD
-			ownerID: "",
-			tags: types.Tags{"testkey": "testvalue"},
-			err:   errors.ErrMalformedEntity,
-		},
-		"retrieve policies by ID with empty policyID": {
-			policyID: "",
-			ownerID: policy.MFOwnerID,
-			tags: types.Tags{"testkey": "testvalue"},
-			err:   errors.ErrMalformedEntity,
-=======
 			ownerID:  "",
 			tags:     types.Tags{"testkey": "testvalue"},
 			err:      errors.ErrMalformedEntity,
@@ -144,7 +129,6 @@
 			ownerID:  policy.MFOwnerID,
 			tags:     types.Tags{"testkey": "testvalue"},
 			err:      errors.ErrMalformedEntity,
->>>>>>> 6354af16
 		},
 	}
 
@@ -349,22 +333,14 @@
 			ownerID: "",
 			dsID:    dsID,
 			results: 0,
-<<<<<<< HEAD
-			err:   errors.ErrMalformedEntity,
-=======
 			err:     errors.ErrMalformedEntity,
->>>>>>> 6354af16
 		},
 		"retrieve policies by groupID with empty groupID": {
 			groupID: []string{},
 			ownerID: policy.MFOwnerID,
 			dsID:    dsID,
 			results: 0,
-<<<<<<< HEAD
-			err:   errors.ErrMalformedEntity,
-=======
 			err:     errors.ErrMalformedEntity,
->>>>>>> 6354af16
 		},
 	}
 

--- conflicted
+++ resolved
@@ -905,8 +905,6 @@
 	}
 }
 
-<<<<<<< HEAD
-=======
 func TestDeleteAgentGroupFromDataset(t *testing.T) {
 	dbMiddleware := postgres.NewDatabase(db)
 	repo := postgres.NewPoliciesRepository(dbMiddleware, logger)
@@ -1012,7 +1010,6 @@
 	}
 }
 
->>>>>>> 14548732
 func testSortDataset(t *testing.T, pm policies.PageMetadata, ags []policies.Dataset) {
 	t.Helper()
 	switch pm.Order {

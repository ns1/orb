--- conflicted
+++ resolved
@@ -816,11 +816,7 @@
 	}
 }
 
-<<<<<<< HEAD
-func TestDeleteAgentGroupFromDataset(t *testing.T) {
-=======
 func TestActivateDatasetByID(t *testing.T) {
->>>>>>> 5eed327d
 	dbMiddleware := postgres.NewDatabase(db)
 	repo := postgres.NewPoliciesRepository(dbMiddleware, logger)
 
@@ -830,12 +826,6 @@
 	oID2, err := uuid.NewV4()
 	require.Nil(t, err, fmt.Sprintf("got unexpected error: %s", err))
 
-<<<<<<< HEAD
-	wrongAGroupID, err := uuid.NewV4()
-	require.Nil(t, err, fmt.Sprintf("got unexpected error: %s", err))
-
-=======
->>>>>>> 5eed327d
 	groupID, err := uuid.NewV4()
 	require.Nil(t, err, fmt.Sprintf("got unexpected error: %s", err))
 
@@ -852,21 +842,13 @@
 	nameID, err := types.NewIdentifier("mydataset")
 	require.Nil(t, err, fmt.Sprintf("got unexpected error: %s", err))
 
-<<<<<<< HEAD
-	nameID2, err := types.NewIdentifier("mydataset2")
-=======
 	nameID2, err := types.NewIdentifier("mydataset-2")
->>>>>>> 5eed327d
 	require.Nil(t, err, fmt.Sprintf("got unexpected error: %s", err))
 
 	dataset := policies.Dataset{
 		Name:         nameID,
 		MFOwnerID:    oID.String(),
-<<<<<<< HEAD
-		Valid:        true,
-=======
 		Valid:        false,
->>>>>>> 5eed327d
 		AgentGroupID: groupID.String(),
 		PolicyID:     policyID.String(),
 		SinkIDs:      sinkIDs,
@@ -889,7 +871,97 @@
 	dataset2.ID = dsID2
 
 	cases := map[string]struct {
-<<<<<<< HEAD
+		ownerID string
+		id      string
+		dataset policies.Dataset
+		valid   bool
+		err     error
+	}{
+		"activate a existing dataset by ID": {
+			ownerID: dataset.MFOwnerID,
+			id:      dataset.ID,
+			dataset: dataset,
+			valid:   true,
+			err:     nil,
+		},
+		"inactivate dataset with an invalid ownerID": {
+			id:      dataset2.ID,
+			ownerID: "",
+			dataset: dataset2,
+			valid:   false,
+			err:     errors.ErrMalformedEntity,
+		},
+	}
+
+	for desc, tc := range cases {
+		t.Run(desc, func(t *testing.T) {
+			err := repo.ActivateDatasetByID(context.Background(), tc.id, tc.ownerID)
+			assert.True(t, errors.Contains(err, tc.err), fmt.Sprintf("%s: expected '%s' got '%s'", desc, tc.err, err))
+
+			check, _ := repo.RetrieveDatasetByID(context.Background(), tc.dataset.ID, tc.ownerID)
+			assert.Equal(t, tc.valid, check.Valid, fmt.Sprintf("%s: expected '%t' got '%t'", desc, tc.valid, check.Valid))
+		})
+	}
+}
+
+func TestDeleteAgentGroupFromDataset(t *testing.T) {
+	dbMiddleware := postgres.NewDatabase(db)
+	repo := postgres.NewPoliciesRepository(dbMiddleware, logger)
+
+	oID, err := uuid.NewV4()
+	require.Nil(t, err, fmt.Sprintf("got unexpected error: %s", err))
+
+	oID2, err := uuid.NewV4()
+	require.Nil(t, err, fmt.Sprintf("got unexpected error: %s", err))
+
+	wrongAGroupID, err := uuid.NewV4()
+	require.Nil(t, err, fmt.Sprintf("got unexpected error: %s", err))
+
+	groupID, err := uuid.NewV4()
+	require.Nil(t, err, fmt.Sprintf("got unexpected error: %s", err))
+
+	policyID, err := uuid.NewV4()
+	require.Nil(t, err, fmt.Sprintf("got unexpected error: %s", err))
+
+	sinkIDs := make([]string, 2)
+	for i := 0; i < 2; i++ {
+		sinkID, err := uuid.NewV4()
+		require.Nil(t, err, fmt.Sprintf("got unexpected error: %s", err))
+		sinkIDs[i] = sinkID.String()
+	}
+
+	nameID, err := types.NewIdentifier("mydataset")
+	require.Nil(t, err, fmt.Sprintf("got unexpected error: %s", err))
+
+	nameID2, err := types.NewIdentifier("mydataset2")
+	require.Nil(t, err, fmt.Sprintf("got unexpected error: %s", err))
+
+	dataset := policies.Dataset{
+		Name:         nameID,
+		MFOwnerID:    oID.String(),
+		Valid:        true,
+		AgentGroupID: groupID.String(),
+		PolicyID:     policyID.String(),
+		SinkIDs:      sinkIDs,
+		Metadata:     types.Metadata{"testkey": "testvalue"},
+		Created:      time.Time{},
+	}
+
+	dataset2 := dataset
+	dataset2.Name = nameID2
+	dataset2.MFOwnerID = oID2.String()
+
+	dsID, err := repo.SaveDataset(context.Background(), dataset)
+	require.Nil(t, err, fmt.Sprintf("Unexpected error: %s", err))
+
+	dataset.ID = dsID
+
+	dsID2, err := repo.SaveDataset(context.Background(), dataset2)
+	require.Nil(t, err, fmt.Sprintf("Unexpected error: %s", err))
+
+	dataset2.ID = dsID2
+
+	cases := map[string]struct {
 		owner    string
 		groupID  string
 		contains bool
@@ -916,33 +988,11 @@
 			contains: true,
 			dataset:  dataset2,
 			err:      errors.ErrMalformedEntity,
-=======
-		ownerID string
-		id      string
-		dataset policies.Dataset
-		valid   bool
-		err     error
-	}{
-		"activate a existing dataset by ID": {
-			ownerID: dataset.MFOwnerID,
-			id:      dataset.ID,
-			dataset: dataset,
-			valid:   true,
-			err:     nil,
-		},
-		"inactivate dataset with an invalid ownerID": {
-			id:      dataset2.ID,
-			ownerID: "",
-			dataset: dataset2,
-			valid:   false,
-			err:     errors.ErrMalformedEntity,
->>>>>>> 5eed327d
-		},
-	}
-
-	for desc, tc := range cases {
-		t.Run(desc, func(t *testing.T) {
-<<<<<<< HEAD
+		},
+	}
+
+	for desc, tc := range cases {
+		t.Run(desc, func(t *testing.T) {
 			err := repo.DeleteAgentGroupFromAllDatasets(context.Background(), tc.groupID, tc.owner)
 			assert.True(t, errors.Contains(err, tc.err), fmt.Sprintf("%s: expected '%s' got '%s'", desc, tc.err, err))
 
@@ -955,13 +1005,6 @@
 			case true:
 				assert.Equal(t, d.AgentGroupID, tc.groupID, fmt.Sprintf("%s: expected '%s' to contains '%s'", desc, d.AgentGroupID, tc.groupID))
 			}
-=======
-			err := repo.ActivateDatasetByID(context.Background(), tc.id, tc.ownerID)
-			assert.True(t, errors.Contains(err, tc.err), fmt.Sprintf("%s: expected '%s' got '%s'", desc, tc.err, err))
-
-			check, _ := repo.RetrieveDatasetByID(context.Background(), tc.dataset.ID, tc.ownerID)
-			assert.Equal(t, tc.valid, check.Valid, fmt.Sprintf("%s: expected '%t' got '%t'", desc, tc.valid, check.Valid))
->>>>>>> 5eed327d
 		})
 	}
 }

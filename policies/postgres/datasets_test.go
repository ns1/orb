--- conflicted
+++ resolved
@@ -35,92 +35,17 @@
 	policyID, err := uuid.NewV4()
 	require.Nil(t, err, fmt.Sprintf("got unexpected error: %s", err))
 
-<<<<<<< HEAD
-	sinkID := make([]string, 2)
-	for k, _ := range sinkID {
-		ID, err := uuid.NewV4()
-		require.Nil(t, err, fmt.Sprintf("got unexpected error: %s", err))
-		sinkID[k] = ID.String()
-=======
 	sinkIDs := make([]string, 2)
 	for i := 0; i < 2; i++ {
 		sinkID, err := uuid.NewV4()
 		require.Nil(t, err, fmt.Sprintf("got unexpected error: %s", err))
 		sinkIDs[i] = sinkID.String()
->>>>>>> 42c81d0b
 	}
 
 	nameID, err := types.NewIdentifier("mydataset")
 	require.Nil(t, err, fmt.Sprintf("got unexpected error: %s", err))
 
 	conflictNameID, err := types.NewIdentifier("mydataset-conflict")
-	require.Nil(t, err, fmt.Sprintf("got unexpected error: %s", err))
-
-	dataset := policies.Dataset{
-		Name:         nameID,
-		MFOwnerID:    oID.String(),
-		Valid:        true,
-		AgentGroupID: groupID.String(),
-		PolicyID:     policyID.String(),
-<<<<<<< HEAD
-		SinkID:       sinkID,
-=======
-		SinkIDs:      sinkIDs,
->>>>>>> 42c81d0b
-		Metadata:     types.Metadata{"testkey": "testvalue"},
-		Created:      time.Time{},
-	}
-
-	// Conflict scenario
-	datasetCopy := dataset
-	datasetCopy.Name = conflictNameID
-
-	_, err = repo.SaveDataset(context.Background(), datasetCopy)
-	require.Nil(t, err, fmt.Sprintf("Unexpected error: %s", err))
-
-	cases := map[string]struct {
-		dataset policies.Dataset
-		err     error
-	}{
-		"create new dataset": {
-			dataset: dataset,
-			err:     nil,
-		},
-		"create dataset that already exist": {
-			dataset: datasetCopy,
-			err:     errors.ErrConflict,
-		},
-	}
-
-	for desc, tc := range cases {
-		t.Run(desc, func(t *testing.T) {
-			_, err := repo.SaveDataset(context.Background(), tc.dataset)
-			assert.True(t, errors.Contains(err, tc.err), fmt.Sprintf("%s: expected '%s' got '%s'", desc, tc.err, err))
-		})
-	}
-}
-
-func TestDatasetUpdate(t *testing.T) {
-	dbMiddleware := postgres.NewDatabase(db)
-	repo := postgres.NewPoliciesRepository(dbMiddleware, logger)
-
-	oID, err := uuid.NewV4()
-	require.Nil(t, err, fmt.Sprintf("got unexpected error: %s", err))
-
-	groupID, err := uuid.NewV4()
-	require.Nil(t, err, fmt.Sprintf("got unexpected error: %s", err))
-
-	policyID, err := uuid.NewV4()
-	require.Nil(t, err, fmt.Sprintf("got unexpected error: %s", err))
-
-	sinkIDs := make([]string, 2)
-	for i := 0; i < 2; i++ {
-		sinkID, err := uuid.NewV4()
-		require.Nil(t, err, fmt.Sprintf("got unexpected error: %s", err))
-		sinkIDs[i] = sinkID.String()
-	}
-
-	nameID, err := types.NewIdentifier("mydataset")
 	require.Nil(t, err, fmt.Sprintf("got unexpected error: %s", err))
 
 	dataset := policies.Dataset{
@@ -134,30 +59,36 @@
 		Created:      time.Time{},
 	}
 
-	dsID, err := repo.SaveDataset(context.Background(), dataset)
+	// Conflict scenario
+	datasetCopy := dataset
+	datasetCopy.Name = conflictNameID
+
+	_, err = repo.SaveDataset(context.Background(), datasetCopy)
 	require.Nil(t, err, fmt.Sprintf("Unexpected error: %s", err))
-
-	dataset.ID = dsID
 
 	cases := map[string]struct {
 		dataset policies.Dataset
 		err     error
 	}{
-		"update a existing dataset": {
+		"create new dataset": {
 			dataset: dataset,
 			err:     nil,
 		},
+		"create dataset that already exist": {
+			dataset: datasetCopy,
+			err:     errors.ErrConflict,
+		},
 	}
 
 	for desc, tc := range cases {
 		t.Run(desc, func(t *testing.T) {
-			err := repo.UpdateDataset(context.Background(), tc.dataset.MFOwnerID, tc.dataset)
+			_, err := repo.SaveDataset(context.Background(), tc.dataset)
 			assert.True(t, errors.Contains(err, tc.err), fmt.Sprintf("%s: expected '%s' got '%s'", desc, tc.err, err))
 		})
 	}
 }
 
-func TestDatasetDelete(t *testing.T) {
+func TestDatasetUpdate(t *testing.T) {
 	dbMiddleware := postgres.NewDatabase(db)
 	repo := postgres.NewPoliciesRepository(dbMiddleware, logger)
 
@@ -197,6 +128,63 @@
 	dataset.ID = dsID
 
 	cases := map[string]struct {
+		dataset policies.Dataset
+		err     error
+	}{
+		"update a existing dataset": {
+			dataset: dataset,
+			err:     nil,
+		},
+	}
+
+	for desc, tc := range cases {
+		t.Run(desc, func(t *testing.T) {
+			err := repo.UpdateDataset(context.Background(), tc.dataset.MFOwnerID, tc.dataset)
+			assert.True(t, errors.Contains(err, tc.err), fmt.Sprintf("%s: expected '%s' got '%s'", desc, tc.err, err))
+		})
+	}
+}
+
+func TestDatasetDelete(t *testing.T) {
+	dbMiddleware := postgres.NewDatabase(db)
+	repo := postgres.NewPoliciesRepository(dbMiddleware, logger)
+
+	oID, err := uuid.NewV4()
+	require.Nil(t, err, fmt.Sprintf("got unexpected error: %s", err))
+
+	groupID, err := uuid.NewV4()
+	require.Nil(t, err, fmt.Sprintf("got unexpected error: %s", err))
+
+	policyID, err := uuid.NewV4()
+	require.Nil(t, err, fmt.Sprintf("got unexpected error: %s", err))
+
+	sinkIDs := make([]string, 2)
+	for i := 0; i < 2; i++ {
+		sinkID, err := uuid.NewV4()
+		require.Nil(t, err, fmt.Sprintf("got unexpected error: %s", err))
+		sinkIDs[i] = sinkID.String()
+	}
+
+	nameID, err := types.NewIdentifier("mydataset")
+	require.Nil(t, err, fmt.Sprintf("got unexpected error: %s", err))
+
+	dataset := policies.Dataset{
+		Name:         nameID,
+		MFOwnerID:    oID.String(),
+		Valid:        true,
+		AgentGroupID: groupID.String(),
+		PolicyID:     policyID.String(),
+		SinkIDs:      sinkIDs,
+		Metadata:     types.Metadata{"testkey": "testvalue"},
+		Created:      time.Time{},
+	}
+
+	dsID, err := repo.SaveDataset(context.Background(), dataset)
+	require.Nil(t, err, fmt.Sprintf("Unexpected error: %s", err))
+
+	dataset.ID = dsID
+
+	cases := map[string]struct {
 		owner string
 		id    string
 		err   error

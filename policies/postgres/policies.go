// Copyright (c) Mainflux
// SPDX-License-Identifier: Apache-2.0

// Adapted for Orb project, modifications licensed under MPL v. 2.0:
/* This Source Code Form is subject to the terms of the Mozilla Public
 * License, v. 2.0. If a copy of the MPL was not distributed with this
 * file, You can obtain one at https://mozilla.org/MPL/2.0/. */

package postgres

import (
	"context"
	"database/sql"
	"encoding/json"
	"fmt"
	"strings"
	"time"

	"github.com/gofrs/uuid"
	"github.com/jmoiron/sqlx"
	"github.com/lib/pq"
	"github.com/ns1labs/orb/fleet"
	"github.com/ns1labs/orb/pkg/db"
	"github.com/ns1labs/orb/pkg/errors"
	"github.com/ns1labs/orb/pkg/types"
	"github.com/ns1labs/orb/policies"
	"go.uber.org/zap"
)

var _ policies.Repository = (*policiesRepository)(nil)

type policiesRepository struct {
	db     Database
	logger *zap.Logger
}

func (r policiesRepository) DeletePolicy(ctx context.Context, ownerID string, policyID string) error {
	if ownerID == "" || policyID == "" {
		return policies.ErrMalformedEntity
	}

	dbsk := dbPolicy{
		ID:        policyID,
		MFOwnerID: ownerID,
	}

	q := `DELETE FROM agent_policies WHERE id = :id AND mf_owner_id = :mf_owner_id;`
	if _, err := r.db.NamedExecContext(ctx, q, dbsk); err != nil {
		return errors.Wrap(policies.ErrRemoveEntity, err)
	}

	return nil
}

func (r policiesRepository) UpdatePolicy(ctx context.Context, owner string, plcy policies.Policy) error {
	q := `UPDATE agent_policies SET name = :name, description = :description, orb_tags = :orb_tags, policy = :policy, version = :version, ts_last_modified = CURRENT_TIMESTAMP, policy_data = :policy_data WHERE mf_owner_id = :mf_owner_id AND id = :id;`
	plcyDB, err := toDBPolicy(plcy)
	if err != nil {
		return errors.Wrap(policies.ErrUpdateEntity, err)
	}

	plcyDB.MFOwnerID = owner

	res, err := r.db.NamedExecContext(ctx, q, plcyDB)
	if err != nil {
		pqErr, ok := err.(*pq.Error)
		if ok {
			switch pqErr.Code.Name() {
			case db.ErrInvalid, db.ErrTruncation:
				return errors.Wrap(policies.ErrMalformedEntity, err)
			}
		}
		return errors.Wrap(fleet.ErrUpdateEntity, err)
	}

	count, err := res.RowsAffected()
	if err != nil {
		return errors.Wrap(fleet.ErrUpdateEntity, err)
	}

	if count == 0 {
		return policies.ErrNotFound
	}

	return nil
}

func (r policiesRepository) RetrieveAll(ctx context.Context, owner string, pm policies.PageMetadata) (policies.Page, error) {
	nameQuery, name := getNameQuery(pm.Name)
	orderQuery := getOrderQuery(pm.Order)
	dirQuery := getDirQuery(pm.Dir)
	tags, tagsQuery, err := getTagsQuery(pm.Tags)
	if err != nil {
		return policies.Page{}, errors.Wrap(errors.ErrSelectEntity, err)
	}

	q := fmt.Sprintf(`SELECT id, name, description, mf_owner_id, orb_tags, backend, version, policy, ts_created, ts_last_modified 
			FROM agent_policies
			WHERE mf_owner_id = :mf_owner_id %s%s ORDER BY %s %s LIMIT :limit OFFSET :offset;`, nameQuery, tagsQuery, orderQuery, dirQuery)

	params := map[string]interface{}{
		"mf_owner_id": owner,
		"limit":       pm.Limit,
		"offset":      pm.Offset,
		"name":        name,
		"tags":        tags,
	}
	rows, err := r.db.NamedQueryContext(ctx, q, params)
	if err != nil {
		return policies.Page{}, errors.Wrap(errors.ErrSelectEntity, err)
	}
	defer rows.Close()

	var items []policies.Policy
	for rows.Next() {
		dbPolicy := dbPolicy{MFOwnerID: owner}
		if err := rows.StructScan(&dbPolicy); err != nil {
			return policies.Page{}, errors.Wrap(errors.ErrSelectEntity, err)
		}
		policy := toPolicy(dbPolicy)
		items = append(items, policy)
	}

	count := fmt.Sprintf(`SELECT count(*)
			FROM agent_policies
			WHERE mf_owner_id = :mf_owner_id %s%s;`, nameQuery, tagsQuery)

	total, err := total(ctx, r.db, count, params)
	if err != nil {
		return policies.Page{}, errors.Wrap(errors.ErrSelectEntity, err)
	}

	page := policies.Page{
		Policies: items,
		PageMetadata: policies.PageMetadata{
			Total:  total,
			Offset: pm.Offset,
			Limit:  pm.Limit,
			Order:  pm.Order,
			Dir:    pm.Dir,
		},
	}

	return page, nil
}

func (r policiesRepository) RetrievePoliciesByGroupID(ctx context.Context, groupIDs []string, ownerID string) ([]policies.PolicyInDataset, error) {

	q := `SELECT agent_policies.id AS id, datasets.id AS dataset_id, agent_policies.name AS name, agent_policies.mf_owner_id, orb_tags, backend, version, policy, agent_policies.ts_created 
			FROM agent_policies, datasets
			WHERE agent_policies.id = datasets.agent_policy_id AND agent_policies.mf_owner_id = datasets.mf_owner_id AND valid = TRUE AND
				agent_group_id IN (?) AND agent_policies.mf_owner_id = ?`

	if len(groupIDs) == 0 || ownerID == "" {
		return nil, errors.ErrMalformedEntity
	}

	query, args, err := sqlx.In(q, groupIDs, ownerID)
	if err != nil {
		return nil, err
	}

	query = r.db.Rebind(query)

	rows, err := r.db.QueryxContext(ctx, query, args...)
	if err != nil {
		return nil, errors.Wrap(errors.ErrSelectEntity, err)
	}
	defer rows.Close()

	var items []policies.PolicyInDataset
	for rows.Next() {
		dbth := dbPolicy{MFOwnerID: ownerID}
		if err := rows.StructScan(&dbth); err != nil {
			return nil, errors.Wrap(errors.ErrSelectEntity, err)
		}

		th := toPolicy(dbth)
		items = append(items, policies.PolicyInDataset{Policy: th, DatasetID: dbth.DataSetID})
	}

	return items, nil
}

func (r policiesRepository) RetrievePolicyByID(ctx context.Context, policyID string, ownerID string) (policies.Policy, error) {
	q := `SELECT id, name, description, mf_owner_id, orb_tags, backend, version, policy, ts_created, ts_last_modified, policy_data, format 
			FROM agent_policies WHERE id = $1 AND mf_owner_id = $2`

	if policyID == "" || ownerID == "" {
		return policies.Policy{}, errors.ErrMalformedEntity
	}

	var dbp dbPolicy
	if err := r.db.QueryRowxContext(ctx, q, policyID, ownerID).StructScan(&dbp); err != nil {
		if err == sql.ErrNoRows {
			return policies.Policy{}, errors.Wrap(errors.ErrNotFound, err)
		}
		return policies.Policy{}, errors.Wrap(errors.ErrSelectEntity, err)
	}

	return toPolicy(dbp), nil
}

func (r policiesRepository) UpdateDataset(ctx context.Context, ownerID string, ds policies.Dataset) error {
	q := `UPDATE datasets SET tags = :tags, sink_ids = :sink_ids, name = :name WHERE mf_owner_id = :mf_owner_id AND id = :id;`

	params := map[string]interface{}{
		"mf_owner_id": ds.MFOwnerID,
		"tags":        db.Tags(ds.Tags),
		"sink_ids":    pq.Array(ds.SinkIDs),
		"id":          ds.ID,
		"name":        ds.Name,
	}

	res, err := r.db.NamedExecContext(ctx, q, params)
	if err != nil {
		pqErr, ok := err.(*pq.Error)
		if ok {
			switch pqErr.Code.Name() {
			case db.ErrInvalid, db.ErrTruncation:
				return errors.Wrap(policies.ErrMalformedEntity, err)
			}
		}
		return errors.Wrap(fleet.ErrUpdateEntity, err)
	}

	count, err := res.RowsAffected()
	if err != nil {
		return errors.Wrap(fleet.ErrUpdateEntity, err)
	}

	if count == 0 {
		return policies.ErrNotFound
	}

	return nil
}

func (r policiesRepository) DeleteDataset(ctx context.Context, ownerID string, dsID string) error {
	q := `DELETE FROM datasets WHERE mf_owner_id = :mf_owner_id AND id = :id;`

	params := map[string]interface{}{
		"mf_owner_id": ownerID,
		"id":          dsID,
	}

	res, err := r.db.NamedExecContext(ctx, q, params)
	if err != nil {
		pqErr, ok := err.(*pq.Error)
		if ok {
			switch pqErr.Code.Name() {
			case db.ErrInvalid, db.ErrTruncation:
				return errors.Wrap(policies.ErrMalformedEntity, err)
			}
		}
		return errors.Wrap(fleet.ErrUpdateEntity, err)
	}

	count, err := res.RowsAffected()
	if err != nil {
		return errors.Wrap(fleet.ErrRemoveEntity, err)
	}

	if count == 0 {
		return policies.ErrNotFound
	}

	return nil
}

func (r policiesRepository) SaveDataset(ctx context.Context, dataset policies.Dataset) (string, error) {

	q := `INSERT INTO datasets (name, mf_owner_id, metadata, valid, agent_group_id, agent_policy_id, sink_ids, tags)         
			  VALUES (:name, :mf_owner_id, :metadata, :valid, :agent_group_id, :agent_policy_id, :sink_ids_str, :tags) RETURNING id`

	if !dataset.Name.IsValid() || dataset.MFOwnerID == "" {
		return "", errors.ErrMalformedEntity
	}

	dba, err := toDBDataset(dataset)
	if err != nil {
		return "", errors.Wrap(db.ErrSaveDB, err)
	}

	row, err := r.db.NamedQueryContext(ctx, q, dba)
	if err != nil {
		pqErr, ok := err.(*pq.Error)
		if ok {
			switch pqErr.Code.Name() {
			case db.ErrInvalid, db.ErrTruncation:
				return "", errors.Wrap(errors.ErrMalformedEntity, err)
			case db.ErrDuplicate:
				return "", errors.Wrap(errors.ErrConflict, err)
			}
		}
		return "", errors.Wrap(db.ErrSaveDB, err)
	}

	defer row.Close()
	row.Next()
	var id string
	if err := row.Scan(&id); err != nil {
		return "", err
	}
	return id, nil

}

func (r policiesRepository) InactivateDatasetByGroupID(ctx context.Context, groupID string, ownerID string) error {
	q := `UPDATE datasets SET valid = false WHERE mf_owner_id = :mf_owner_id and agent_group_id = :agent_group_id`

	params := map[string]interface{}{
		"agent_group_id": groupID,
		"mf_owner_id":    ownerID,
	}

	res, err := r.db.NamedExecContext(ctx, q, params)
	if err != nil {
		pqErr, ok := err.(*pq.Error)
		if ok {
			switch pqErr.Code.Name() {
			case db.ErrInvalid, db.ErrTruncation:
				return errors.Wrap(policies.ErrMalformedEntity, err)
			}
		}
		return errors.Wrap(policies.ErrUpdateEntity, err)
	}

	count, err := res.RowsAffected()
	if err != nil {
		return errors.Wrap(policies.ErrUpdateEntity, err)
	}

	if count == 0 {
		return policies.ErrInactivateDataset
	}
	return nil
}

func (r policiesRepository) InactivateDatasetByPolicyID(ctx context.Context, policyID string, ownerID string) error {
	q := `UPDATE datasets SET valid = false WHERE mf_owner_id = :mf_owner_id and agent_policy_id = :agent_policy_id`

	params := map[string]interface{}{
		"agent_policy_id": policyID,
		"mf_owner_id":     ownerID,
	}

	_, err := r.db.NamedExecContext(ctx, q, params)
	if err != nil {
		pqErr, ok := err.(*pq.Error)
		if ok {
			switch pqErr.Code.Name() {
			case db.ErrInvalid, db.ErrTruncation:
				return errors.Wrap(policies.ErrMalformedEntity, err)
			}
		}
		return errors.Wrap(policies.ErrUpdateEntity, err)
	}
	return nil
}

func (r policiesRepository) SavePolicy(ctx context.Context, policy policies.Policy) (string, error) {

	q := `INSERT INTO agent_policies (name, mf_owner_id, backend, schema_version, policy, orb_tags, description, policy_data, format)         
			  VALUES (:name, :mf_owner_id, :backend, :schema_version, :policy, :orb_tags, :description, :policy_data, :format) RETURNING id`

	if !policy.Name.IsValid() || policy.MFOwnerID == "" {
		return "", errors.ErrMalformedEntity
	}

	dba, err := toDBPolicy(policy)
	if err != nil {
		return "", errors.Wrap(db.ErrSaveDB, err)
	}

	row, err := r.db.NamedQueryContext(ctx, q, dba)
	if err != nil {
		pqErr, ok := err.(*pq.Error)
		if ok {
			switch pqErr.Code.Name() {
			case db.ErrInvalid, db.ErrTruncation:
				return "", errors.Wrap(errors.ErrMalformedEntity, err)
			case db.ErrDuplicate:
				return "", errors.Wrap(errors.ErrConflict, err)
			}
		}
		return "", errors.Wrap(db.ErrSaveDB, err)
	}

	defer row.Close()
	row.Next()
	var id string
	if err := row.Scan(&id); err != nil {
		return "", err
	}
	return id, nil

}

func (r policiesRepository) RetrieveDatasetsByPolicyID(ctx context.Context, policyID string, ownerID string) ([]policies.Dataset, error) {

	q := `SELECT id, name, mf_owner_id, valid, agent_group_id, agent_policy_id, sink_ids, metadata, ts_created 
			FROM datasets
			WHERE agent_policy_id = ? AND mf_owner_id = ?`

	if policyID == "" || ownerID == "" {
		return nil, errors.ErrMalformedEntity
	}

	query, args, err := sqlx.In(q, policyID, ownerID)
	if err != nil {
		return nil, err
	}

	query = r.db.Rebind(query)

	rows, err := r.db.QueryxContext(ctx, query, args...)
	if err != nil {
		return nil, errors.Wrap(errors.ErrSelectEntity, err)
	}
	defer rows.Close()

	var items []policies.Dataset
	for rows.Next() {
		dbth := dbDataset{MFOwnerID: ownerID}
		if err := rows.StructScan(&dbth); err != nil {
			return nil, errors.Wrap(errors.ErrSelectEntity, err)
		}

		th := toDataset(dbth)
		items = append(items, th)
	}

	return items, nil
}

func (r policiesRepository) RetrieveDatasetByID(ctx context.Context, datasetID string, ownerID string) (policies.Dataset, error) {
	q := `SELECT id, name, mf_owner_id, valid, agent_group_id, agent_policy_id, sink_ids, metadata, ts_created FROM datasets WHERE id = $1 AND mf_owner_id = $2`

	if datasetID == "" || ownerID == "" {
		return policies.Dataset{}, errors.ErrMalformedEntity
	}

	var dba dbDataset
	if err := r.db.QueryRowxContext(ctx, q, datasetID, ownerID).StructScan(&dba); err != nil {
		if err == sql.ErrNoRows {
			return policies.Dataset{}, errors.Wrap(errors.ErrNotFound, err)
		}
		return policies.Dataset{}, errors.Wrap(errors.ErrSelectEntity, err)
	}

	return toDataset(dba), nil
}

func (r policiesRepository) RetrieveAllDatasetsByOwner(ctx context.Context, owner string, pm policies.PageMetadata) (policies.PageDataset, error) {
	nameQuery, name := getNameQuery(pm.Name)
	orderQuery := getOrderQuery(pm.Order)
	dirQuery := getDirQuery(pm.Dir)

	q := fmt.Sprintf(`SELECT id, name, mf_owner_id, valid, agent_group_id, agent_policy_id, sink_ids, metadata, ts_created 
			FROM datasets
			WHERE mf_owner_id = :mf_owner_id %s ORDER BY %s %s LIMIT :limit OFFSET :offset;`, nameQuery, orderQuery, dirQuery)

	params := map[string]interface{}{
		"mf_owner_id": owner,
		"limit":       pm.Limit,
		"offset":      pm.Offset,
		"name":        name,
	}
	rows, err := r.db.NamedQueryContext(ctx, q, params)
	if err != nil {
		return policies.PageDataset{}, errors.Wrap(errors.ErrSelectEntity, err)
	}
	defer rows.Close()

	var items []policies.Dataset
	for rows.Next() {
		dbDataset := dbDataset{MFOwnerID: owner}
		if err := rows.StructScan(&dbDataset); err != nil {
			return policies.PageDataset{}, errors.Wrap(errors.ErrSelectEntity, err)
		}
		dataset := toDataset(dbDataset)
		items = append(items, dataset)
	}

	count := fmt.Sprintf(`SELECT count(*)
			FROM datasets
			WHERE mf_owner_id = :mf_owner_id %s;`, nameQuery)

	total, err := total(ctx, r.db, count, params)
	if err != nil {
		return policies.PageDataset{}, errors.Wrap(errors.ErrSelectEntity, err)
	}

	pageDataset := policies.PageDataset{
		Datasets: items,
		PageMetadata: policies.PageMetadata{
			Total:  total,
			Offset: pm.Offset,
			Limit:  pm.Limit,
			Order:  pm.Order,
			Dir:    pm.Dir,
		},
	}

	return pageDataset, nil
}

func (r policiesRepository) InactivateDatasetByID(ctx context.Context, id string, ownerID string) error {
	q := `UPDATE datasets SET valid = false WHERE mf_owner_id = :mf_owner_id AND :id = id`

	params := map[string]interface{}{
		"mf_owner_id": ownerID,
		"id":          id,
	}

	_, err := r.db.NamedExecContext(ctx, q, params)
	if err != nil {
		pqErr, ok := err.(*pq.Error)
		if ok {
			switch pqErr.Code.Name() {
			case db.ErrInvalid, db.ErrTruncation:
				return errors.Wrap(policies.ErrMalformedEntity, err)
			}
		}
		return errors.Wrap(policies.ErrUpdateEntity, err)
	}

	return nil
}

func (r policiesRepository) DeleteSinkFromAllDatasets(ctx context.Context, sinkID string, ownerID string) ([]policies.Dataset, error) {
	q := `UPDATE datasets SET sink_ids = array_remove(sink_ids, :sink_ids) WHERE mf_owner_id = :mf_owner_id RETURNING *`

	if ownerID == "" {
		return []policies.Dataset{}, errors.ErrMalformedEntity
	}

	params := map[string]interface{}{
		"mf_owner_id": ownerID,
		"sink_ids":    sinkID,
	}

	res, err := r.db.NamedQueryContext(ctx, q, params)
	if err != nil {
		pqErr, ok := err.(*pq.Error)
		if ok {
			switch pqErr.Code.Name() {
			case db.ErrInvalid, db.ErrTruncation:
				return []policies.Dataset{}, errors.Wrap(policies.ErrMalformedEntity, err)
			}
		}
		return []policies.Dataset{}, errors.Wrap(errors.ErrSelectEntity, err)
	}

	defer res.Close()

	var datasets []policies.Dataset
	for res.Next() {
		dbDataset := dbDataset{MFOwnerID: ownerID}
		if err := res.StructScan(&dbDataset); err != nil {
			return []policies.Dataset{}, errors.Wrap(errors.ErrSelectEntity, err)
		}
		dataset := toDataset(dbDataset)
		datasets = append(datasets, dataset)
	}

	return datasets, nil
}

func (r policiesRepository) ActivateDatasetByID(ctx context.Context, id string, ownerID string) error {
	q := `UPDATE datasets SET valid = true WHERE mf_owner_id = :mf_owner_id AND :id = id`

<<<<<<< HEAD
	if ownerID == "" || id == ""{
=======
	if ownerID == "" || id == "" {
>>>>>>> 14548732
		return errors.ErrMalformedEntity
	}

	params := map[string]interface{}{
		"mf_owner_id": ownerID,
		"id":          id,
	}

	_, err := r.db.NamedExecContext(ctx, q, params)
	if err != nil {
		pqErr, ok := err.(*pq.Error)
		if ok {
			switch pqErr.Code.Name() {
			case db.ErrInvalid, db.ErrTruncation:
				return errors.Wrap(policies.ErrMalformedEntity, err)
			}
		}
		return errors.Wrap(policies.ErrUpdateEntity, err)
	}

	return nil
}

<<<<<<< HEAD
=======
func (r policiesRepository) DeleteAgentGroupFromAllDatasets(ctx context.Context, groupID string, ownerID string) error {
	q := `UPDATE datasets SET agent_group_id = null WHERE mf_owner_id = :mf_owner_id AND agent_group_id = :agent_group_id`

	if ownerID == "" {
		return errors.ErrMalformedEntity
	}

	params := map[string]interface{}{
		"mf_owner_id":    ownerID,
		"agent_group_id": groupID,
	}

	res, err := r.db.NamedQueryContext(ctx, q, params)
	if err != nil {
		pqErr, ok := err.(*pq.Error)
		if ok {
			switch pqErr.Code.Name() {
			case db.ErrInvalid, db.ErrTruncation:
				return errors.Wrap(policies.ErrMalformedEntity, err)
			}
		}
		return errors.Wrap(errors.ErrSelectEntity, err)
	}

	defer res.Close()

	return nil
}

>>>>>>> 14548732
type dbPolicy struct {
	ID            string           `db:"id"`
	Name          types.Identifier `db:"name"`
	MFOwnerID     string           `db:"mf_owner_id"`
	Backend       string           `db:"backend"`
	SchemaVersion string           `db:"schema_version"`
	Description   string           `db:"description"`
	OrbTags       db.Tags          `db:"orb_tags"`
	Policy        db.Metadata      `db:"policy"`
	PolicyData    string           `db:"policy_data"`
	Format        string           `db:"format"`
	Version       int32            `db:"version"`
	Created       time.Time        `db:"ts_created"`
	DataSetID     string           `db:"dataset_id"`
	LastModified  time.Time        `db:"ts_last_modified"`
}

func toDBPolicy(policy policies.Policy) (dbPolicy, error) {

	var uID uuid.UUID
	err := uID.Scan(policy.MFOwnerID)
	if err != nil {
		return dbPolicy{}, errors.Wrap(errors.ErrMalformedEntity, err)
	}

	return dbPolicy{
		ID:            policy.ID,
		Name:          policy.Name,
		Description:   policy.Description,
		Version:       policy.Version,
		MFOwnerID:     uID.String(),
		Backend:       policy.Backend,
		SchemaVersion: policy.SchemaVersion,
		OrbTags:       db.Tags(policy.OrbTags),
		Policy:        db.Metadata(policy.Policy),
		PolicyData:    policy.PolicyData,
		Format:        policy.Format,
	}, nil

}

type dbDataset struct {
	ID           string           `db:"id"`
	Name         types.Identifier `db:"name"`
	MFOwnerID    string           `db:"mf_owner_id"`
	Metadata     db.Metadata      `db:"metadata"`
	Valid        bool             `db:"valid"`
	AgentGroupID sql.NullString   `db:"agent_group_id"`
	PolicyID     sql.NullString   `db:"agent_policy_id"`
	TsCreated    time.Time        `db:"ts_created"`
	Tags         db.Tags          `db:"tags"`
	SinkIDs      pq.StringArray   `db:"sink_ids"`
	SinksIDsStr  interface{}      `db:"sink_ids_str"`
}

func toDBDataset(dataset policies.Dataset) (dbDataset, error) {

	var uID uuid.UUID
	err := uID.Scan(dataset.MFOwnerID)
	if err != nil {
		return dbDataset{}, errors.Wrap(errors.ErrMalformedEntity, err)
	}

	d := dbDataset{
		ID:          dataset.ID,
		Name:        dataset.Name,
		MFOwnerID:   uID.String(),
		Metadata:    db.Metadata(dataset.Metadata),
		Tags:        db.Tags(dataset.Tags),
		SinksIDsStr: pq.Array(dataset.SinkIDs),
	}

	d.Valid = true
	if dataset.AgentGroupID != "" {
		d.AgentGroupID = sql.NullString{String: dataset.AgentGroupID, Valid: true}
	} else {
		d.AgentGroupID = sql.NullString{Valid: false}
		d.Valid = false
	}
	if dataset.PolicyID != "" {
		d.PolicyID = sql.NullString{String: dataset.PolicyID, Valid: true}
	} else {
		d.PolicyID = sql.NullString{Valid: false}
		d.Valid = false
	}

	return d, nil

}

func NewPoliciesRepository(db Database, log *zap.Logger) policies.Repository {
	return &policiesRepository{db: db, logger: log}
}

func toPolicy(dba dbPolicy) policies.Policy {

	policy := policies.Policy{
		ID:            dba.ID,
		Name:          dba.Name,
		Description:   dba.Description,
		MFOwnerID:     dba.MFOwnerID,
		Backend:       dba.Backend,
		SchemaVersion: dba.SchemaVersion,
		Version:       dba.Version,
		OrbTags:       types.Tags(dba.OrbTags),
		Policy:        types.Metadata(dba.Policy),
		Created:       dba.Created,
		LastModified:  dba.LastModified,
		PolicyData:    dba.PolicyData,
		Format:        dba.Format,
	}

	return policy

}

func toDataset(dba dbDataset) policies.Dataset {
	dataset := policies.Dataset{
		ID:           dba.ID,
		Name:         dba.Name,
		MFOwnerID:    dba.MFOwnerID,
		Valid:        dba.Valid,
		AgentGroupID: dba.AgentGroupID.String,
		PolicyID:     dba.PolicyID.String,
		SinkIDs:      dba.SinkIDs,
		Metadata:     types.Metadata(dba.Metadata),
		Created:      dba.TsCreated,
		Tags:         types.Tags(dba.Tags),
	}

	return dataset
}

func getNameQuery(name string) (string, string) {
	if name == "" {
		return "", ""
	}
	name = fmt.Sprintf(`%%%s%%`, strings.ToLower(name))
	nq := ` AND LOWER(name) LIKE :name`
	return nq, name
}

func getOrderQuery(order string) string {
	switch order {
	case "name":
		return "name"
	default:
		return "id"
	}
}

func getDirQuery(dir string) string {
	switch dir {
	case "asc":
		return "ASC"
	default:
		return "DESC"
	}
}

func getTagsQuery(m types.Tags) ([]byte, string, error) {
	mq := ""
	mb := []byte("{}")
	if len(m) > 0 {
		mq = ` AND orb_tags @> :tags`

		b, err := json.Marshal(m)
		if err != nil {
			return nil, "", err
		}
		mb = b
	}
	return mb, mq, nil
}

func total(ctx context.Context, db Database, query string, params interface{}) (uint64, error) {
	rows, err := db.NamedQueryContext(ctx, query, params)
	if err != nil {
		return 0, err
	}
	defer rows.Close()
	total := uint64(0)
	if rows.Next() {
		if err := rows.Scan(&total); err != nil {
			return 0, err
		}
	}
	return total, nil
}<|MERGE_RESOLUTION|>--- conflicted
+++ resolved
@@ -571,11 +571,7 @@
 func (r policiesRepository) ActivateDatasetByID(ctx context.Context, id string, ownerID string) error {
 	q := `UPDATE datasets SET valid = true WHERE mf_owner_id = :mf_owner_id AND :id = id`
 
-<<<<<<< HEAD
-	if ownerID == "" || id == ""{
-=======
 	if ownerID == "" || id == "" {
->>>>>>> 14548732
 		return errors.ErrMalformedEntity
 	}
 
@@ -599,8 +595,6 @@
 	return nil
 }
 
-<<<<<<< HEAD
-=======
 func (r policiesRepository) DeleteAgentGroupFromAllDatasets(ctx context.Context, groupID string, ownerID string) error {
 	q := `UPDATE datasets SET agent_group_id = null WHERE mf_owner_id = :mf_owner_id AND agent_group_id = :agent_group_id`
 
@@ -630,7 +624,6 @@
 	return nil
 }
 
->>>>>>> 14548732
 type dbPolicy struct {
 	ID            string           `db:"id"`
 	Name          types.Identifier `db:"name"`

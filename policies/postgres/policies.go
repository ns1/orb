// Copyright (c) Mainflux
// SPDX-License-Identifier: Apache-2.0

// Adapted for Orb project, modifications licensed under MPL v. 2.0:
/* This Source Code Form is subject to the terms of the Mozilla Public
 * License, v. 2.0. If a copy of the MPL was not distributed with this
 * file, You can obtain one at https://mozilla.org/MPL/2.0/. */

package postgres

import (
	"context"
	"database/sql"
	"encoding/json"
	"fmt"
	"github.com/gofrs/uuid"
	"github.com/jmoiron/sqlx"
	"github.com/lib/pq"
	"github.com/ns1labs/orb/fleet"
	"github.com/ns1labs/orb/pkg/db"
	"github.com/ns1labs/orb/pkg/errors"
	"github.com/ns1labs/orb/pkg/types"
	"github.com/ns1labs/orb/policies"
	"go.uber.org/zap"
	"strings"
	"time"
)

var _ policies.Repository = (*policiesRepository)(nil)

type policiesRepository struct {
	db     Database
	logger *zap.Logger
}

func (r policiesRepository) DeletePolicy(ctx context.Context, ownerID string, policyID string) error {
	if ownerID == "" || policyID == "" {
		return policies.ErrMalformedEntity
	}

	dbsk := dbPolicy{
		ID:        policyID,
		MFOwnerID: ownerID,
	}

	q := `DELETE FROM agent_policies WHERE id = :id AND mf_owner_id = :mf_owner_id;`
	if _, err := r.db.NamedExecContext(ctx, q, dbsk); err != nil {
		return errors.Wrap(policies.ErrRemoveEntity, err)
	}

	return nil
}

func (r policiesRepository) UpdatePolicy(ctx context.Context, owner string, plcy policies.Policy) error {
	q := `UPDATE agent_policies SET name = :name, description = :description, orb_tags = :orb_tags, policy = :policy, version = :version, ts_last_modified = CURRENT_TIMESTAMP, policy_data = :policy_data WHERE mf_owner_id = :mf_owner_id AND id = :id;`
	plcyDB, err := toDBPolicy(plcy)
	if err != nil {
		return errors.Wrap(policies.ErrUpdateEntity, err)
	}

	plcyDB.MFOwnerID = owner

	res, err := r.db.NamedExecContext(ctx, q, plcyDB)
	if err != nil {
		pqErr, ok := err.(*pq.Error)
		if ok {
			switch pqErr.Code.Name() {
			case db.ErrInvalid, db.ErrTruncation:
				return errors.Wrap(policies.ErrMalformedEntity, err)
			}
		}
		return errors.Wrap(fleet.ErrUpdateEntity, err)
	}

	count, err := res.RowsAffected()
	if err != nil {
		return errors.Wrap(fleet.ErrUpdateEntity, err)
	}

	if count == 0 {
		return policies.ErrNotFound
	}

	return nil
}

func (r policiesRepository) RetrieveAll(ctx context.Context, owner string, pm policies.PageMetadata) (policies.Page, error) {
	nameQuery, name := getNameQuery(pm.Name)
	orderQuery := getOrderQuery(pm.Order)
	dirQuery := getDirQuery(pm.Dir)
	tags, tagsQuery, err := getTagsQuery(pm.Tags)
	if err != nil {
		return policies.Page{}, errors.Wrap(errors.ErrSelectEntity, err)
	}

	q := fmt.Sprintf(`SELECT id, name, description, mf_owner_id, orb_tags, backend, version, policy, ts_created, ts_last_modified 
			FROM agent_policies
			WHERE mf_owner_id = :mf_owner_id %s%s ORDER BY %s %s LIMIT :limit OFFSET :offset;`, nameQuery, tagsQuery, orderQuery, dirQuery)

	params := map[string]interface{}{
		"mf_owner_id": owner,
		"limit":       pm.Limit,
		"offset":      pm.Offset,
		"name":        name,
		"tags":        tags,
	}
	rows, err := r.db.NamedQueryContext(ctx, q, params)
	if err != nil {
		return policies.Page{}, errors.Wrap(errors.ErrSelectEntity, err)
	}
	defer rows.Close()

	var items []policies.Policy
	for rows.Next() {
		dbPolicy := dbPolicy{MFOwnerID: owner}
		if err := rows.StructScan(&dbPolicy); err != nil {
			return policies.Page{}, errors.Wrap(errors.ErrSelectEntity, err)
		}
		policy := toPolicy(dbPolicy)
		items = append(items, policy)
	}

	count := fmt.Sprintf(`SELECT count(*)
			FROM agent_policies
			WHERE mf_owner_id = :mf_owner_id %s%s;`, nameQuery, tagsQuery)

	total, err := total(ctx, r.db, count, params)
	if err != nil {
		return policies.Page{}, errors.Wrap(errors.ErrSelectEntity, err)
	}

	page := policies.Page{
		Policies: items,
		PageMetadata: policies.PageMetadata{
			Total:  total,
			Offset: pm.Offset,
			Limit:  pm.Limit,
			Order:  pm.Order,
			Dir:    pm.Dir,
		},
	}

	return page, nil
}

func (r policiesRepository) RetrievePoliciesByGroupID(ctx context.Context, groupIDs []string, ownerID string) ([]policies.PolicyInDataset, error) {

	q := `SELECT agent_policies.id AS id, datasets.id AS dataset_id, agent_policies.name AS name, agent_policies.mf_owner_id, orb_tags, backend, version, policy, agent_policies.ts_created 
			FROM agent_policies, datasets
			WHERE agent_policies.id = datasets.agent_policy_id AND agent_policies.mf_owner_id = datasets.mf_owner_id AND valid = TRUE AND
				agent_group_id IN (?) AND agent_policies.mf_owner_id = ?`

	if len(groupIDs) == 0 || ownerID == "" {
		return nil, errors.ErrMalformedEntity
	}

	query, args, err := sqlx.In(q, groupIDs, ownerID)
	if err != nil {
		return nil, err
	}

	query = r.db.Rebind(query)

	rows, err := r.db.QueryxContext(ctx, query, args...)
	if err != nil {
		return nil, errors.Wrap(errors.ErrSelectEntity, err)
	}
	defer rows.Close()

	var items []policies.PolicyInDataset
	for rows.Next() {
		dbth := dbPolicy{MFOwnerID: ownerID}
		if err := rows.StructScan(&dbth); err != nil {
			return nil, errors.Wrap(errors.ErrSelectEntity, err)
		}

		th := toPolicy(dbth)
		items = append(items, policies.PolicyInDataset{Policy: th, DatasetID: dbth.DataSetID})
	}

	return items, nil
}

func (r policiesRepository) RetrievePolicyByID(ctx context.Context, policyID string, ownerID string) (policies.Policy, error) {
	q := `SELECT id, name, description, mf_owner_id, orb_tags, backend, version, policy, ts_created, ts_last_modified, policy_data, format 
			FROM agent_policies WHERE id = $1 AND mf_owner_id = $2`

	if policyID == "" || ownerID == "" {
		return policies.Policy{}, errors.ErrMalformedEntity
	}

	var dbp dbPolicy
	if err := r.db.QueryRowxContext(ctx, q, policyID, ownerID).StructScan(&dbp); err != nil {
		if err == sql.ErrNoRows {
			return policies.Policy{}, errors.Wrap(errors.ErrNotFound, err)
		}
		return policies.Policy{}, errors.Wrap(errors.ErrSelectEntity, err)
	}

	return toPolicy(dbp), nil
}

func (r policiesRepository) UpdateDataset(ctx context.Context, ownerID string, ds policies.Dataset) error {
	q := `UPDATE datasets SET tags = :tags, sink_ids = :sink_ids, name = :name WHERE mf_owner_id = :mf_owner_id AND id = :id;`

	params := map[string]interface{}{
		"mf_owner_id": ds.MFOwnerID,
		"tags":        db.Tags(ds.Tags),
		"sink_ids":    pq.Array(ds.SinkIDs),
		"id":          ds.ID,
		"name":        ds.Name,
	}

	res, err := r.db.NamedExecContext(ctx, q, params)
	if err != nil {
		pqErr, ok := err.(*pq.Error)
		if ok {
			switch pqErr.Code.Name() {
			case db.ErrInvalid, db.ErrTruncation:
				return errors.Wrap(policies.ErrMalformedEntity, err)
			}
		}
		return errors.Wrap(fleet.ErrUpdateEntity, err)
	}

	count, err := res.RowsAffected()
	if err != nil {
		return errors.Wrap(fleet.ErrUpdateEntity, err)
	}

	if count == 0 {
		return policies.ErrNotFound
	}

	return nil
}

func (r policiesRepository) DeleteDataset(ctx context.Context, ownerID string, dsID string) error {
	q := `DELETE FROM datasets WHERE mf_owner_id = :mf_owner_id AND id = :id;`

	params := map[string]interface{}{
		"mf_owner_id": ownerID,
		"id":          dsID,
	}

	res, err := r.db.NamedExecContext(ctx, q, params)
	if err != nil {
		pqErr, ok := err.(*pq.Error)
		if ok {
			switch pqErr.Code.Name() {
			case db.ErrInvalid, db.ErrTruncation:
				return errors.Wrap(policies.ErrMalformedEntity, err)
			}
		}
		return errors.Wrap(fleet.ErrUpdateEntity, err)
	}

	count, err := res.RowsAffected()
	if err != nil {
		return errors.Wrap(fleet.ErrRemoveEntity, err)
	}

	if count == 0 {
		return policies.ErrNotFound
	}

	return nil
}

func (r policiesRepository) SaveDataset(ctx context.Context, dataset policies.Dataset) (string, error) {

	q := `INSERT INTO datasets (name, mf_owner_id, metadata, valid, agent_group_id, agent_policy_id, sink_ids, tags)         
			  VALUES (:name, :mf_owner_id, :metadata, :valid, :agent_group_id, :agent_policy_id, :sink_ids_str, :tags) RETURNING id`

	if !dataset.Name.IsValid() || dataset.MFOwnerID == "" {
		return "", errors.ErrMalformedEntity
	}

	dba, err := toDBDataset(dataset)
	if err != nil {
		return "", errors.Wrap(db.ErrSaveDB, err)
	}

	row, err := r.db.NamedQueryContext(ctx, q, dba)
	if err != nil {
		pqErr, ok := err.(*pq.Error)
		if ok {
			switch pqErr.Code.Name() {
			case db.ErrInvalid, db.ErrTruncation:
				return "", errors.Wrap(errors.ErrMalformedEntity, err)
			case db.ErrDuplicate:
				return "", errors.Wrap(errors.ErrConflict, err)
			}
		}
		return "", errors.Wrap(db.ErrSaveDB, err)
	}

	defer row.Close()
	row.Next()
	var id string
	if err := row.Scan(&id); err != nil {
		return "", err
	}
	return id, nil

}

func (r policiesRepository) InactivateDatasetByGroupID(ctx context.Context, groupID string, ownerID string) error {
	q := `UPDATE datasets SET valid = false WHERE mf_owner_id = :mf_owner_id and agent_group_id = :agent_group_id`

	params := map[string]interface{}{
		"agent_group_id": groupID,
		"mf_owner_id":    ownerID,
	}

	res, err := r.db.NamedExecContext(ctx, q, params)
	if err != nil {
		pqErr, ok := err.(*pq.Error)
		if ok {
			switch pqErr.Code.Name() {
			case db.ErrInvalid, db.ErrTruncation:
				return errors.Wrap(policies.ErrMalformedEntity, err)
			}
		}
		return errors.Wrap(policies.ErrUpdateEntity, err)
	}

	count, err := res.RowsAffected()
	if err != nil {
		return errors.Wrap(policies.ErrUpdateEntity, err)
	}

	if count == 0 {
		return policies.ErrInactivateDataset
	}
	return nil
}

func (r policiesRepository) InactivateDatasetByPolicyID(ctx context.Context, policyID string, ownerID string) error {
	q := `UPDATE datasets SET valid = false WHERE mf_owner_id = :mf_owner_id and agent_policy_id = :agent_policy_id`

	params := map[string]interface{}{
		"agent_policy_id": policyID,
		"mf_owner_id":     ownerID,
	}

	_, err := r.db.NamedExecContext(ctx, q, params)
	if err != nil {
		pqErr, ok := err.(*pq.Error)
		if ok {
			switch pqErr.Code.Name() {
			case db.ErrInvalid, db.ErrTruncation:
				return errors.Wrap(policies.ErrMalformedEntity, err)
			}
		}
		return errors.Wrap(policies.ErrUpdateEntity, err)
	}
	return nil
}

func (r policiesRepository) SavePolicy(ctx context.Context, policy policies.Policy) (string, error) {

	q := `INSERT INTO agent_policies (name, mf_owner_id, backend, schema_version, policy, orb_tags, description, policy_data, format)         
			  VALUES (:name, :mf_owner_id, :backend, :schema_version, :policy, :orb_tags, :description, :policy_data, :format) RETURNING id`

	if !policy.Name.IsValid() || policy.MFOwnerID == "" {
		return "", errors.ErrMalformedEntity
	}

	dba, err := toDBPolicy(policy)
	if err != nil {
		return "", errors.Wrap(db.ErrSaveDB, err)
	}

	row, err := r.db.NamedQueryContext(ctx, q, dba)
	if err != nil {
		pqErr, ok := err.(*pq.Error)
		if ok {
			switch pqErr.Code.Name() {
			case db.ErrInvalid, db.ErrTruncation:
				return "", errors.Wrap(errors.ErrMalformedEntity, err)
			case db.ErrDuplicate:
				return "", errors.Wrap(errors.ErrConflict, err)
			}
		}
		return "", errors.Wrap(db.ErrSaveDB, err)
	}

	defer row.Close()
	row.Next()
	var id string
	if err := row.Scan(&id); err != nil {
		return "", err
	}
	return id, nil

}

func (r policiesRepository) RetrieveDatasetsByPolicyID(ctx context.Context, policyID string, ownerID string) ([]policies.Dataset, error) {

	q := `SELECT id, name, mf_owner_id, valid, agent_group_id, agent_policy_id, sink_ids, metadata, ts_created 
			FROM datasets
			WHERE agent_policy_id = ? AND mf_owner_id = ?`

	if policyID == "" || ownerID == "" {
		return nil, errors.ErrMalformedEntity
	}

	query, args, err := sqlx.In(q, policyID, ownerID)
	if err != nil {
		return nil, err
	}

	query = r.db.Rebind(query)

	rows, err := r.db.QueryxContext(ctx, query, args...)
	if err != nil {
		return nil, errors.Wrap(errors.ErrSelectEntity, err)
	}
	defer rows.Close()

	var items []policies.Dataset
	for rows.Next() {
		dbth := dbDataset{MFOwnerID: ownerID}
		if err := rows.StructScan(&dbth); err != nil {
			return nil, errors.Wrap(errors.ErrSelectEntity, err)
		}

		th := toDataset(dbth)
		items = append(items, th)
	}

	return items, nil
}

func (r policiesRepository) RetrieveDatasetByID(ctx context.Context, datasetID string, ownerID string) (policies.Dataset, error) {
	q := `SELECT id, name, mf_owner_id, valid, agent_group_id, agent_policy_id, sink_ids, metadata, ts_created FROM datasets WHERE id = $1 AND mf_owner_id = $2`

	if datasetID == "" || ownerID == "" {
		return policies.Dataset{}, errors.ErrMalformedEntity
	}

	var dba dbDataset
	if err := r.db.QueryRowxContext(ctx, q, datasetID, ownerID).StructScan(&dba); err != nil {
		if err == sql.ErrNoRows {
			return policies.Dataset{}, errors.Wrap(errors.ErrNotFound, err)
		}
		return policies.Dataset{}, errors.Wrap(errors.ErrSelectEntity, err)
	}

	return toDataset(dba), nil
}

func (r policiesRepository) RetrieveAllDatasetsByOwner(ctx context.Context, owner string, pm policies.PageMetadata) (policies.PageDataset, error) {
	nameQuery, name := getNameQuery(pm.Name)
	orderQuery := getOrderQuery(pm.Order)
	dirQuery := getDirQuery(pm.Dir)

	q := fmt.Sprintf(`SELECT id, name, mf_owner_id, valid, agent_group_id, agent_policy_id, sink_ids, metadata, ts_created 
			FROM datasets
			WHERE mf_owner_id = :mf_owner_id %s ORDER BY %s %s LIMIT :limit OFFSET :offset;`, nameQuery, orderQuery, dirQuery)

	params := map[string]interface{}{
		"mf_owner_id": owner,
		"limit":       pm.Limit,
		"offset":      pm.Offset,
		"name":        name,
	}
	rows, err := r.db.NamedQueryContext(ctx, q, params)
	if err != nil {
		return policies.PageDataset{}, errors.Wrap(errors.ErrSelectEntity, err)
	}
	defer rows.Close()

	var items []policies.Dataset
	for rows.Next() {
		dbDataset := dbDataset{MFOwnerID: owner}
		if err := rows.StructScan(&dbDataset); err != nil {
			return policies.PageDataset{}, errors.Wrap(errors.ErrSelectEntity, err)
		}
		dataset := toDataset(dbDataset)
		items = append(items, dataset)
	}

	count := fmt.Sprintf(`SELECT count(*)
			FROM datasets
			WHERE mf_owner_id = :mf_owner_id %s;`, nameQuery)

	total, err := total(ctx, r.db, count, params)
	if err != nil {
		return policies.PageDataset{}, errors.Wrap(errors.ErrSelectEntity, err)
	}

	pageDataset := policies.PageDataset{
		Datasets: items,
		PageMetadata: policies.PageMetadata{
			Total:  total,
			Offset: pm.Offset,
			Limit:  pm.Limit,
			Order:  pm.Order,
			Dir:    pm.Dir,
		},
	}

	return pageDataset, nil
}

func (r policiesRepository) InactivateDatasetByID(ctx context.Context, id string, ownerID string) error {
	q := `UPDATE datasets SET valid = false WHERE mf_owner_id = :mf_owner_id AND :id = id`

	params := map[string]interface{}{
		"mf_owner_id": ownerID,
		"id":          id,
	}

	_, err := r.db.NamedExecContext(ctx, q, params)
	if err != nil {
		pqErr, ok := err.(*pq.Error)
		if ok {
			switch pqErr.Code.Name() {
			case db.ErrInvalid, db.ErrTruncation:
				return errors.Wrap(policies.ErrMalformedEntity, err)
			}
		}
		return errors.Wrap(policies.ErrUpdateEntity, err)
	}

	return nil
}

func (r policiesRepository) DeleteSinkFromAllDatasets(ctx context.Context, sinkID string, ownerID string) ([]policies.Dataset, error) {
	q := `UPDATE datasets SET sink_ids = array_remove(sink_ids, :sink_ids) WHERE mf_owner_id = :mf_owner_id RETURNING *`

	if ownerID == "" {
		return []policies.Dataset{}, errors.ErrMalformedEntity
	}

	params := map[string]interface{}{
		"mf_owner_id": ownerID,
		"sink_ids":    sinkID,
	}

	res, err := r.db.NamedQueryContext(ctx, q, params)
	if err != nil {
		pqErr, ok := err.(*pq.Error)
		if ok {
			switch pqErr.Code.Name() {
			case db.ErrInvalid, db.ErrTruncation:
				return []policies.Dataset{}, errors.Wrap(policies.ErrMalformedEntity, err)
			}
		}
		return []policies.Dataset{}, errors.Wrap(errors.ErrSelectEntity, err)
	}

	defer res.Close()

	var datasets []policies.Dataset
	for res.Next() {
		dbDataset := dbDataset{MFOwnerID: ownerID}
		if err := res.StructScan(&dbDataset); err != nil {
			return []policies.Dataset{}, errors.Wrap(errors.ErrSelectEntity, err)
		}
		dataset := toDataset(dbDataset)
		datasets = append(datasets, dataset)
	}

	return datasets, nil
}

func (r policiesRepository) ActivateDatasetByID(ctx context.Context, id string, ownerID string) error {
	q := `UPDATE datasets SET valid = true WHERE mf_owner_id = :mf_owner_id AND :id = id`

	if ownerID == "" || id == ""{
		return errors.ErrMalformedEntity
	}

	params := map[string]interface{}{
		"mf_owner_id": ownerID,
		"id":          id,
	}

	_, err := r.db.NamedExecContext(ctx, q, params)
	if err != nil {
		pqErr, ok := err.(*pq.Error)
		if ok {
			switch pqErr.Code.Name() {
			case db.ErrInvalid, db.ErrTruncation:
				return errors.Wrap(policies.ErrMalformedEntity, err)
			}
		}
		return errors.Wrap(policies.ErrUpdateEntity, err)
	}

	return nil
}

<<<<<<< HEAD
func (r policiesRepository) DeleteAgentGroupFromAllDatasets(ctx context.Context, groupID string, ownerID string) error {
	q := `UPDATE datasets SET agent_group_id = null WHERE mf_owner_id = :mf_owner_id AND agent_group_id = :agent_group_id`

	if ownerID == "" {
		return errors.ErrMalformedEntity
	}

	params := map[string]interface{}{
		"mf_owner_id":    ownerID,
		"agent_group_id": groupID,
	}

	res, err := r.db.NamedQueryContext(ctx, q, params)
	if err != nil {
		pqErr, ok := err.(*pq.Error)
		if ok {
			switch pqErr.Code.Name() {
			case db.ErrInvalid, db.ErrTruncation:
				return errors.Wrap(policies.ErrMalformedEntity, err)
			}
		}
		return errors.Wrap(errors.ErrSelectEntity, err)
	}

	defer res.Close()

	return nil
}

func (r policiesRepository) DeletePolicyFromAllDatasets(ctx context.Context, policyID string, ownerID string) error {
	q := `UPDATE datasets SET agent_policy_id = null WHERE mf_owner_id = :mf_owner_id AND agent_policy_id = :agent_policy_id`

	if ownerID == "" {
		return errors.ErrMalformedEntity
	}

	params := map[string]interface{}{
		"mf_owner_id":     ownerID,
		"agent_policy_id": policyID,
	}

	res, err := r.db.NamedQueryContext(ctx, q, params)
	if err != nil {
		pqErr, ok := err.(*pq.Error)
		if ok {
			switch pqErr.Code.Name() {
			case db.ErrInvalid, db.ErrTruncation:
				return errors.Wrap(policies.ErrMalformedEntity, err)
			}
		}
		return errors.Wrap(errors.ErrSelectEntity, err)
	}

	defer res.Close()

	return nil
}

=======
>>>>>>> d650d9f2
type dbPolicy struct {
	ID            string           `db:"id"`
	Name          types.Identifier `db:"name"`
	MFOwnerID     string           `db:"mf_owner_id"`
	Backend       string           `db:"backend"`
	SchemaVersion string           `db:"schema_version"`
	Description   string           `db:"description"`
	OrbTags       db.Tags          `db:"orb_tags"`
	Policy        db.Metadata      `db:"policy"`
	PolicyData    string           `db:"policy_data"`
	Format        string           `db:"format"`
	Version       int32            `db:"version"`
	Created       time.Time        `db:"ts_created"`
	DataSetID     string           `db:"dataset_id"`
	LastModified  time.Time        `db:"ts_last_modified"`
}

func toDBPolicy(policy policies.Policy) (dbPolicy, error) {

	var uID uuid.UUID
	err := uID.Scan(policy.MFOwnerID)
	if err != nil {
		return dbPolicy{}, errors.Wrap(errors.ErrMalformedEntity, err)
	}

	return dbPolicy{
		ID:            policy.ID,
		Name:          policy.Name,
		Description:   policy.Description,
		Version:       policy.Version,
		MFOwnerID:     uID.String(),
		Backend:       policy.Backend,
		SchemaVersion: policy.SchemaVersion,
		OrbTags:       db.Tags(policy.OrbTags),
		Policy:        db.Metadata(policy.Policy),
		PolicyData:    policy.PolicyData,
		Format:        policy.Format,
	}, nil

}

type dbDataset struct {
	ID           string           `db:"id"`
	Name         types.Identifier `db:"name"`
	MFOwnerID    string           `db:"mf_owner_id"`
	Metadata     db.Metadata      `db:"metadata"`
	Valid        bool             `db:"valid"`
	AgentGroupID sql.NullString   `db:"agent_group_id"`
	PolicyID     sql.NullString   `db:"agent_policy_id"`
	TsCreated    time.Time        `db:"ts_created"`
	Tags         db.Tags          `db:"tags"`
	SinkIDs      pq.StringArray   `db:"sink_ids"`
	SinksIDsStr  interface{}      `db:"sink_ids_str"`
}

func toDBDataset(dataset policies.Dataset) (dbDataset, error) {

	var uID uuid.UUID
	err := uID.Scan(dataset.MFOwnerID)
	if err != nil {
		return dbDataset{}, errors.Wrap(errors.ErrMalformedEntity, err)
	}

	d := dbDataset{
		ID:          dataset.ID,
		Name:        dataset.Name,
		MFOwnerID:   uID.String(),
		Metadata:    db.Metadata(dataset.Metadata),
		Tags:        db.Tags(dataset.Tags),
		SinksIDsStr: pq.Array(dataset.SinkIDs),
	}

	d.Valid = true
	if dataset.AgentGroupID != "" {
		d.AgentGroupID = sql.NullString{String: dataset.AgentGroupID, Valid: true}
	} else {
		d.AgentGroupID = sql.NullString{Valid: false}
		d.Valid = false
	}
	if dataset.PolicyID != "" {
		d.PolicyID = sql.NullString{String: dataset.PolicyID, Valid: true}
	} else {
		d.PolicyID = sql.NullString{Valid: false}
		d.Valid = false
	}

	return d, nil

}

func NewPoliciesRepository(db Database, log *zap.Logger) policies.Repository {
	return &policiesRepository{db: db, logger: log}
}

func toPolicy(dba dbPolicy) policies.Policy {

	policy := policies.Policy{
		ID:            dba.ID,
		Name:          dba.Name,
		Description:   dba.Description,
		MFOwnerID:     dba.MFOwnerID,
		Backend:       dba.Backend,
		SchemaVersion: dba.SchemaVersion,
		Version:       dba.Version,
		OrbTags:       types.Tags(dba.OrbTags),
		Policy:        types.Metadata(dba.Policy),
		Created:       dba.Created,
		LastModified:  dba.LastModified,
		PolicyData:    dba.PolicyData,
		Format:        dba.Format,
	}

	return policy

}

func toDataset(dba dbDataset) policies.Dataset {
	dataset := policies.Dataset{
		ID:           dba.ID,
		Name:         dba.Name,
		MFOwnerID:    dba.MFOwnerID,
		Valid:        dba.Valid,
		AgentGroupID: dba.AgentGroupID.String,
		PolicyID:     dba.PolicyID.String,
		SinkIDs:      dba.SinkIDs,
		Metadata:     types.Metadata(dba.Metadata),
		Created:      dba.TsCreated,
		Tags:         types.Tags(dba.Tags),
	}

	return dataset
}

func getNameQuery(name string) (string, string) {
	if name == "" {
		return "", ""
	}
	name = fmt.Sprintf(`%%%s%%`, strings.ToLower(name))
	nq := ` AND LOWER(name) LIKE :name`
	return nq, name
}

func getOrderQuery(order string) string {
	switch order {
	case "name":
		return "name"
	default:
		return "id"
	}
}

func getDirQuery(dir string) string {
	switch dir {
	case "asc":
		return "ASC"
	default:
		return "DESC"
	}
}

func getTagsQuery(m types.Tags) ([]byte, string, error) {
	mq := ""
	mb := []byte("{}")
	if len(m) > 0 {
		mq = ` AND orb_tags @> :tags`

		b, err := json.Marshal(m)
		if err != nil {
			return nil, "", err
		}
		mb = b
	}
	return mb, mq, nil
}

func total(ctx context.Context, db Database, query string, params interface{}) (uint64, error) {
	rows, err := db.NamedQueryContext(ctx, query, params)
	if err != nil {
		return 0, err
	}
	defer rows.Close()
	total := uint64(0)
	if rows.Next() {
		if err := rows.Scan(&total); err != nil {
			return 0, err
		}
	}
	return total, nil
}<|MERGE_RESOLUTION|>--- conflicted
+++ resolved
@@ -13,6 +13,9 @@
 	"database/sql"
 	"encoding/json"
 	"fmt"
+	"strings"
+	"time"
+
 	"github.com/gofrs/uuid"
 	"github.com/jmoiron/sqlx"
 	"github.com/lib/pq"
@@ -22,8 +25,6 @@
 	"github.com/ns1labs/orb/pkg/types"
 	"github.com/ns1labs/orb/policies"
 	"go.uber.org/zap"
-	"strings"
-	"time"
 )
 
 var _ policies.Repository = (*policiesRepository)(nil)
@@ -570,7 +571,7 @@
 func (r policiesRepository) ActivateDatasetByID(ctx context.Context, id string, ownerID string) error {
 	q := `UPDATE datasets SET valid = true WHERE mf_owner_id = :mf_owner_id AND :id = id`
 
-	if ownerID == "" || id == ""{
+	if ownerID == "" || id == "" {
 		return errors.ErrMalformedEntity
 	}
 
@@ -594,7 +595,6 @@
 	return nil
 }
 
-<<<<<<< HEAD
 func (r policiesRepository) DeleteAgentGroupFromAllDatasets(ctx context.Context, groupID string, ownerID string) error {
 	q := `UPDATE datasets SET agent_group_id = null WHERE mf_owner_id = :mf_owner_id AND agent_group_id = :agent_group_id`
 
@@ -653,8 +653,6 @@
 	return nil
 }
 
-=======
->>>>>>> d650d9f2
 type dbPolicy struct {
 	ID            string           `db:"id"`
 	Name          types.Identifier `db:"name"`

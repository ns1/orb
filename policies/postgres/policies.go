// Copyright (c) Mainflux
// SPDX-License-Identifier: Apache-2.0

// Adapted for Orb project, modifications licensed under MPL v. 2.0:
/* This Source Code Form is subject to the terms of the Mozilla Public
 * License, v. 2.0. If a copy of the MPL was not distributed with this
 * file, You can obtain one at https://mozilla.org/MPL/2.0/. */

package postgres

import (
	"context"
	"database/sql"
	"encoding/json"
	"fmt"
	"github.com/gofrs/uuid"
	"github.com/jmoiron/sqlx"
	"github.com/lib/pq"
	"github.com/ns1labs/orb/fleet"
	"github.com/ns1labs/orb/pkg/db"
	"github.com/ns1labs/orb/pkg/errors"
	"github.com/ns1labs/orb/pkg/types"
	"github.com/ns1labs/orb/policies"
	"go.uber.org/zap"
	"strings"
	"time"
)

var _ policies.Repository = (*policiesRepository)(nil)

type policiesRepository struct {
	db     Database
	logger *zap.Logger
}

func (r policiesRepository) DeletePolicy(ctx context.Context, ownerID string, policyID string) error {
	if ownerID == "" || policyID == "" {
		return policies.ErrMalformedEntity
	}

	dbsk := dbPolicy{
		ID:        policyID,
		MFOwnerID: ownerID,
	}

	q := `DELETE FROM agent_policies WHERE id = :id AND mf_owner_id = :mf_owner_id;`
	if _, err := r.db.NamedExecContext(ctx, q, dbsk); err != nil {
		return errors.Wrap(policies.ErrRemoveEntity, err)
	}

	return nil
}

func (r policiesRepository) UpdatePolicy(ctx context.Context, owner string, plcy policies.Policy) error {
	q := `UPDATE agent_policies SET name = :name, description = :description, orb_tags = :orb_tags, policy = :policy, version = :version, ts_last_modified = CURRENT_TIMESTAMP, policy_data = :policy_data WHERE mf_owner_id = :mf_owner_id AND id = :id;`
	plcyDB, err := toDBPolicy(plcy)
	if err != nil {
		return errors.Wrap(policies.ErrUpdateEntity, err)
	}

	plcyDB.MFOwnerID = owner

	res, err := r.db.NamedExecContext(ctx, q, plcyDB)
	if err != nil {
		pqErr, ok := err.(*pq.Error)
		if ok {
			switch pqErr.Code.Name() {
			case db.ErrInvalid, db.ErrTruncation:
				return errors.Wrap(policies.ErrMalformedEntity, err)
			}
		}
		return errors.Wrap(fleet.ErrUpdateEntity, err)
	}

	count, err := res.RowsAffected()
	if err != nil {
		return errors.Wrap(fleet.ErrUpdateEntity, err)
	}

	if count == 0 {
		return policies.ErrNotFound
	}

	return nil
}

func (r policiesRepository) RetrieveAll(ctx context.Context, owner string, pm policies.PageMetadata) (policies.Page, error) {
	nameQuery, name := getNameQuery(pm.Name)
	orderQuery := getOrderQuery(pm.Order)
	dirQuery := getDirQuery(pm.Dir)
	tags, tagsQuery, err := getTagsQuery(pm.Tags)
	if err != nil {
		return policies.Page{}, errors.Wrap(errors.ErrSelectEntity, err)
	}

	q := fmt.Sprintf(`SELECT id, name, description, mf_owner_id, orb_tags, backend, version, policy, ts_created, ts_last_modified 
			FROM agent_policies
			WHERE mf_owner_id = :mf_owner_id %s%s ORDER BY %s %s LIMIT :limit OFFSET :offset;`, nameQuery, tagsQuery, orderQuery, dirQuery)

	params := map[string]interface{}{
		"mf_owner_id": owner,
		"limit":       pm.Limit,
		"offset":      pm.Offset,
		"name":        name,
		"tags":        tags,
	}
	rows, err := r.db.NamedQueryContext(ctx, q, params)
	if err != nil {
		return policies.Page{}, errors.Wrap(errors.ErrSelectEntity, err)
	}
	defer rows.Close()

	var items []policies.Policy
	for rows.Next() {
		dbPolicy := dbPolicy{MFOwnerID: owner}
		if err := rows.StructScan(&dbPolicy); err != nil {
			return policies.Page{}, errors.Wrap(errors.ErrSelectEntity, err)
		}
		policy := toPolicy(dbPolicy)
		items = append(items, policy)
	}

	count := fmt.Sprintf(`SELECT count(*)
			FROM agent_policies
			WHERE mf_owner_id = :mf_owner_id %s%s;`, nameQuery, tagsQuery)

	total, err := total(ctx, r.db, count, params)
	if err != nil {
		return policies.Page{}, errors.Wrap(errors.ErrSelectEntity, err)
	}

	page := policies.Page{
		Policies: items,
		PageMetadata: policies.PageMetadata{
			Total:  total,
			Offset: pm.Offset,
			Limit:  pm.Limit,
			Order:  pm.Order,
			Dir:    pm.Dir,
		},
	}

	return page, nil
}

func (r policiesRepository) RetrievePoliciesByGroupID(ctx context.Context, groupIDs []string, ownerID string) ([]policies.PolicyInDataset, error) {

	q := `SELECT agent_policies.id AS id, datasets.id AS dataset_id, agent_policies.name AS name, agent_policies.mf_owner_id, orb_tags, backend, version, policy, agent_policies.ts_created 
			FROM agent_policies, datasets
			WHERE agent_policies.id = datasets.agent_policy_id AND agent_policies.mf_owner_id = datasets.mf_owner_id AND valid = TRUE AND
				agent_group_id IN (?) AND agent_policies.mf_owner_id = ?`

	if len(groupIDs) == 0 || ownerID == "" {
		return nil, errors.ErrMalformedEntity
	}

	query, args, err := sqlx.In(q, groupIDs, ownerID)
	if err != nil {
		return nil, err
	}

	query = r.db.Rebind(query)

	rows, err := r.db.QueryxContext(ctx, query, args...)
	if err != nil {
		return nil, errors.Wrap(errors.ErrSelectEntity, err)
	}
	defer rows.Close()

	var items []policies.PolicyInDataset
	for rows.Next() {
		dbth := dbPolicy{MFOwnerID: ownerID}
		if err := rows.StructScan(&dbth); err != nil {
			return nil, errors.Wrap(errors.ErrSelectEntity, err)
		}

		th := toPolicy(dbth)
		items = append(items, policies.PolicyInDataset{Policy: th, DatasetID: dbth.DataSetID})
	}

	return items, nil
}

func (r policiesRepository) RetrievePolicyByID(ctx context.Context, policyID string, ownerID string) (policies.Policy, error) {
	q := `SELECT id, name, description, mf_owner_id, orb_tags, backend, version, policy, ts_created, ts_last_modified, policy_data, format 
			FROM agent_policies WHERE id = $1 AND mf_owner_id = $2`

	if policyID == "" || ownerID == "" {
		return policies.Policy{}, errors.ErrMalformedEntity
	}

	var dbp dbPolicy
	if err := r.db.QueryRowxContext(ctx, q, policyID, ownerID).StructScan(&dbp); err != nil {
		if err == sql.ErrNoRows {
			return policies.Policy{}, errors.Wrap(errors.ErrNotFound, err)
		}
		return policies.Policy{}, errors.Wrap(errors.ErrSelectEntity, err)
	}

	return toPolicy(dbp), nil
}

func (r policiesRepository) UpdateDataset(ctx context.Context, ownerID string, ds policies.Dataset) error {
	q := `UPDATE datasets SET tags = :tags, sink_ids = :sink_ids, name = :name WHERE mf_owner_id = :mf_owner_id AND id = :id;`

	params := map[string]interface{}{
		"mf_owner_id": ds.MFOwnerID,
		"tags":        db.Tags(ds.Tags),
		"sink_ids":    pq.Array(ds.SinkIDs),
		"id":          ds.ID,
		"name":        ds.Name,
	}

	res, err := r.db.NamedExecContext(ctx, q, params)
	if err != nil {
		pqErr, ok := err.(*pq.Error)
		if ok {
			switch pqErr.Code.Name() {
			case db.ErrInvalid, db.ErrTruncation:
				return errors.Wrap(policies.ErrMalformedEntity, err)
			}
		}
		return errors.Wrap(fleet.ErrUpdateEntity, err)
	}

	count, err := res.RowsAffected()
	if err != nil {
		return errors.Wrap(fleet.ErrUpdateEntity, err)
	}

	if count == 0 {
		return policies.ErrNotFound
	}

	return nil
}

func (r policiesRepository) DeleteDataset(ctx context.Context, ownerID string, dsID string) error {
	q := `DELETE FROM datasets WHERE mf_owner_id = :mf_owner_id AND id = :id;`

	params := map[string]interface{}{
		"mf_owner_id": ownerID,
		"id":          dsID,
	}

	res, err := r.db.NamedExecContext(ctx, q, params)
	if err != nil {
		pqErr, ok := err.(*pq.Error)
		if ok {
			switch pqErr.Code.Name() {
			case db.ErrInvalid, db.ErrTruncation:
				return errors.Wrap(policies.ErrMalformedEntity, err)
			}
		}
		return errors.Wrap(fleet.ErrUpdateEntity, err)
	}

	count, err := res.RowsAffected()
	if err != nil {
		return errors.Wrap(fleet.ErrRemoveEntity, err)
	}

	if count == 0 {
		return policies.ErrNotFound
	}

	return nil
}

func (r policiesRepository) SaveDataset(ctx context.Context, dataset policies.Dataset) (string, error) {

	q := `INSERT INTO datasets (name, mf_owner_id, metadata, valid, agent_group_id, agent_policy_id, sink_ids, tags)         
			  VALUES (:name, :mf_owner_id, :metadata, :valid, :agent_group_id, :agent_policy_id, :sink_ids_str, :tags) RETURNING id`

	if !dataset.Name.IsValid() || dataset.MFOwnerID == "" {
		return "", errors.ErrMalformedEntity
	}

	dba, err := toDBDataset(dataset)
	if err != nil {
		return "", errors.Wrap(db.ErrSaveDB, err)
	}

	row, err := r.db.NamedQueryContext(ctx, q, dba)
	if err != nil {
		pqErr, ok := err.(*pq.Error)
		if ok {
			switch pqErr.Code.Name() {
			case db.ErrInvalid, db.ErrTruncation:
				return "", errors.Wrap(errors.ErrMalformedEntity, err)
			case db.ErrDuplicate:
				return "", errors.Wrap(errors.ErrConflict, err)
			}
		}
		return "", errors.Wrap(db.ErrSaveDB, err)
	}

	defer row.Close()
	row.Next()
	var id string
	if err := row.Scan(&id); err != nil {
		return "", err
	}
	return id, nil

}

func (r policiesRepository) InactivateDatasetByGroupID(ctx context.Context, groupID string, ownerID string) error {
	q := `UPDATE datasets SET valid = false WHERE mf_owner_id = :mf_owner_id and agent_group_id = :agent_group_id`

	params := map[string]interface{}{
		"agent_group_id": groupID,
		"mf_owner_id":    ownerID,
	}

	res, err := r.db.NamedExecContext(ctx, q, params)
	if err != nil {
		pqErr, ok := err.(*pq.Error)
		if ok {
			switch pqErr.Code.Name() {
			case db.ErrInvalid, db.ErrTruncation:
				return errors.Wrap(policies.ErrMalformedEntity, err)
			}
		}
		return errors.Wrap(policies.ErrUpdateEntity, err)
	}

	count, err := res.RowsAffected()
	if err != nil {
		return errors.Wrap(policies.ErrUpdateEntity, err)
	}

	if count == 0 {
		return policies.ErrInactivateDataset
	}
	return nil
}

func (r policiesRepository) InactivateDatasetByPolicyID(ctx context.Context, policyID string, ownerID string) error {
	q := `UPDATE datasets SET valid = false WHERE mf_owner_id = :mf_owner_id and agent_policy_id = :agent_policy_id`

	params := map[string]interface{}{
		"agent_policy_id": policyID,
		"mf_owner_id":     ownerID,
	}

	_, err := r.db.NamedExecContext(ctx, q, params)
	if err != nil {
		pqErr, ok := err.(*pq.Error)
		if ok {
			switch pqErr.Code.Name() {
			case db.ErrInvalid, db.ErrTruncation:
				return errors.Wrap(policies.ErrMalformedEntity, err)
			}
		}
		return errors.Wrap(policies.ErrUpdateEntity, err)
	}
	return nil
}

func (r policiesRepository) SavePolicy(ctx context.Context, policy policies.Policy) (string, error) {

	q := `INSERT INTO agent_policies (name, mf_owner_id, backend, schema_version, policy, orb_tags, description, policy_data, format)         
			  VALUES (:name, :mf_owner_id, :backend, :schema_version, :policy, :orb_tags, :description, :policy_data, :format) RETURNING id`

	if !policy.Name.IsValid() || policy.MFOwnerID == "" {
		return "", errors.ErrMalformedEntity
	}

	dba, err := toDBPolicy(policy)
	if err != nil {
		return "", errors.Wrap(db.ErrSaveDB, err)
	}

	row, err := r.db.NamedQueryContext(ctx, q, dba)
	if err != nil {
		pqErr, ok := err.(*pq.Error)
		if ok {
			switch pqErr.Code.Name() {
			case db.ErrInvalid, db.ErrTruncation:
				return "", errors.Wrap(errors.ErrMalformedEntity, err)
			case db.ErrDuplicate:
				return "", errors.Wrap(errors.ErrConflict, err)
			}
		}
		return "", errors.Wrap(db.ErrSaveDB, err)
	}

	defer row.Close()
	row.Next()
	var id string
	if err := row.Scan(&id); err != nil {
		return "", err
	}
	return id, nil

}

func (r policiesRepository) RetrieveDatasetsByPolicyID(ctx context.Context, policyID string, ownerID string) ([]policies.Dataset, error) {

	q := `SELECT id, name, mf_owner_id, valid, agent_group_id, agent_policy_id, sink_ids, metadata, ts_created 
			FROM datasets
			WHERE agent_policy_id = ? AND mf_owner_id = ?`

	if policyID == "" || ownerID == "" {
		return nil, errors.ErrMalformedEntity
	}

	query, args, err := sqlx.In(q, policyID, ownerID)
	if err != nil {
		return nil, err
	}

	query = r.db.Rebind(query)

	rows, err := r.db.QueryxContext(ctx, query, args...)
	if err != nil {
		return nil, errors.Wrap(errors.ErrSelectEntity, err)
	}
	defer rows.Close()

	var items []policies.Dataset
	for rows.Next() {
		dbth := dbDataset{MFOwnerID: ownerID}
		if err := rows.StructScan(&dbth); err != nil {
			return nil, errors.Wrap(errors.ErrSelectEntity, err)
		}

		th := toDataset(dbth)
		items = append(items, th)
	}

	return items, nil
}

func (r policiesRepository) RetrieveDatasetByID(ctx context.Context, datasetID string, ownerID string) (policies.Dataset, error) {
	q := `SELECT id, name, mf_owner_id, valid, agent_group_id, agent_policy_id, sink_ids, metadata, ts_created FROM datasets WHERE id = $1 AND mf_owner_id = $2`

	if datasetID == "" || ownerID == "" {
		return policies.Dataset{}, errors.ErrMalformedEntity
	}

	var dba dbDataset
	if err := r.db.QueryRowxContext(ctx, q, datasetID, ownerID).StructScan(&dba); err != nil {
		if err == sql.ErrNoRows {
			return policies.Dataset{}, errors.Wrap(errors.ErrNotFound, err)
		}
		return policies.Dataset{}, errors.Wrap(errors.ErrSelectEntity, err)
	}

	return toDataset(dba), nil
}

func (r policiesRepository) RetrieveAllDatasetsByOwner(ctx context.Context, owner string, pm policies.PageMetadata) (policies.PageDataset, error) {
	nameQuery, name := getNameQuery(pm.Name)
	orderQuery := getOrderQuery(pm.Order)
	dirQuery := getDirQuery(pm.Dir)

	q := fmt.Sprintf(`SELECT id, name, mf_owner_id, valid, agent_group_id, agent_policy_id, sink_ids, metadata, ts_created 
			FROM datasets
			WHERE mf_owner_id = :mf_owner_id %s ORDER BY %s %s LIMIT :limit OFFSET :offset;`, nameQuery, orderQuery, dirQuery)

	params := map[string]interface{}{
		"mf_owner_id": owner,
		"limit":       pm.Limit,
		"offset":      pm.Offset,
		"name":        name,
	}
	rows, err := r.db.NamedQueryContext(ctx, q, params)
	if err != nil {
		return policies.PageDataset{}, errors.Wrap(errors.ErrSelectEntity, err)
	}
	defer rows.Close()

	var items []policies.Dataset
	for rows.Next() {
		dbDataset := dbDataset{MFOwnerID: owner}
		if err := rows.StructScan(&dbDataset); err != nil {
			return policies.PageDataset{}, errors.Wrap(errors.ErrSelectEntity, err)
		}
		dataset := toDataset(dbDataset)
		items = append(items, dataset)
	}

	count := fmt.Sprintf(`SELECT count(*)
			FROM datasets
			WHERE mf_owner_id = :mf_owner_id %s;`, nameQuery)

	total, err := total(ctx, r.db, count, params)
	if err != nil {
		return policies.PageDataset{}, errors.Wrap(errors.ErrSelectEntity, err)
	}

	pageDataset := policies.PageDataset{
		Datasets: items,
		PageMetadata: policies.PageMetadata{
			Total:  total,
			Offset: pm.Offset,
			Limit:  pm.Limit,
			Order:  pm.Order,
			Dir:    pm.Dir,
		},
	}

	return pageDataset, nil
}

func (r policiesRepository) InactivateDatasetByID(ctx context.Context, id string, ownerID string) error {
	q := `UPDATE datasets SET valid = false WHERE mf_owner_id = :mf_owner_id AND :id = id`

	params := map[string]interface{}{
		"mf_owner_id": ownerID,
		"id":          id,
	}

	_, err := r.db.NamedExecContext(ctx, q, params)
	if err != nil {
		pqErr, ok := err.(*pq.Error)
		if ok {
			switch pqErr.Code.Name() {
			case db.ErrInvalid, db.ErrTruncation:
				return errors.Wrap(policies.ErrMalformedEntity, err)
			}
		}
		return errors.Wrap(policies.ErrUpdateEntity, err)
	}

	return nil
}

func (r policiesRepository) DeleteSinkFromAllDatasets(ctx context.Context, sinkID string, ownerID string) ([]policies.Dataset, error) {
	q := `UPDATE datasets SET sink_ids = array_remove(sink_ids, :sink_ids) WHERE mf_owner_id = :mf_owner_id RETURNING *`

	if ownerID == "" {
		return []policies.Dataset{}, errors.ErrMalformedEntity
	}

	params := map[string]interface{}{
		"mf_owner_id": ownerID,
		"sink_ids":    sinkID,
	}

	res, err := r.db.NamedQueryContext(ctx, q, params)
	if err != nil {
		pqErr, ok := err.(*pq.Error)
		if ok {
			switch pqErr.Code.Name() {
			case db.ErrInvalid, db.ErrTruncation:
				return []policies.Dataset{}, errors.Wrap(policies.ErrMalformedEntity, err)
			}
		}
		return []policies.Dataset{}, errors.Wrap(errors.ErrSelectEntity, err)
	}

	defer res.Close()

	var datasets []policies.Dataset
	for res.Next() {
		dbDataset := dbDataset{MFOwnerID: ownerID}
		if err := res.StructScan(&dbDataset); err != nil {
			return []policies.Dataset{}, errors.Wrap(errors.ErrSelectEntity, err)
		}
		dataset := toDataset(dbDataset)
		datasets = append(datasets, dataset)
	}

	return datasets, nil
}

<<<<<<< HEAD
func (r policiesRepository) RetrieveAllPoliciesInternal(ctx context.Context, ownerID string) ([]policies.Policy, error) {
	var policies []policies.Policy

	q := fmt.Sprintf(`SELECT id, name, description, mf_owner_id, orb_tags, backend, version, policy, ts_created, ts_last_modified 
			FROM agent_policies
			WHERE mf_owner_id = :mf_owner_id;`)

	params := map[string]interface{}{
		"mf_owner_id": ownerID,
	}
	rows, err := r.db.NamedQueryContext(ctx, q, params)
	if err != nil {
		return policies, errors.Wrap(errors.ErrSelectEntity, err)
	}
	defer rows.Close()

	for rows.Next() {
		dbPolicy := dbPolicy{MFOwnerID: ownerID}
		if err := rows.StructScan(&dbPolicy); err != nil {
			return policies, errors.Wrap(errors.ErrSelectEntity, err)
		}
		policy := toPolicy(dbPolicy)
		policies = append(policies, policy)
	}

	return policies, nil
=======
func (r policiesRepository) ActivateDatasetByID(ctx context.Context, id string, ownerID string) error {
	q := `UPDATE datasets SET valid = true WHERE mf_owner_id = :mf_owner_id AND :id = id`

	if ownerID == "" || id == ""{
		return errors.ErrMalformedEntity
	}

	params := map[string]interface{}{
		"mf_owner_id": ownerID,
		"id":          id,
	}

	_, err := r.db.NamedExecContext(ctx, q, params)
	if err != nil {
		pqErr, ok := err.(*pq.Error)
		if ok {
			switch pqErr.Code.Name() {
			case db.ErrInvalid, db.ErrTruncation:
				return errors.Wrap(policies.ErrMalformedEntity, err)
			}
		}
		return errors.Wrap(policies.ErrUpdateEntity, err)
	}

	return nil
>>>>>>> 0becf57e
}

type dbPolicy struct {
	ID            string           `db:"id"`
	Name          types.Identifier `db:"name"`
	MFOwnerID     string           `db:"mf_owner_id"`
	Backend       string           `db:"backend"`
	SchemaVersion string           `db:"schema_version"`
	Description   string           `db:"description"`
	OrbTags       db.Tags          `db:"orb_tags"`
	Policy        db.Metadata      `db:"policy"`
	PolicyData    string           `db:"policy_data"`
	Format        string           `db:"format"`
	Version       int32            `db:"version"`
	Created       time.Time        `db:"ts_created"`
	DataSetID     string           `db:"dataset_id"`
	LastModified  time.Time        `db:"ts_last_modified"`
}

func toDBPolicy(policy policies.Policy) (dbPolicy, error) {

	var uID uuid.UUID
	err := uID.Scan(policy.MFOwnerID)
	if err != nil {
		return dbPolicy{}, errors.Wrap(errors.ErrMalformedEntity, err)
	}

	return dbPolicy{
		ID:            policy.ID,
		Name:          policy.Name,
		Description:   policy.Description,
		Version:       policy.Version,
		MFOwnerID:     uID.String(),
		Backend:       policy.Backend,
		SchemaVersion: policy.SchemaVersion,
		OrbTags:       db.Tags(policy.OrbTags),
		Policy:        db.Metadata(policy.Policy),
		PolicyData:    policy.PolicyData,
		Format:        policy.Format,
	}, nil

}

type dbDataset struct {
	ID           string           `db:"id"`
	Name         types.Identifier `db:"name"`
	MFOwnerID    string           `db:"mf_owner_id"`
	Metadata     db.Metadata      `db:"metadata"`
	Valid        bool             `db:"valid"`
	AgentGroupID sql.NullString   `db:"agent_group_id"`
	PolicyID     sql.NullString   `db:"agent_policy_id"`
	TsCreated    time.Time        `db:"ts_created"`
	Tags         db.Tags          `db:"tags"`
	SinkIDs      pq.StringArray   `db:"sink_ids"`
	SinksIDsStr  interface{}      `db:"sink_ids_str"`
}

func toDBDataset(dataset policies.Dataset) (dbDataset, error) {

	var uID uuid.UUID
	err := uID.Scan(dataset.MFOwnerID)
	if err != nil {
		return dbDataset{}, errors.Wrap(errors.ErrMalformedEntity, err)
	}

	d := dbDataset{
		ID:          dataset.ID,
		Name:        dataset.Name,
		MFOwnerID:   uID.String(),
		Metadata:    db.Metadata(dataset.Metadata),
		Tags:        db.Tags(dataset.Tags),
		SinksIDsStr: pq.Array(dataset.SinkIDs),
	}

	d.Valid = true
	if dataset.AgentGroupID != "" {
		d.AgentGroupID = sql.NullString{String: dataset.AgentGroupID, Valid: true}
	} else {
		d.AgentGroupID = sql.NullString{Valid: false}
		d.Valid = false
	}
	if dataset.PolicyID != "" {
		d.PolicyID = sql.NullString{String: dataset.PolicyID, Valid: true}
	} else {
		d.PolicyID = sql.NullString{Valid: false}
		d.Valid = false
	}

	return d, nil

}

func NewPoliciesRepository(db Database, log *zap.Logger) policies.Repository {
	return &policiesRepository{db: db, logger: log}
}

func toPolicy(dba dbPolicy) policies.Policy {

	policy := policies.Policy{
		ID:            dba.ID,
		Name:          dba.Name,
		Description:   dba.Description,
		MFOwnerID:     dba.MFOwnerID,
		Backend:       dba.Backend,
		SchemaVersion: dba.SchemaVersion,
		Version:       dba.Version,
		OrbTags:       types.Tags(dba.OrbTags),
		Policy:        types.Metadata(dba.Policy),
		Created:       dba.Created,
		LastModified:  dba.LastModified,
		PolicyData:    dba.PolicyData,
		Format:        dba.Format,
	}

	return policy

}

func toDataset(dba dbDataset) policies.Dataset {
	dataset := policies.Dataset{
		ID:           dba.ID,
		Name:         dba.Name,
		MFOwnerID:    dba.MFOwnerID,
		Valid:        dba.Valid,
		AgentGroupID: dba.AgentGroupID.String,
		PolicyID:     dba.PolicyID.String,
		SinkIDs:      dba.SinkIDs,
		Metadata:     types.Metadata(dba.Metadata),
		Created:      dba.TsCreated,
		Tags:         types.Tags(dba.Tags),
	}

	return dataset
}

func getNameQuery(name string) (string, string) {
	if name == "" {
		return "", ""
	}
	name = fmt.Sprintf(`%%%s%%`, strings.ToLower(name))
	nq := ` AND LOWER(name) LIKE :name`
	return nq, name
}

func getOrderQuery(order string) string {
	switch order {
	case "name":
		return "name"
	default:
		return "id"
	}
}

func getDirQuery(dir string) string {
	switch dir {
	case "asc":
		return "ASC"
	default:
		return "DESC"
	}
}

func getTagsQuery(m types.Tags) ([]byte, string, error) {
	mq := ""
	mb := []byte("{}")
	if len(m) > 0 {
		mq = ` AND orb_tags @> :tags`

		b, err := json.Marshal(m)
		if err != nil {
			return nil, "", err
		}
		mb = b
	}
	return mb, mq, nil
}

func total(ctx context.Context, db Database, query string, params interface{}) (uint64, error) {
	rows, err := db.NamedQueryContext(ctx, query, params)
	if err != nil {
		return 0, err
	}
	defer rows.Close()
	total := uint64(0)
	if rows.Next() {
		if err := rows.Scan(&total); err != nil {
			return 0, err
		}
	}
	return total, nil
}<|MERGE_RESOLUTION|>--- conflicted
+++ resolved
@@ -567,7 +567,33 @@
 	return datasets, nil
 }
 
-<<<<<<< HEAD
+func (r policiesRepository) ActivateDatasetByID(ctx context.Context, id string, ownerID string) error {
+	q := `UPDATE datasets SET valid = true WHERE mf_owner_id = :mf_owner_id AND :id = id`
+
+	if ownerID == "" || id == ""{
+		return errors.ErrMalformedEntity
+	}
+
+	params := map[string]interface{}{
+		"mf_owner_id": ownerID,
+		"id":          id,
+	}
+
+	_, err := r.db.NamedExecContext(ctx, q, params)
+	if err != nil {
+		pqErr, ok := err.(*pq.Error)
+		if ok {
+			switch pqErr.Code.Name() {
+			case db.ErrInvalid, db.ErrTruncation:
+				return errors.Wrap(policies.ErrMalformedEntity, err)
+			}
+		}
+		return errors.Wrap(policies.ErrUpdateEntity, err)
+	}
+
+	return nil
+}
+
 func (r policiesRepository) RetrieveAllPoliciesInternal(ctx context.Context, ownerID string) ([]policies.Policy, error) {
 	var policies []policies.Policy
 
@@ -594,33 +620,6 @@
 	}
 
 	return policies, nil
-=======
-func (r policiesRepository) ActivateDatasetByID(ctx context.Context, id string, ownerID string) error {
-	q := `UPDATE datasets SET valid = true WHERE mf_owner_id = :mf_owner_id AND :id = id`
-
-	if ownerID == "" || id == ""{
-		return errors.ErrMalformedEntity
-	}
-
-	params := map[string]interface{}{
-		"mf_owner_id": ownerID,
-		"id":          id,
-	}
-
-	_, err := r.db.NamedExecContext(ctx, q, params)
-	if err != nil {
-		pqErr, ok := err.(*pq.Error)
-		if ok {
-			switch pqErr.Code.Name() {
-			case db.ErrInvalid, db.ErrTruncation:
-				return errors.Wrap(policies.ErrMalformedEntity, err)
-			}
-		}
-		return errors.Wrap(policies.ErrUpdateEntity, err)
-	}
-
-	return nil
->>>>>>> 0becf57e
 }
 
 type dbPolicy struct {

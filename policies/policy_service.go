// Copyright (c) Mainflux
// SPDX-License-Identifier: Apache-2.0

// Adapted for Orb project, modifications licensed under MPL v. 2.0:
/* This Source Code Form is subject to the terms of the Mozilla Public
 * License, v. 2.0. If a copy of the MPL was not distributed with this
 * file, You can obtain one at https://mozilla.org/MPL/2.0/. */

package policies

import (
	"context"
	"fmt"
	"github.com/gofrs/uuid"
	"github.com/ns1labs/orb/fleet/pb"
	"github.com/ns1labs/orb/pkg/errors"
	"github.com/ns1labs/orb/policies/backend"
	sinkpb "github.com/ns1labs/orb/sinks/pb"
)

var (
	ErrCreatePolicy            = errors.New("failed to create policy")
	ErrValidatePolicy          = errors.New("failed to validate policy")
	ErrCreateDataset           = errors.New("failed to create dataset")
	ErrInactivateDataset       = errors.New("failed to inactivate dataset")
	ErrUpdateEntity            = errors.New("failed to update entity")
	ErrRemoveEntity            = errors.New("failed to remove entity")
	ErrMalformedEntity         = errors.New("malformed entity")
	ErrNotFound                = errors.New("non-existent entity")
	ErrUnauthorizedAccess      = errors.New("missing or invalid credentials provided")
	ErrNotifyAgentGroupChannel = errors.New("failed to notify agent group channel")
)

func (s policiesService) ListPolicies(ctx context.Context, token string, pm PageMetadata) (Page, error) {
	ownerID, err := s.identify(token)
	if err != nil {
		return Page{}, err
	}
	return s.repo.RetrieveAll(ctx, ownerID, pm)
}

func (s policiesService) ListPoliciesByGroupIDInternal(ctx context.Context, groupIDs []string, ownerID string) ([]PolicyInDataset, error) {
	if len(groupIDs) == 0 || ownerID == "" {
		return nil, ErrMalformedEntity
	}
	return s.repo.RetrievePoliciesByGroupID(ctx, groupIDs, ownerID)
}

func (s policiesService) ViewPolicyByIDInternal(ctx context.Context, policyID string, ownerID string) (Policy, error) {
	if policyID == "" || ownerID == "" {
		return Policy{}, ErrMalformedEntity
	}
	return s.repo.RetrievePolicyByID(ctx, policyID, ownerID)
}

func (s policiesService) AddDataset(ctx context.Context, token string, d Dataset) (Dataset, error) {
	mfOwnerID, err := s.identify(token)
	if err != nil {
		return Dataset{}, err
	}

	d.MFOwnerID = mfOwnerID

	id, err := s.repo.SaveDataset(ctx, d)
	if err != nil {
		return Dataset{}, errors.Wrap(ErrCreateDataset, err)
	}
	d.ID = id
	return d, nil
}

func (s policiesService) InactivateDatasetByGroupID(ctx context.Context, groupID string, token string) error {
	ownerID, err := s.identify(token)
	if err != nil {
		return err
	}

	if groupID == "" {
		return ErrMalformedEntity
	}
	return s.repo.InactivateDatasetByGroupID(ctx, groupID, ownerID)
}

func (s policiesService) AddPolicy(ctx context.Context, token string, p Policy, format string, policyData string) (Policy, error) {

	mfOwnerID, err := s.identify(token)
	if err != nil {
		return Policy{}, err
	}

	err = validatePolicyBackend(&p, format, policyData)
	if err != nil {
		return Policy{}, err
	}

	p.MFOwnerID = mfOwnerID

	id, err := s.repo.SavePolicy(ctx, p)
	if err != nil {
		return Policy{}, errors.Wrap(ErrCreatePolicy, err)
	}
	p.ID = id
	return p, nil
}

func (s policiesService) ViewPolicyByID(ctx context.Context, token string, policyID string) (Policy, error) {
	ownerID, err := s.identify(token)
	if err != nil {
		return Policy{}, err
	}

	res, err := s.repo.RetrievePolicyByID(ctx, policyID, ownerID)
	if err != nil {
		return Policy{}, err
	}
	return res, nil
}

func (s policiesService) EditPolicy(ctx context.Context, token string, pol Policy, format string, policyData string) (Policy, error) {
	ownerID, err := s.identify(token)
	if err != nil {
		return Policy{}, err
	}

	// Used to get the policy backend and validate it
	plcy, err := s.repo.RetrievePolicyByID(ctx, pol.ID, ownerID)
	if err != nil {
		return Policy{}, err
	}
	pol.Backend = plcy.Backend
	pol.MFOwnerID = ownerID
	pol.Version = plcy.Version

	err = validatePolicyBackend(&pol, format, policyData)
	if err != nil {
		return Policy{}, err
	}
	pol.Version++
	err = s.repo.UpdatePolicy(ctx, ownerID, pol)
	if err != nil {
		return Policy{}, err
	}

	// Used to return the updated policy
	res, err := s.repo.RetrievePolicyByID(ctx, pol.ID, ownerID)
	if err != nil {
		return Policy{}, err
	}

	return res, nil
}

func (s policiesService) ListDatasetsByPolicyIDInternal(ctx context.Context, policyID string, token string) ([]Dataset, error) {
	ownerID, err := s.identify(token)
	if err != nil {
		return nil, err
	}

	res, err := s.repo.RetrieveDatasetsByPolicyID(ctx, policyID, ownerID)
	if err != nil {
		return nil, err
	}
	return res, nil
}

func (s policiesService) RemovePolicy(ctx context.Context, token string, policyID string) error {
	ownerID, err := s.identify(token)
	if err != nil {
		return err
	}
	err = s.repo.DeletePolicy(ctx, ownerID, policyID)
	if err != nil {
		return err
	}

	err = s.repo.InactivateDatasetByPolicyID(ctx, policyID, ownerID)
	if err != nil {
		return err
	}

	return nil
}

func (s policiesService) ViewDatasetByID(ctx context.Context, token string, datasetID string) (Dataset, error) {
	ownerID, err := s.identify(token)
	if err != nil {
		return Dataset{}, err
	}

	res, err := s.repo.RetrieveDatasetByID(ctx, datasetID, ownerID)
	if err != nil {
		return Dataset{}, err
	}
	return res, nil
}

func (s policiesService) ViewDatasetByIDInternal(ctx context.Context, ownerID string, datasetID string) (Dataset, error) {
	res, err := s.repo.RetrieveDatasetByID(ctx, datasetID, ownerID)
	if err != nil {
		return Dataset{}, err
	}
	return res, nil
}
func validatePolicyBackend(p *Policy, format string, policyData string) (err error) {
	if !backend.HaveBackend(p.Backend) {
		return errors.Wrap(ErrValidatePolicy, errors.New(fmt.Sprintf("unsupported backend: '%s'", p.Backend)))
	}

	if p.Policy == nil {
		// if not already in json, make sure the back end can convert it
		if !backend.GetBackend(p.Backend).SupportsFormat(format) {
			return errors.Wrap(ErrValidatePolicy,
				errors.New(fmt.Sprintf("unsupported policy format '%s' for given backend '%s'", format, p.Backend)))
		}

		p.Policy, err = backend.GetBackend(p.Backend).ConvertFromFormat(format, policyData)
		if err != nil {
			return errors.Wrap(ErrValidatePolicy, err)
		}
	}

	err = backend.GetBackend(p.Backend).Validate(p.Policy)
	if err != nil {
		return errors.Wrap(ErrCreatePolicy, err)
	}
	return nil
}

func (s policiesService) ValidatePolicy(ctx context.Context, token string, p Policy, format string, policyData string) (Policy, error) {

	mfOwnerID, err := s.identify(token)
	if err != nil {
		return Policy{}, err
	}

	err = validatePolicyBackend(&p, format, policyData)
	if err != nil {
		return p, errors.Wrap(ErrCreatePolicy, err)
	}

	p.MFOwnerID = mfOwnerID

	return p, nil
}

func (s policiesService) EditDataset(ctx context.Context, token string, ds Dataset) (Dataset, error) {
	mfOwnerID, err := s.identify(token)
	if err != nil {
		return Dataset{}, err
	}
	ds.MFOwnerID = mfOwnerID
	err = s.repo.UpdateDataset(ctx, mfOwnerID, ds)
	if err != nil {
		return Dataset{}, err
	}

	datasetEdited, err := s.repo.RetrieveDatasetByID(ctx, ds.ID, ds.MFOwnerID)
	if err != nil {
		return Dataset{}, err
	}
<<<<<<< HEAD
	// TODO after merge the other branches retrieve a dataset by id

	if datasetEdited.Valid == false && len(datasetEdited.SinkIDs) > 0 && datasetEdited.PolicyID != "" && datasetEdited.AgentGroupID != ""{
		err = s.repo.ActivateDatasetByID(ctx, datasetEdited.ID, datasetEdited.MFOwnerID)
		if err != nil {
			return Dataset{}, err
		}
		datasetEdited.Valid = true
	}
=======
>>>>>>> 46f06ec3
	return datasetEdited, nil
}

func (s policiesService) RemoveDataset(ctx context.Context, token string, dsID string) error {
	mfOwnerID, err := s.identify(token)
	if err != nil {
		return err
	}
	err = s.repo.DeleteDataset(ctx, mfOwnerID, dsID)
	if err != nil {
		return err
	}
	return nil
}

func (s policiesService) ValidateDataset(ctx context.Context, token string, d Dataset) (Dataset, error) {
	mfOwnerID, err := s.identify(token)
	if err != nil {
		return Dataset{}, err
	}

	d.MFOwnerID = mfOwnerID

	if len(d.SinkIDs) == 0 {
		return Dataset{}, errors.Wrap(ErrMalformedEntity, err)
	}
	for _, sinkID := range d.SinkIDs {
		_, err = uuid.FromString(sinkID)
		if err != nil {
			return Dataset{}, errors.Wrap(errors.New("invalid sink id"), ErrMalformedEntity)
		}

		_, err = s.sinksGrpcClient.RetrieveSink(ctx, &sinkpb.SinkByIDReq{
			SinkID:  sinkID,
			OwnerID: mfOwnerID,
		})
		if err != nil {
			return Dataset{}, errors.Wrap(errors.New("sink id does not exist"), err)
		}
	}

	_, err = uuid.FromString(d.PolicyID)
	if err != nil {
		return Dataset{}, errors.Wrap(errors.New("invalid policy id"), ErrMalformedEntity)
	}

	_, err = s.repo.RetrievePolicyByID(ctx, d.PolicyID, mfOwnerID)
	if err != nil {
		return Dataset{}, errors.Wrap(errors.New("policy id does not exist"), err)
	}

	_, err = uuid.FromString(d.AgentGroupID)
	if err != nil {
		return Dataset{}, errors.Wrap(errors.New("invalid agent group id"), ErrMalformedEntity)
	}

	_, err = s.fleetGrpcClient.RetrieveAgentGroup(ctx, &pb.AgentGroupByIDReq{
		AgentGroupID: d.AgentGroupID,
		OwnerID:      mfOwnerID,
	})
	if err != nil {
		return Dataset{}, errors.Wrap(errors.New("agent group id does not exist"), err)
	}

	return d, nil
}

func (s policiesService) ListDatasets(ctx context.Context, token string, pm PageMetadata) (PageDataset, error) {
	ownerID, err := s.identify(token)
	if err != nil {
		return PageDataset{}, err
	}
	return s.repo.RetrieveAllDatasetsByOwner(ctx, ownerID, pm)
}

func (s policiesService) DeleteSinkFromAllDatasetsInternal(ctx context.Context, sinkID string, ownerID string) ([]Dataset, error) {
	if sinkID == "" || ownerID == ""{
		return []Dataset{}, ErrMalformedEntity
	}

	datasets, err := s.repo.DeleteSinkFromAllDatasets(ctx, sinkID, ownerID)
	if err != nil {
		return []Dataset{}, err
	}

	return datasets, nil
}

func (s policiesService) InactivateDatasetByIDInternal(ctx context.Context, ownerID string, datasetID string) error {
	if datasetID == "" || ownerID == ""{
		return ErrMalformedEntity
	}

	err := s.repo.InactivateDatasetByID(ctx, datasetID, ownerID)
	if err != nil {
		return errors.Wrap(ErrInactivateDataset, err)
	}

	return nil
}<|MERGE_RESOLUTION|>--- conflicted
+++ resolved
@@ -258,8 +258,6 @@
 	if err != nil {
 		return Dataset{}, err
 	}
-<<<<<<< HEAD
-	// TODO after merge the other branches retrieve a dataset by id
 
 	if datasetEdited.Valid == false && len(datasetEdited.SinkIDs) > 0 && datasetEdited.PolicyID != "" && datasetEdited.AgentGroupID != ""{
 		err = s.repo.ActivateDatasetByID(ctx, datasetEdited.ID, datasetEdited.MFOwnerID)
@@ -268,8 +266,6 @@
 		}
 		datasetEdited.Valid = true
 	}
-=======
->>>>>>> 46f06ec3
 	return datasetEdited, nil
 }
 

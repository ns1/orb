// Copyright (c) Mainflux
// SPDX-License-Identifier: Apache-2.0

// Adapted for Orb project, modifications licensed under MPL v. 2.0:
/* This Source Code Form is subject to the terms of the Mozilla Public
 * License, v. 2.0. If a copy of the MPL was not distributed with this
 * file, You can obtain one at https://mozilla.org/MPL/2.0/. */

package policies

import (
	"context"
	"fmt"
	"github.com/ns1labs/orb/pkg/errors"
	"github.com/ns1labs/orb/policies/backend"
)

var (
	ErrCreatePolicy            = errors.New("failed to create policy")
	ErrValidatePolicy          = errors.New("failed to validate policy")
	ErrCreateDataset           = errors.New("failed to create dataset")
	ErrInactivateDataset       = errors.New("failed to inactivate dataset")
	ErrUpdateEntity            = errors.New("failed to update entity")
	ErrRemoveEntity            = errors.New("failed to remove entity")
	ErrMalformedEntity         = errors.New("malformed entity")
	ErrNotFound                = errors.New("non-existent entity")
	ErrUnauthorizedAccess      = errors.New("missing or invalid credentials provided")
	ErrNotifyAgentGroupChannel = errors.New("failed to notify agent group channel")
)

func (s policiesService) ListPolicies(ctx context.Context, token string, pm PageMetadata) (Page, error) {
	ownerID, err := s.identify(token)
	if err != nil {
		return Page{}, err
	}
	return s.repo.RetrieveAll(ctx, ownerID, pm)
}

func (s policiesService) ListPoliciesByGroupIDInternal(ctx context.Context, groupIDs []string, ownerID string) ([]Policy, error) {
	if len(groupIDs) == 0 || ownerID == "" {
		return nil, ErrMalformedEntity
	}
	return s.repo.RetrievePoliciesByGroupID(ctx, groupIDs, ownerID)
}

func (s policiesService) ViewPolicyByIDInternal(ctx context.Context, policyID string, ownerID string) (Policy, error) {
	if policyID == "" || ownerID == "" {
		return Policy{}, ErrMalformedEntity
	}
	return s.repo.RetrievePolicyByID(ctx, policyID, ownerID)
}

func (s policiesService) AddDataset(ctx context.Context, token string, d Dataset) (Dataset, error) {
	mfOwnerID, err := s.identify(token)
	if err != nil {
		return Dataset{}, err
	}

	d.MFOwnerID = mfOwnerID

	id, err := s.repo.SaveDataset(ctx, d)
	if err != nil {
		return Dataset{}, errors.Wrap(ErrCreateDataset, err)
	}
	d.ID = id
	return d, nil
}

func (s policiesService) InactivateDatasetByGroupID(ctx context.Context, groupID string, token string) error {
	ownerID, err := s.identify(token)
	if err != nil {
		return err
	}

	if groupID == "" {
		return ErrMalformedEntity
	}
	return s.repo.InactivateDatasetByGroupID(ctx, groupID, ownerID)
}

func (s policiesService) AddPolicy(ctx context.Context, token string, p Policy, format string, policyData string) (Policy, error) {

	mfOwnerID, err := s.identify(token)
	if err != nil {
		return Policy{}, err
	}

	err = validatePolicyBackend(&p, format, policyData)
	if err != nil {
		return Policy{}, err
	}

	p.MFOwnerID = mfOwnerID

	id, err := s.repo.SavePolicy(ctx, p)
	if err != nil {
		return Policy{}, errors.Wrap(ErrCreatePolicy, err)
	}
	p.ID = id
	return p, nil
}

func (s policiesService) ViewPolicyByID(ctx context.Context, token string, policyID string) (Policy, error) {
	ownerID, err := s.identify(token)
	if err != nil {
		return Policy{}, err
	}

	res, err := s.repo.RetrievePolicyByID(ctx, policyID, ownerID)
	if err != nil {
		return Policy{}, err
	}
	return res, nil
}

func (s policiesService) EditPolicy(ctx context.Context, token string, pol Policy, format string, policyData string) (Policy, error) {
	ownerID, err := s.identify(token)
	if err != nil {
		return Policy{}, err
	}

	// Used to get the policy backend and validate it
	plcy, err := s.repo.RetrievePolicyByID(ctx, pol.ID, ownerID)
	if err != nil {
		return Policy{}, err
	}
	pol.Backend = plcy.Backend
	pol.MFOwnerID = ownerID
	pol.Version = plcy.Version

	err = validatePolicyBackend(&pol, format, policyData)
	if err != nil {
		return Policy{}, err
	}
	pol.Version++
	err = s.repo.UpdatePolicy(ctx, ownerID, pol)
	if err != nil {
		return Policy{}, err
	}

	// Used to return the updated policy
	res, err := s.repo.RetrievePolicyByID(ctx, pol.ID, ownerID)
	if err != nil {
		return Policy{}, err
	}

	return res, nil
}

func (s policiesService) ListDatasetsByPolicyIDInternal(ctx context.Context, policyID string, token string) ([]Dataset, error) {
	ownerID, err := s.identify(token)
	if err != nil {
		return nil, err
	}

	res, err := s.repo.RetrieveDatasetsByPolicyID(ctx, policyID, ownerID)
	if err != nil {
		return nil, err
	}
	return res, nil
}

func (s policiesService) RemovePolicy(ctx context.Context, token string, policyID string) error {
	ownerID, err := s.identify(token)
	if err != nil {
		return err
	}
	err = s.repo.DeletePolicy(ctx, ownerID, policyID)
	if err != nil {
		return err
	}

	err = s.repo.InactivateDatasetByPolicyID(ctx, policyID, ownerID)
	if err != nil {
		return err
	}

	return nil
}

func validatePolicyBackend(p *Policy, format string, policyData string) (err error) {
	if !backend.HaveBackend(p.Backend) {
		return errors.Wrap(ErrValidatePolicy, errors.New(fmt.Sprintf("unsupported backend: '%s'", p.Backend)))
	}

	if p.Policy == nil {
		// if not already in json, make sure the back end can convert it
		if !backend.GetBackend(p.Backend).SupportsFormat(format) {
			return errors.Wrap(ErrValidatePolicy,
				errors.New(fmt.Sprintf("unsupported policy format '%s' for given backend '%s'", format, p.Backend)))
		}

		p.Policy, err = backend.GetBackend(p.Backend).ConvertFromFormat(format, policyData)
		if err != nil {
			return errors.Wrap(ErrValidatePolicy, err)
		}
	}

	err = backend.GetBackend(p.Backend).Validate(p.Policy)
	if err != nil {
		return errors.Wrap(ErrCreatePolicy, err)
	}
	return nil
}

<<<<<<< HEAD
func (s policiesService) ValidateDataset(ctx context.Context, token string, d Dataset) (Dataset, error) {
	mfOwnerID, err := s.identify(token)
	if err != nil {
		return Dataset{}, err
	}

	d.MFOwnerID = mfOwnerID

	return d, nil
=======
func (s policiesService) ValidatePolicy(ctx context.Context, token string, p Policy, format string, policyData string) (Policy, error) {

	mfOwnerID, err := s.identify(token)
	if err != nil {
		return Policy{}, err
	}

	err = validatePolicyBackend(&p, format, policyData)
	if err != nil {
		return p, errors.Wrap(ErrCreatePolicy, err)
	}

	p.MFOwnerID = mfOwnerID

	return p, nil
>>>>>>> fd40e218
}<|MERGE_RESOLUTION|>--- conflicted
+++ resolved
@@ -203,7 +203,22 @@
 	return nil
 }
 
-<<<<<<< HEAD
+func (s policiesService) ValidatePolicy(ctx context.Context, token string, p Policy, format string, policyData string) (Policy, error) {
+
+	mfOwnerID, err := s.identify(token)
+	if err != nil {
+		return Policy{}, err
+	}
+
+	err = validatePolicyBackend(&p, format, policyData)
+	if err != nil {
+		return p, errors.Wrap(ErrCreatePolicy, err)
+	}
+
+	p.MFOwnerID = mfOwnerID
+
+	return p, nil
+}
 func (s policiesService) ValidateDataset(ctx context.Context, token string, d Dataset) (Dataset, error) {
 	mfOwnerID, err := s.identify(token)
 	if err != nil {
@@ -213,21 +228,4 @@
 	d.MFOwnerID = mfOwnerID
 
 	return d, nil
-=======
-func (s policiesService) ValidatePolicy(ctx context.Context, token string, p Policy, format string, policyData string) (Policy, error) {
-
-	mfOwnerID, err := s.identify(token)
-	if err != nil {
-		return Policy{}, err
-	}
-
-	err = validatePolicyBackend(&p, format, policyData)
-	if err != nil {
-		return p, errors.Wrap(ErrCreatePolicy, err)
-	}
-
-	p.MFOwnerID = mfOwnerID
-
-	return p, nil
->>>>>>> fd40e218
 }
// Copyright (c) Mainflux
// SPDX-License-Identifier: Apache-2.0

// Adapted for Orb project, modifications licensed under MPL v. 2.0:
/* This Source Code Form is subject to the terms of the Mozilla Public
 * License, v. 2.0. If a copy of the MPL was not distributed with this
 * file, You can obtain one at https://mozilla.org/MPL/2.0/. */

package policies

import (
	"context"
	"fmt"
	"github.com/gofrs/uuid"
	"github.com/ns1labs/orb/fleet/pb"
	"github.com/ns1labs/orb/pkg/errors"
	"github.com/ns1labs/orb/pkg/types"
	"github.com/ns1labs/orb/policies/backend"
	sinkpb "github.com/ns1labs/orb/sinks/pb"
	"regexp"
)

var (
	ErrCreatePolicy            = errors.New("failed to create policy")
	ErrValidatePolicy          = errors.New("failed to validate policy")
	ErrCreateDataset           = errors.New("failed to create dataset")
	ErrInactivateDataset       = errors.New("failed to inactivate dataset")
	ErrUpdateEntity            = errors.New("failed to update entity")
	ErrRemoveEntity            = errors.New("failed to remove entity")
	ErrMalformedEntity         = errors.New("malformed entity")
	ErrNotFound                = errors.New("non-existent entity")
	ErrUnauthorizedAccess      = errors.New("missing or invalid credentials provided")
	ErrNotifyAgentGroupChannel = errors.New("failed to notify agent group channel")
)

func (s policiesService) ListPolicies(ctx context.Context, token string, pm PageMetadata) (Page, error) {
	ownerID, err := s.identify(token)
	if err != nil {
		return Page{}, err
	}
	return s.repo.RetrieveAll(ctx, ownerID, pm)
}

func (s policiesService) ListPoliciesByGroupIDInternal(ctx context.Context, groupIDs []string, ownerID string) ([]PolicyInDataset, error) {
	if len(groupIDs) == 0 || ownerID == "" {
		return nil, ErrMalformedEntity
	}
	return s.repo.RetrievePoliciesByGroupID(ctx, groupIDs, ownerID)
}

func (s policiesService) ViewPolicyByIDInternal(ctx context.Context, policyID string, ownerID string) (Policy, error) {
	if policyID == "" || ownerID == "" {
		return Policy{}, ErrMalformedEntity
	}
	return s.repo.RetrievePolicyByID(ctx, policyID, ownerID)
}

func (s policiesService) AddDataset(ctx context.Context, token string, d Dataset) (Dataset, error) {
	mfOwnerID, err := s.identify(token)
	if err != nil {
		return Dataset{}, err
	}

	d.MFOwnerID = mfOwnerID

	id, err := s.repo.SaveDataset(ctx, d)
	if err != nil {
		return Dataset{}, errors.Wrap(ErrCreateDataset, err)
	}
	d.ID = id
	return d, nil
}

func (s policiesService) InactivateDatasetByGroupID(ctx context.Context, groupID string, token string) error {
	ownerID, err := s.identify(token)
	if err != nil {
		return err
	}

	if groupID == "" {
		return ErrMalformedEntity
	}
	return s.repo.InactivateDatasetByGroupID(ctx, groupID, ownerID)
}

func (s policiesService) AddPolicy(ctx context.Context, token string, p Policy) (Policy, error) {

	mfOwnerID, err := s.identify(token)
	if err != nil {
		return Policy{}, err
	}

	err = validatePolicyBackend(&p)
	if err != nil {
		return Policy{}, err
	}

	p.MFOwnerID = mfOwnerID

	id, err := s.repo.SavePolicy(ctx, p)
	if err != nil {
		return Policy{}, errors.Wrap(ErrCreatePolicy, err)
	}
	p.ID = id
	return p, nil
}

func (s policiesService) ViewPolicyByID(ctx context.Context, token string, policyID string) (Policy, error) {
	ownerID, err := s.identify(token)
	if err != nil {
		return Policy{}, err
	}

	res, err := s.repo.RetrievePolicyByID(ctx, policyID, ownerID)
	if err != nil {
		return Policy{}, err
	}
	return res, nil
}

func (s policiesService) EditPolicy(ctx context.Context, token string, pol Policy) (Policy, error) {
	ownerID, err := s.identify(token)
	if err != nil {
		return Policy{}, err
	}

	// Used to get the policy backend and validate it
	plcy, err := s.repo.RetrievePolicyByID(ctx, pol.ID, ownerID)
	if err != nil {
		return Policy{}, err
	}
	pol.Backend = plcy.Backend
	pol.MFOwnerID = ownerID
	pol.Version = plcy.Version

	err = validatePolicyBackend(&pol)
	if err != nil {
		return Policy{}, err
	}
	pol.Version++
	err = s.repo.UpdatePolicy(ctx, ownerID, pol)
	if err != nil {
		return Policy{}, err
	}

	// Used to return the updated policy
	res, err := s.repo.RetrievePolicyByID(ctx, pol.ID, ownerID)
	if err != nil {
		return Policy{}, err
	}

	return res, nil
}

func (s policiesService) ListDatasetsByPolicyIDInternal(ctx context.Context, policyID string, token string) ([]Dataset, error) {
	ownerID, err := s.identify(token)
	if err != nil {
		return nil, err
	}

	res, err := s.repo.RetrieveDatasetsByPolicyID(ctx, policyID, ownerID)
	if err != nil {
		return nil, err
	}
	return res, nil
}

func (s policiesService) RemovePolicy(ctx context.Context, token string, policyID string) error {
	ownerID, err := s.identify(token)
	if err != nil {
		return err
	}
	err = s.repo.DeletePolicy(ctx, ownerID, policyID)
	if err != nil {
		return err
	}

	err = s.repo.InactivateDatasetByPolicyID(ctx, policyID, ownerID)
	if err != nil {
		return err
	}

	return nil
}

func (s policiesService) ViewDatasetByID(ctx context.Context, token string, datasetID string) (Dataset, error) {
	ownerID, err := s.identify(token)
	if err != nil {
		return Dataset{}, err
	}

	res, err := s.repo.RetrieveDatasetByID(ctx, datasetID, ownerID)
	if err != nil {
		return Dataset{}, err
	}
	return res, nil
}

func (s policiesService) ViewDatasetByIDInternal(ctx context.Context, ownerID string, datasetID string) (Dataset, error) {
	res, err := s.repo.RetrieveDatasetByID(ctx, datasetID, ownerID)
	if err != nil {
		return Dataset{}, err
	}
	return res, nil
}
func validatePolicyBackend(p *Policy) (err error) {
	if !backend.HaveBackend(p.Backend) {
		return errors.Wrap(ErrValidatePolicy, errors.New(fmt.Sprintf("unsupported backend: '%s'", p.Backend)))
	}

	if p.Policy == nil {
		// if not already in json, make sure the back end can convert it
		if !backend.GetBackend(p.Backend).SupportsFormat(p.Format) {
			return errors.Wrap(ErrValidatePolicy,
				errors.New(fmt.Sprintf("unsupported policy format '%s' for given backend '%s'", p.Format, p.Backend)))
		}

		p.Policy, err = backend.GetBackend(p.Backend).ConvertFromFormat(p.Format, p.PolicyData)
		if err != nil {
			return errors.Wrap(ErrValidatePolicy, err)
		}
	} else {
		// policy was already received as a json
		p.Format = "json"
	}

	err = backend.GetBackend(p.Backend).Validate(p.Policy)
	if err != nil {
		return errors.Wrap(ErrCreatePolicy, err)
	}
	return nil
}

func (s policiesService) ValidatePolicy(ctx context.Context, token string, p Policy) (Policy, error) {

	mfOwnerID, err := s.identify(token)
	if err != nil {
		return Policy{}, err
	}

	err = validatePolicyBackend(&p)
	if err != nil {
		return p, errors.Wrap(ErrCreatePolicy, err)
	}

	p.MFOwnerID = mfOwnerID

	return p, nil
}

func (s policiesService) EditDataset(ctx context.Context, token string, ds Dataset) (Dataset, error) {
	mfOwnerID, err := s.identify(token)
	if err != nil {
		return Dataset{}, err
	}
	ds.MFOwnerID = mfOwnerID

	err = s.validateDatasetSink(ctx, ds.MFOwnerID, ds.SinkIDs)
	if err != nil{
		return Dataset{}, err
	}

	err = s.repo.UpdateDataset(ctx, mfOwnerID, ds)
	if err != nil {
		return Dataset{}, err
	}

	datasetEdited, err := s.repo.RetrieveDatasetByID(ctx, ds.ID, ds.MFOwnerID)
	if err != nil {
		return Dataset{}, err
	}

	errValidatePolicy := s.validateDatasetPolicy(ctx, datasetEdited.MFOwnerID, datasetEdited.PolicyID)
	errValidateAGroup := s.validateDatasetAgentGroup(ctx, datasetEdited.MFOwnerID, datasetEdited.AgentGroupID)

	if errValidatePolicy == nil && errValidateAGroup == nil{
		err = s.repo.ActivateDatasetByID(ctx, datasetEdited.ID, datasetEdited.MFOwnerID)
		if err != nil{
			return Dataset{}, err
		}
	}

	return datasetEdited, nil
}

func (s policiesService) RemoveDataset(ctx context.Context, token string, dsID string) error {
	mfOwnerID, err := s.identify(token)
	if err != nil {
		return err
	}
	err = s.repo.DeleteDataset(ctx, mfOwnerID, dsID)
	if err != nil {
		return err
	}
	return nil
}

func (s policiesService) ValidateDataset(ctx context.Context, token string, d Dataset) (Dataset, error) {
	mfOwnerID, err := s.identify(token)
	if err != nil {
		return Dataset{}, err
	}

	d.MFOwnerID = mfOwnerID

	err = s.validateDatasetSink(ctx, d.MFOwnerID, d.SinkIDs)
	if err != nil{
		return Dataset{}, err
	}

	err = s.validateDatasetPolicy(ctx, d.MFOwnerID, d.PolicyID)
	if err != nil{
		return Dataset{}, err
	}

	err = s.validateDatasetAgentGroup(ctx, d.MFOwnerID, d.AgentGroupID)
	if err != nil{
		return Dataset{}, err
	}

	return d, nil
}

func (s policiesService) ListDatasets(ctx context.Context, token string, pm PageMetadata) (PageDataset, error) {
	ownerID, err := s.identify(token)
	if err != nil {
		return PageDataset{}, err
	}
	return s.repo.RetrieveAllDatasetsByOwner(ctx, ownerID, pm)
}

func (s policiesService) DeleteSinkFromAllDatasetsInternal(ctx context.Context, sinkID string, ownerID string) ([]Dataset, error) {
	if sinkID == "" || ownerID == "" {
		return []Dataset{}, ErrMalformedEntity
	}

	datasets, err := s.repo.DeleteSinkFromAllDatasets(ctx, sinkID, ownerID)
	if err != nil {
		return []Dataset{}, err
	}

	return datasets, nil
}

func (s policiesService) InactivateDatasetByIDInternal(ctx context.Context, ownerID string, datasetID string) error {
	if datasetID == "" || ownerID == "" {
		return ErrMalformedEntity
	}

	err := s.repo.InactivateDatasetByID(ctx, datasetID, ownerID)
	if err != nil {
		return errors.Wrap(ErrInactivateDataset, err)
	}

	return nil
}

func (s policiesService) validateDatasetSink(ctx context.Context, ownerID string, sinkIDs []string) error {

	if len(sinkIDs) == 0 {
		return errors.Wrap(ErrMalformedEntity, errors.New("empty sink IDs"))
	}
	for _, sinkID := range sinkIDs {
		_, err := uuid.FromString(sinkID)
		if err != nil {
			return errors.Wrap(errors.New("invalid sink id"), ErrMalformedEntity)
		}

		_, err = s.sinksGrpcClient.RetrieveSink(ctx, &sinkpb.SinkByIDReq{
			SinkID:  sinkID,
			OwnerID: ownerID,
		})
		if err != nil {
			return errors.Wrap(errors.New("sink id does not exist"), err)
		}
	}
	return nil
}

func (s policiesService) validateDatasetPolicy(ctx context.Context, ownerID string, policyID string) error {
	_, err := uuid.FromString(policyID)
	if err != nil {
		return errors.Wrap(errors.New("invalid policy id"), ErrMalformedEntity)
	}

	_, err = s.repo.RetrievePolicyByID(ctx, policyID, ownerID)
	if err != nil {
		return errors.Wrap(errors.New("policy id does not exist"), err)
	}
	return nil
}

func (s policiesService) validateDatasetAgentGroup(ctx context.Context, ownerID string, aGroupID string) error {
	_, err := uuid.FromString(aGroupID)
	if err != nil {
		return errors.Wrap(errors.New("invalid agent group id"), ErrMalformedEntity)
	}

	_, err = s.fleetGrpcClient.RetrieveAgentGroup(ctx, &pb.AgentGroupByIDReq{
		AgentGroupID: aGroupID,
		OwnerID:      ownerID,
	})
	if err != nil {
		return errors.Wrap(errors.New("agent group id does not exist"), err)
	}
	return nil
}

<<<<<<< HEAD
func (s policiesService) DuplicatePolicy(ctx context.Context, token string, policyID string) (Policy, error) {

	mfOwnerID, err := s.identify(token)
	if err != nil {
		return Policy{}, err
	}

	existingPolicy, err := s.repo.RetrievePolicyByID(ctx, policyID, mfOwnerID)
	if err != nil {
		return Policy{}, err
	}

	policyList, err := s.repo.RetrieveAllPoliciesInternal(ctx, mfOwnerID)
	if err != nil {
		return Policy{}, err
	}

	nameRegex := fmt.Sprintf("%s_copy", existingPolicy.Name.String())
	regex := regexp.MustCompile(fmt.Sprintf(`%s.*`, nameRegex))

	policyNames := make([]string, 0)
	for _, p := range policyList {
		matches := regex.FindString(p.Name.String())
		if matches != ""{
			policyNames = append(policyNames, matches)
		}
	}

	var nameSuffix string
	if len(policyNames) >= 1{
		nameSuffix = fmt.Sprintf("_copy_%d", len(policyNames)+1)
		if err != nil {
			return Policy{}, err
		}
	} else {
		nameSuffix = fmt.Sprintf("_copy")
	}

	name, err := types.NewIdentifier(existingPolicy.Name.String() + nameSuffix)
	if err != nil {
		return Policy{}, err
	}

	policy := existingPolicy
	policy.Name = name

	id, err := s.repo.SavePolicy(ctx, policy)
	if err != nil {
		return Policy{}, errors.Wrap(ErrCreatePolicy, err)
	}
	policy.ID = id

	return policy, nil
=======
func (s policiesService) DeleteAgentGroupFromAllDatasets(ctx context.Context, groupID string, token string) error {
	ownerID, err := s.identify(token)
	if err != nil {
		return err
	}

	if groupID == "" {
		return ErrMalformedEntity
	}

	err = s.repo.DeleteAgentGroupFromAllDatasets(ctx, groupID, ownerID)
	if err != nil {
		return err
	}

	return nil
>>>>>>> 10e66964
}<|MERGE_RESOLUTION|>--- conflicted
+++ resolved
@@ -406,7 +406,24 @@
 	return nil
 }
 
-<<<<<<< HEAD
+func (s policiesService) DeleteAgentGroupFromAllDatasets(ctx context.Context, groupID string, token string) error {
+	ownerID, err := s.identify(token)
+	if err != nil {
+		return err
+	}
+
+	if groupID == "" {
+		return ErrMalformedEntity
+	}
+
+	err = s.repo.DeleteAgentGroupFromAllDatasets(ctx, groupID, ownerID)
+	if err != nil {
+		return err
+	}
+
+	return nil
+}
+
 func (s policiesService) DuplicatePolicy(ctx context.Context, token string, policyID string) (Policy, error) {
 
 	mfOwnerID, err := s.identify(token)
@@ -460,22 +477,4 @@
 	policy.ID = id
 
 	return policy, nil
-=======
-func (s policiesService) DeleteAgentGroupFromAllDatasets(ctx context.Context, groupID string, token string) error {
-	ownerID, err := s.identify(token)
-	if err != nil {
-		return err
-	}
-
-	if groupID == "" {
-		return ErrMalformedEntity
-	}
-
-	err = s.repo.DeleteAgentGroupFromAllDatasets(ctx, groupID, ownerID)
-	if err != nil {
-		return err
-	}
-
-	return nil
->>>>>>> 10e66964
 }
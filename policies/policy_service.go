--- conflicted
+++ resolved
@@ -11,6 +11,7 @@
 import (
 	"context"
 	"fmt"
+
 	"github.com/gofrs/uuid"
 	"github.com/ns1labs/orb/fleet/pb"
 	"github.com/ns1labs/orb/pkg/errors"
@@ -259,7 +260,7 @@
 	ds.MFOwnerID = mfOwnerID
 
 	err = s.validateDatasetSink(ctx, ds.MFOwnerID, ds.SinkIDs)
-	if err != nil{
+	if err != nil {
 		return Dataset{}, err
 	}
 
@@ -276,9 +277,9 @@
 	errValidatePolicy := s.validateDatasetPolicy(ctx, datasetEdited.MFOwnerID, datasetEdited.PolicyID)
 	errValidateAGroup := s.validateDatasetAgentGroup(ctx, datasetEdited.MFOwnerID, datasetEdited.AgentGroupID)
 
-	if errValidatePolicy == nil && errValidateAGroup == nil{
+	if errValidatePolicy == nil && errValidateAGroup == nil {
 		err = s.repo.ActivateDatasetByID(ctx, datasetEdited.ID, datasetEdited.MFOwnerID)
-		if err != nil{
+		if err != nil {
 			return Dataset{}, err
 		}
 	}
@@ -307,17 +308,17 @@
 	d.MFOwnerID = mfOwnerID
 
 	err = s.validateDatasetSink(ctx, d.MFOwnerID, d.SinkIDs)
-	if err != nil{
+	if err != nil {
 		return Dataset{}, err
 	}
 
 	err = s.validateDatasetPolicy(ctx, d.MFOwnerID, d.PolicyID)
-	if err != nil{
+	if err != nil {
 		return Dataset{}, err
 	}
 
 	err = s.validateDatasetAgentGroup(ctx, d.MFOwnerID, d.AgentGroupID)
-	if err != nil{
+	if err != nil {
 		return Dataset{}, err
 	}
 
@@ -407,7 +408,6 @@
 		return errors.Wrap(errors.New("agent group id does not exist"), err)
 	}
 	return nil
-<<<<<<< HEAD
 }
 
 func (s policiesService) DeleteAgentGroupFromAllDatasets(ctx context.Context, groupID string, token string) error {
@@ -426,6 +426,4 @@
 	}
 
 	return nil
-=======
->>>>>>> d650d9f2
 }
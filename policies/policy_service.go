--- conflicted
+++ resolved
@@ -410,32 +410,6 @@
 	if err != nil {
 		return err
 	}
-<<<<<<< HEAD
-	return s.repo.RetrieveAllDatasetsByOwner(ctx, ownerID, pm)
-}
-
-func (s policiesService) DeleteSinkFromAllDatasetsInternal(ctx context.Context, sinkID string, ownerID string) ([]Dataset, error) {
-	if sinkID == "" || ownerID == ""{
-		return []Dataset{}, ErrMalformedEntity
-	}
-
-	datasets, err := s.repo.DeleteSinkFromAllDatasets(ctx, sinkID, ownerID)
-	if err != nil {
-		return []Dataset{}, err
-	}
-
-	return datasets, nil
-}
-
-func (s policiesService) InactivateDatasetByIDInternal(ctx context.Context, ownerID string, datasetID string) error {
-	if datasetID == "" || ownerID == ""{
-		return ErrMalformedEntity
-	}
-
-	err := s.repo.InactivateDatasetByID(ctx, datasetID, ownerID)
-	if err != nil {
-		return errors.Wrap(ErrInactivateDataset, err)
-=======
 
 	if groupID == "" {
 		return ErrMalformedEntity
@@ -444,7 +418,6 @@
 	err = s.repo.DeleteAgentGroupFromAllDatasets(ctx, groupID, ownerID)
 	if err != nil {
 		return err
->>>>>>> 5b552fbc
 	}
 
 	return nil

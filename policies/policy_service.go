--- conflicted
+++ resolved
@@ -13,22 +13,15 @@
 	"fmt"
 	"github.com/ns1labs/orb/pkg/errors"
 	"github.com/ns1labs/orb/policies/backend"
-	"go.uber.org/zap"
 )
 
 var (
 	ErrCreatePolicy            = errors.New("failed to create policy")
-<<<<<<< HEAD
-	ErrCreateDataset           = errors.New("failed to create dataset")
-	ErrInactivateDataset       = errors.New("failed to inactivate dataset")
-	ErrUpdateEntity            = errors.New("failed to update entity")
-=======
 	ErrValidatePolicy          = errors.New("failed to validate policy")
 	ErrCreateDataset           = errors.New("failed to create dataset")
 	ErrInactivateDataset       = errors.New("failed to inactivate dataset")
 	ErrUpdateEntity            = errors.New("failed to update entity")
 	ErrRemoveEntity            = errors.New("failed to remove entity")
->>>>>>> 7fa2123b
 	ErrMalformedEntity         = errors.New("malformed entity")
 	ErrNotFound                = errors.New("non-existent entity")
 	ErrUnauthorizedAccess      = errors.New("missing or invalid credentials provided")
@@ -92,8 +85,7 @@
 		return Policy{}, err
 	}
 
-<<<<<<< HEAD
-	err = validatePolicyBackend(p, format, policyData)
+	err = validatePolicyBackend(&p, format, policyData)
 	if err != nil {
 		return Policy{}, err
 	}
@@ -127,56 +119,86 @@
 		return Policy{}, err
 	}
 
+	// Used to get the policy backend and validate it
+	plcy, err := s.repo.RetrievePolicyByID(ctx, pol.ID, ownerID)
+	if err != nil {
+		return Policy{}, err
+	}
+	pol.Backend = plcy.Backend
+	pol.MFOwnerID = ownerID
+	pol.Version = plcy.Version
+
+	err = validatePolicyBackend(&pol, format, policyData)
+	if err != nil {
+		return Policy{}, err
+	}
+	pol.Version++
 	err = s.repo.UpdatePolicy(ctx, ownerID, pol)
 	if err != nil {
 		return Policy{}, err
 	}
 
+	// Used to return the updated policy
 	res, err := s.repo.RetrievePolicyByID(ctx, pol.ID, ownerID)
 	if err != nil {
 		return Policy{}, err
 	}
 
-	datasets, err := s.repo.RetrieveDatasetsByPolicyID(ctx, res.ID, ownerID)
-	if err != nil {
-		return Policy{}, err
-	}
-	for _, ds := range datasets {
-		err := s.policyComms.NotifyDatasetPolicyUpdate(ctx, res, ds)
-		if err != nil {
-			s.logger.Error("error notifying policy change for agent group channel", zap.Error(errors.Wrap(ErrNotifyAgentGroupChannel, err)))
-		}
-		fmt.Sprintf(ds.Name.String())
-	}
 	return res, nil
 }
 
-func validatePolicyBackend(p Policy, format string, policyData string) (err error) {
+func (s policiesService) ListDatasetsByPolicyIDInternal(ctx context.Context, policyID string, token string) ([]Dataset, error) {
+	ownerID, err := s.identify(token)
+	if err != nil {
+		return nil, err
+	}
+
+	res, err := s.repo.RetrieveDatasetsByPolicyID(ctx, policyID, ownerID)
+	if err != nil {
+		return nil, err
+	}
+	return res, nil
+}
+
+func (s policiesService) RemovePolicy(ctx context.Context, token string, policyID string) error {
+	ownerID, err := s.identify(token)
+	if err != nil {
+		return err
+	}
+	err = s.repo.DeletePolicy(ctx, ownerID, policyID)
+	if err != nil {
+		return err
+	}
+
+	err = s.repo.InactivateDatasetByPolicyID(ctx, policyID, ownerID)
+	if err != nil {
+		return err
+	}
+
+	return nil
+}
+
+func validatePolicyBackend(p *Policy, format string, policyData string) (err error) {
 	if !backend.HaveBackend(p.Backend) {
-		return errors.Wrap(ErrCreatePolicy, errors.New(fmt.Sprintf("unsupported backend: '%s'", p.Backend)))
+		return errors.Wrap(ErrValidatePolicy, errors.New(fmt.Sprintf("unsupported backend: '%s'", p.Backend)))
 	}
 
 	if p.Policy == nil {
 		// if not already in json, make sure the back end can convert it
 		if !backend.GetBackend(p.Backend).SupportsFormat(format) {
-			return errors.Wrap(ErrCreatePolicy,
+			return errors.Wrap(ErrValidatePolicy,
 				errors.New(fmt.Sprintf("unsupported policy format '%s' for given backend '%s'", format, p.Backend)))
 		}
 
 		p.Policy, err = backend.GetBackend(p.Backend).ConvertFromFormat(format, policyData)
 		if err != nil {
-			return errors.Wrap(ErrCreatePolicy, err)
+			return errors.Wrap(ErrValidatePolicy, err)
 		}
 	}
 
 	err = backend.GetBackend(p.Backend).Validate(p.Policy)
 	if err != nil {
 		return errors.Wrap(ErrCreatePolicy, err)
-=======
-	err = validatePolicyBackend(&p, format, policyData)
-	if err != nil {
-		return Policy{}, err
->>>>>>> 7fa2123b
 	}
 	return nil
 }
@@ -209,102 +231,8 @@
 	if err != nil {
 		return Policy{}, errors.Wrap(ErrCreatePolicy, err)
 	}
-<<<<<<< HEAD
 
 	p.MFOwnerID = mfOwnerID
 
 	return p, nil
-=======
-	return res, nil
-}
-
-func (s policiesService) EditPolicy(ctx context.Context, token string, pol Policy, format string, policyData string) (Policy, error) {
-	ownerID, err := s.identify(token)
-	if err != nil {
-		return Policy{}, err
-	}
-
-	// Used to get the policy backend and validate it
-	plcy, err := s.repo.RetrievePolicyByID(ctx, pol.ID, ownerID)
-	if err != nil {
-		return Policy{}, err
-	}
-	pol.Backend = plcy.Backend
-	pol.MFOwnerID = ownerID
-	pol.Version = plcy.Version
-
-	err = validatePolicyBackend(&pol, format, policyData)
-	if err != nil {
-		return Policy{}, err
-	}
-	pol.Version++
-	err = s.repo.UpdatePolicy(ctx, ownerID, pol)
-	if err != nil {
-		return Policy{}, err
-	}
-
-	// Used to return the updated policy
-	res, err := s.repo.RetrievePolicyByID(ctx, pol.ID, ownerID)
-	if err != nil {
-		return Policy{}, err
-	}
-
-	return res, nil
-}
-
-func (s policiesService) ListDatasetsByPolicyIDInternal(ctx context.Context, policyID string, token string) ([]Dataset, error) {
-	ownerID, err := s.identify(token)
-	if err != nil {
-		return nil, err
-	}
-
-	res, err := s.repo.RetrieveDatasetsByPolicyID(ctx, policyID, ownerID)
-	if err != nil {
-		return nil, err
-	}
-	return res, nil
-}
-
-func (s policiesService) RemovePolicy(ctx context.Context, token string, policyID string) error {
-	ownerID, err := s.identify(token)
-	if err != nil {
-		return err
-	}
-	err = s.repo.DeletePolicy(ctx, ownerID, policyID)
-	if err != nil {
-		return err
-	}
-
-	err = s.repo.InactivateDatasetByPolicyID(ctx, policyID, ownerID)
-	if err != nil {
-		return err
-	}
-
-	return nil
-}
-
-func validatePolicyBackend(p *Policy, format string, policyData string) (err error) {
-	if !backend.HaveBackend(p.Backend) {
-		return errors.Wrap(ErrValidatePolicy, errors.New(fmt.Sprintf("unsupported backend: '%s'", p.Backend)))
-	}
-
-	if p.Policy == nil {
-		// if not already in json, make sure the back end can convert it
-		if !backend.GetBackend(p.Backend).SupportsFormat(format) {
-			return errors.Wrap(ErrValidatePolicy,
-				errors.New(fmt.Sprintf("unsupported policy format '%s' for given backend '%s'", format, p.Backend)))
-		}
-
-		p.Policy, err = backend.GetBackend(p.Backend).ConvertFromFormat(format, policyData)
-		if err != nil {
-			return errors.Wrap(ErrValidatePolicy, err)
-		}
-	}
-
-	err = backend.GetBackend(p.Backend).Validate(p.Policy)
-	if err != nil {
-		return errors.Wrap(ErrCreatePolicy, err)
-	}
-	return nil
->>>>>>> 7fa2123b
 }
--- conflicted
+++ resolved
@@ -265,13 +265,12 @@
 	return nil
 }
 
-<<<<<<< HEAD
+func (e eventStore) DeleteAgentGroupFromAllDatasets(ctx context.Context, groupID string, token string) error {
+	return e.svc.DeleteAgentGroupFromAllDatasets(ctx, groupID, token)
+}
+
 func (e eventStore) DuplicatePolicy(ctx context.Context, token string, policyID string) (policies.Policy, error) {
 	return e.svc.DuplicatePolicy(ctx, token, policyID)
-=======
-func (e eventStore) DeleteAgentGroupFromAllDatasets(ctx context.Context, groupID string, token string) error {
-	return e.svc.DeleteAgentGroupFromAllDatasets(ctx, groupID, token)
->>>>>>> 10e66964
 }
 
 // NewEventStoreMiddleware returns wrapper around policies service that sends

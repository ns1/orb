package policies_test

import (
	"context"
	"fmt"
	"github.com/gofrs/uuid"
	"github.com/mainflux/mainflux"
	flmocks "github.com/ns1labs/orb/fleet/mocks"
	"github.com/ns1labs/orb/pkg/errors"
	"github.com/ns1labs/orb/pkg/types"
	policies "github.com/ns1labs/orb/policies"
	plmocks "github.com/ns1labs/orb/policies/mocks"
	"github.com/stretchr/testify/assert"
	"github.com/stretchr/testify/require"
	"testing"
)

const (
	token        = "token"
	invalidToken = "invalid"
	email        = "user@example.com"
	format       = "yaml"
	policy_data  = `version: "1.0"
visor:
  taps:
    anycast:
      type: pcap
      config:
        iface: eth0`
	limit   = 10
	wrongID = "28ea82e7-0224-4798-a848-899a75cdc650"
)

func newService(auth mainflux.AuthServiceClient) policies.Service {
	policyRepo := plmocks.NewPoliciesRepository()
	return policies.New(nil, auth, policyRepo)
}

func TestRetrievePolicyByID(t *testing.T) {
	users := flmocks.NewAuthService(map[string]string{token: email})
	svc := newService(users)

	policy := createPolicy(t, svc, "policy")

	cases := map[string]struct {
		id    string
		token string
		err   error
	}{
		"view a existing policy": {
			id:    policy.ID,
			token: token,
			err:   nil,
		},
		"view policy with wrong credentials": {
			id:    policy.ID,
			token: "wrong",
			err:   policies.ErrUnauthorizedAccess,
		},
		"view non-existing policy": {
			id:    "9bb1b244-a199-93c2-aa03-28067b431e2c",
			token: token,
			err:   policies.ErrNotFound,
		},
	}
	for desc, tc := range cases {
		t.Run(desc, func(t *testing.T) {
			_, err := svc.ViewPolicyByID(context.Background(), tc.token, tc.id)
			assert.True(t, errors.Contains(err, tc.err), fmt.Sprintf("%s: expected %s got %s", desc, tc.err, err))
		})
	}
}

func TestListPolicies(t *testing.T) {
	users := flmocks.NewAuthService(map[string]string{token: email})
	svc := newService(users)

	var policyList []policies.Policy
	for i := 0; i < limit; i++ {
		pl := createPolicy(t, svc, fmt.Sprintf("policy-%d", i))
		policyList = append(policyList, pl)
	}

	cases := map[string]struct {
		token string
		pm    policies.PageMetadata
		size  uint64
		err   error
	}{
		"retrieve a list of policies": {
			token: token,
			pm: policies.PageMetadata{
				Limit:  limit,
				Offset: 0,
			},
			size: limit,
			err:  nil,
		},
		"list half": {
			token: token,
			pm: policies.PageMetadata{
				Offset: limit / 2,
				Limit:  limit,
			},
			size: limit / 2,
			err:  nil,
		},
		"list last policy": {
			token: token,
			pm: policies.PageMetadata{
				Offset: limit - 1,
				Limit:  limit,
			},
			size: 1,
			err:  nil,
		},
		"list empty set": {
			token: token,
			pm: policies.PageMetadata{
				Offset: limit + 1,
				Limit:  limit,
			},
			size: 0,
			err:  nil,
		},
		"list with zero limit": {
			token: token,
			pm: policies.PageMetadata{
				Offset: 1,
				Limit:  0,
			},
			size: 0,
			err:  nil,
		},
		"list with wrong credentials": {
			token: "wrong",
			pm: policies.PageMetadata{
				Offset: 0,
				Limit:  0,
			},
			size: 0,
			err:  policies.ErrUnauthorizedAccess,
		},
		"list all policies sorted by name ascendent": {
			token: token,
			pm: policies.PageMetadata{
				Offset: 0,
				Limit:  limit,
				Order:  "name",
				Dir:    "asc",
			},
			size: limit,
			err:  nil,
		},
		"list all policies sorted by name descendent": {
			token: token,
			pm: policies.PageMetadata{
				Offset: 0,
				Limit:  limit,
				Order:  "name",
				Dir:    "desc",
			},
			size: limit,
			err:  nil,
		},
	}

	for desc, tc := range cases {
		t.Run(desc, func(t *testing.T) {
			page, err := svc.ListPolicies(context.Background(), tc.token, tc.pm)
			size := uint64(len(page.Policies))
			assert.Equal(t, size, tc.size, fmt.Sprintf("%s: expected %d got %d", desc, tc.size, size))
			assert.True(t, errors.Contains(err, tc.err), fmt.Sprintf("%s: expected %s got %s", desc, tc.err, err))
			testSortPolicies(t, tc.pm, page.Policies)
		})

	}
}

func TestEditPolicy(t *testing.T) {
	users := flmocks.NewAuthService(map[string]string{token: email})
	svc := newService(users)

	policy := createPolicy(t, svc, "policy")

	nameID, err := types.NewIdentifier("new-policy")
	require.Nil(t, err, fmt.Sprintf("Unexpected error: %s", err))

	wrongOwnerID, err := uuid.NewV4()
	require.Nil(t, err, fmt.Sprintf("Unexpected error: %s", err))

	wrongPolicy := policies.Policy{MFOwnerID: wrongOwnerID.String()}
	newPolicy := policies.Policy{
		ID:        policy.ID,
		Name:      nameID,
		MFOwnerID: policy.MFOwnerID,
	}

	cases := map[string]struct {
		pol        policies.Policy
		token      string
		format     string
		policyData string
		err        error
	}{
		"update a existing policy": {
			pol:        newPolicy,
			token:      token,
			format:     format,
			policyData: policy_data,
			err:        nil,
		},
		"update policy with wrong credentials": {
			pol:        newPolicy,
			token:      "invalidToken",
			format:     format,
			policyData: policy_data,
			err:        policies.ErrUnauthorizedAccess,
		},
		"update a non-existing policy": {
			pol:        wrongPolicy,
			token:      token,
			format:     format,
			policyData: policy_data,
			err:        policies.ErrNotFound,
		},
		"update a existing policy with invalid format": {
			pol:        newPolicy,
			token:      token,
			format:     "invalid",
			policyData: policy_data,
			err:        policies.ErrValidatePolicy,
		},
		"update a existing policy with invalid policy_data": {
			pol:        newPolicy,
			token:      token,
			format:     format,
			policyData: "invalid",
			err:        policies.ErrValidatePolicy,
		},
	}

	for desc, tc := range cases {
		t.Run(desc, func(t *testing.T) {
			res, err := svc.EditPolicy(context.Background(), tc.token, tc.pol, tc.format, tc.policyData)
			if err == nil {
				assert.Equal(t, tc.pol.Name.String(), res.Name.String(), fmt.Sprintf("%s: expected name %s got %s", desc, tc.pol.Name.String(), res.Name.String()))
			}
			assert.True(t, errors.Contains(err, tc.err), fmt.Sprintf("%s: expected error %d got %d", desc, tc.err, err))
		})
	}

}

func TestRemovePolicy(t *testing.T) {
	users := flmocks.NewAuthService(map[string]string{token: email})
	svc := newService(users)

	plcy := createPolicy(t, svc, "policy")

	cases := map[string]struct {
		id    string
		token string
		err   error
	}{
		"Remove a existing policy": {
			id:    plcy.ID,
			token: token,
			err:   nil,
		},
		"delete non-existent policy": {
			id:    wrongID,
			token: token,
			err:   nil,
		},
		"delete policy with wrong credentials": {
			id:    plcy.ID,
			token: invalidToken,
			err:   policies.ErrUnauthorizedAccess,
		},
	}

	for desc, tc := range cases {
		t.Run(desc, func(t *testing.T) {
			err := svc.RemovePolicy(context.Background(), tc.token, tc.id)
			assert.True(t, errors.Contains(err, tc.err), fmt.Sprintf("%s: expected %s got %s", desc, tc.err, err))
		})
	}
}

<<<<<<< HEAD
func TestCreatePolicy(t *testing.T) {
	users := flmocks.NewAuthService(map[string]string{token: email})
	svc := newService(users)

	ownerID, err := uuid.NewV4()
	require.Nil(t, err, fmt.Sprintf("unexpect error: %s", err))

	nameID, _ := types.NewIdentifier("my-policy")
	require.Nil(t, err, fmt.Sprintf("unexpected error: %s", err))

	policy := policies.Policy{
		Name:        nameID,
		MFOwnerID:   ownerID.String(),
		Description: "An example policy",
		Backend:     "pktvisor",
		Version:     0,
		OrbTags:     map[string]string{"region": "eu"},
	}

	cases := map[string]struct {
		policy policies.Policy
		format string
		token  string
		err    error
	}{
		"create a new policy": {
			policy: policy,
			format: format,
			token:  token,
			err:    nil,
		},
		"create a policy with an invalid token": {
			policy: policy,
			token:  invalidToken,
			err:    policies.ErrUnauthorizedAccess,
=======
func TestValidatePolicy(t *testing.T) {
	var nameID, _ = types.NewIdentifier("my-policy")
	var policy = policies.Policy{
		Name: nameID,
		Backend: "pktvisor",
		OrbTags: map[string]string{"region": "eu", "node_type": "dns"},
	}

	users := flmocks.NewAuthService(map[string]string{token: email})
	svc := newService(users)

	cases := map[string]struct {
		policy     policies.Policy
		token      string
		format     string
		policyData string
		err        error
	}{
		"validate a new policy": {
			policy:     policy,
			token:      token,
			format:     format,
			policyData: policy_data,
			err:        nil,
		},
		"validate a policy with a invalid token": {
			policy:     policy,
			token:      invalidToken,
			format:     format,
			policyData: policy_data,
			err:        policies.ErrUnauthorizedAccess,
>>>>>>> f2fd807b
		},
	}

	for desc, tc := range cases {
		t.Run(desc, func(t *testing.T) {
<<<<<<< HEAD
			_, err := svc.AddPolicy(context.Background(), tc.token, tc.policy, tc.format, policy_data)
			assert.True(t, errors.Contains(err, tc.err), fmt.Sprintf("%s: expected %s got %s", desc, err, tc.err))
			t.Log(tc.token)
		})
	}
=======
			_, err := svc.ValidatePolicy(context.Background(), tc.token, policy, format, policy_data)
			assert.True(t, errors.Contains(err, tc.err), fmt.Sprintf("%s: expected %s got %s", desc, tc.err, err))
		})
	}

>>>>>>> f2fd807b
}

func createPolicy(t *testing.T, svc policies.Service, name string) policies.Policy {
	t.Helper()
	ID, err := uuid.NewV4()
	if err != nil {
		require.Nil(t, err, fmt.Sprintf("Unexpected error: %s", err))
	}

	validName, err := types.NewIdentifier(name)
	if err != nil {
		require.Nil(t, err, fmt.Sprintf("Unexpected error: %s", err))
	}

	policy := policies.Policy{
		ID:      ID.String(),
		Name:    validName,
		Backend: "pktvisor",
	}

	res, err := svc.AddPolicy(context.Background(), token, policy, format, policy_data)
	if err != nil {
		require.Nil(t, err, fmt.Sprintf("Unexpected error: %s", err))
	}
	return res
}

func testSortPolicies(t *testing.T, pm policies.PageMetadata, ags []policies.Policy) {
	t.Helper()
	switch pm.Order {
	case "name":
		current := ags[0]
		for _, res := range ags {
			if pm.Dir == "asc" {
				assert.GreaterOrEqual(t, res.Name.String(), current.Name.String())
			}
			if pm.Dir == "desc" {
				assert.GreaterOrEqual(t, current.Name.String(), res.Name.String())
			}
			current = res
		}
	default:
		break
	}
}<|MERGE_RESOLUTION|>--- conflicted
+++ resolved
@@ -288,7 +288,49 @@
 	}
 }
 
-<<<<<<< HEAD
+func TestValidatePolicy(t *testing.T) {
+	var nameID, _ = types.NewIdentifier("my-policy")
+	var policy = policies.Policy{
+		Name: nameID,
+		Backend: "pktvisor",
+		OrbTags: map[string]string{"region": "eu", "node_type": "dns"},
+	}
+
+	users := flmocks.NewAuthService(map[string]string{token: email})
+	svc := newService(users)
+
+	cases := map[string]struct {
+		policy     policies.Policy
+		token      string
+		format     string
+		policyData string
+		err        error
+	}{
+		"validate a new policy": {
+			policy:     policy,
+			token:      token,
+			format:     format,
+			policyData: policy_data,
+			err:        nil,
+		},
+		"validate a policy with a invalid token": {
+			policy:     policy,
+			token:      invalidToken,
+			format:     format,
+			policyData: policy_data,
+			err:        policies.ErrUnauthorizedAccess,
+		},
+	}
+
+	for desc, tc := range cases {
+		t.Run(desc, func(t *testing.T) {
+			_, err := svc.ValidatePolicy(context.Background(), tc.token, policy, format, policy_data)
+			assert.True(t, errors.Contains(err, tc.err), fmt.Sprintf("%s: expected %s got %s", desc, tc.err, err))
+		})
+	}
+
+}
+
 func TestCreatePolicy(t *testing.T) {
 	users := flmocks.NewAuthService(map[string]string{token: email})
 	svc := newService(users)
@@ -324,57 +366,16 @@
 			policy: policy,
 			token:  invalidToken,
 			err:    policies.ErrUnauthorizedAccess,
-=======
-func TestValidatePolicy(t *testing.T) {
-	var nameID, _ = types.NewIdentifier("my-policy")
-	var policy = policies.Policy{
-		Name: nameID,
-		Backend: "pktvisor",
-		OrbTags: map[string]string{"region": "eu", "node_type": "dns"},
-	}
-
-	users := flmocks.NewAuthService(map[string]string{token: email})
-	svc := newService(users)
-
-	cases := map[string]struct {
-		policy     policies.Policy
-		token      string
-		format     string
-		policyData string
-		err        error
-	}{
-		"validate a new policy": {
-			policy:     policy,
-			token:      token,
-			format:     format,
-			policyData: policy_data,
-			err:        nil,
-		},
-		"validate a policy with a invalid token": {
-			policy:     policy,
-			token:      invalidToken,
-			format:     format,
-			policyData: policy_data,
-			err:        policies.ErrUnauthorizedAccess,
->>>>>>> f2fd807b
-		},
-	}
-
-	for desc, tc := range cases {
-		t.Run(desc, func(t *testing.T) {
-<<<<<<< HEAD
+		},
+	}
+
+	for desc, tc := range cases {
+		t.Run(desc, func(t *testing.T) {
 			_, err := svc.AddPolicy(context.Background(), tc.token, tc.policy, tc.format, policy_data)
 			assert.True(t, errors.Contains(err, tc.err), fmt.Sprintf("%s: expected %s got %s", desc, err, tc.err))
 			t.Log(tc.token)
 		})
 	}
-=======
-			_, err := svc.ValidatePolicy(context.Background(), tc.token, policy, format, policy_data)
-			assert.True(t, errors.Contains(err, tc.err), fmt.Sprintf("%s: expected %s got %s", desc, tc.err, err))
-		})
-	}
-
->>>>>>> f2fd807b
 }
 
 func createPolicy(t *testing.T, svc policies.Service, name string) policies.Policy {

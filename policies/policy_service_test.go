package policies_test

import (
	"context"
	"fmt"
	"github.com/gofrs/uuid"
	"github.com/mainflux/mainflux"
	flmocks "github.com/ns1labs/orb/fleet/mocks"
	"github.com/ns1labs/orb/pkg/errors"
	"github.com/ns1labs/orb/pkg/types"
	policies "github.com/ns1labs/orb/policies"
	plmocks "github.com/ns1labs/orb/policies/mocks"
	"github.com/stretchr/testify/assert"
	"github.com/stretchr/testify/require"
	"testing"
)

const (
	token        = "token"
	invalidToken = "invalid"
	email        = "user@example.com"
	format       = "yaml"
	policy_data  = `version: "1.0"
visor:
  taps:
    anycast:
      type: pcap
      config:
        iface: eth0`
	limit   = 10
	wrongID = "28ea82e7-0224-4798-a848-899a75cdc650"
)

func newService(auth mainflux.AuthServiceClient) policies.Service {
	policyRepo := plmocks.NewPoliciesRepository()
	return policies.New(nil, auth, policyRepo)
}

func TestRetrievePolicyByID(t *testing.T) {
	users := flmocks.NewAuthService(map[string]string{token: email})
	svc := newService(users)

	policy := createPolicy(t, svc, "policy")

	cases := map[string]struct {
		id    string
		token string
		err   error
	}{
		"view a existing policy": {
			id:    policy.ID,
			token: token,
			err:   nil,
		},
		"view policy with wrong credentials": {
			id:    policy.ID,
			token: "wrong",
			err:   policies.ErrUnauthorizedAccess,
		},
		"view non-existing policy": {
			id:    "9bb1b244-a199-93c2-aa03-28067b431e2c",
			token: token,
			err:   policies.ErrNotFound,
		},
	}
	for desc, tc := range cases {
		t.Run(desc, func(t *testing.T) {
			_, err := svc.ViewPolicyByID(context.Background(), tc.token, tc.id)
			assert.True(t, errors.Contains(err, tc.err), fmt.Sprintf("%s: expected %s got %s", desc, tc.err, err))
		})
	}
}

func TestListPolicies(t *testing.T) {
	users := flmocks.NewAuthService(map[string]string{token: email})
	svc := newService(users)

	var policyList []policies.Policy
	for i := 0; i < limit; i++ {
		pl := createPolicy(t, svc, fmt.Sprintf("policy-%d", i))
		policyList = append(policyList, pl)
	}

	cases := map[string]struct {
		token string
		pm    policies.PageMetadata
		size  uint64
		err   error
	}{
		"retrieve a list of policies": {
			token: token,
			pm: policies.PageMetadata{
				Limit:  limit,
				Offset: 0,
			},
			size: limit,
			err:  nil,
		},
		"list half": {
			token: token,
			pm: policies.PageMetadata{
				Offset: limit / 2,
				Limit:  limit,
			},
			size: limit / 2,
			err:  nil,
		},
		"list last policy": {
			token: token,
			pm: policies.PageMetadata{
				Offset: limit - 1,
				Limit:  limit,
			},
			size: 1,
			err:  nil,
		},
		"list empty set": {
			token: token,
			pm: policies.PageMetadata{
				Offset: limit + 1,
				Limit:  limit,
			},
			size: 0,
			err:  nil,
		},
		"list with zero limit": {
			token: token,
			pm: policies.PageMetadata{
				Offset: 1,
				Limit:  0,
			},
			size: 0,
			err:  nil,
		},
		"list with wrong credentials": {
			token: "wrong",
			pm: policies.PageMetadata{
				Offset: 0,
				Limit:  0,
			},
			size: 0,
			err:  policies.ErrUnauthorizedAccess,
		},
		"list all policies sorted by name ascendent": {
			token: token,
			pm: policies.PageMetadata{
				Offset: 0,
				Limit:  limit,
				Order:  "name",
				Dir:    "asc",
			},
			size: limit,
			err:  nil,
		},
		"list all policies sorted by name descendent": {
			token: token,
			pm: policies.PageMetadata{
				Offset: 0,
				Limit:  limit,
				Order:  "name",
				Dir:    "desc",
			},
			size: limit,
			err:  nil,
		},
	}

	for desc, tc := range cases {
		t.Run(desc, func(t *testing.T) {
			page, err := svc.ListPolicies(context.Background(), tc.token, tc.pm)
			size := uint64(len(page.Policies))
			assert.Equal(t, size, tc.size, fmt.Sprintf("%s: expected %d got %d", desc, tc.size, size))
			assert.True(t, errors.Contains(err, tc.err), fmt.Sprintf("%s: expected %s got %s", desc, tc.err, err))
			testSortPolicies(t, tc.pm, page.Policies)
		})

	}
}

func TestEditPolicy(t *testing.T) {
	users := flmocks.NewAuthService(map[string]string{token: email})
	svc := newService(users)

	policy := createPolicy(t, svc, "policy")

	nameID, err := types.NewIdentifier("new-policy")
	require.Nil(t, err, fmt.Sprintf("Unexpected error: %s", err))

	wrongOwnerID, err := uuid.NewV4()
	require.Nil(t, err, fmt.Sprintf("Unexpected error: %s", err))

	wrongPolicy := policies.Policy{MFOwnerID: wrongOwnerID.String()}
	newPolicy := policies.Policy{
		ID:        policy.ID,
		Name:      nameID,
		MFOwnerID: policy.MFOwnerID,
	}

	cases := map[string]struct {
		pol        policies.Policy
		token      string
		format     string
		policyData string
		err        error
	}{
		"update a existing policy": {
			pol:        newPolicy,
			token:      token,
			format:     format,
			policyData: policy_data,
			err:        nil,
		},
		"update policy with wrong credentials": {
			pol:        newPolicy,
			token:      "invalidToken",
			format:     format,
			policyData: policy_data,
			err:        policies.ErrUnauthorizedAccess,
		},
		"update a non-existing policy": {
			pol:        wrongPolicy,
			token:      token,
			format:     format,
			policyData: policy_data,
			err:        policies.ErrNotFound,
		},
		"update a existing policy with invalid format": {
			pol:        newPolicy,
			token:      token,
			format:     "invalid",
			policyData: policy_data,
			err:        policies.ErrValidatePolicy,
		},
		"update a existing policy with invalid policy_data": {
			pol:        newPolicy,
			token:      token,
			format:     format,
			policyData: "invalid",
			err:        policies.ErrValidatePolicy,
		},
	}

	for desc, tc := range cases {
		t.Run(desc, func(t *testing.T) {
			res, err := svc.EditPolicy(context.Background(), tc.token, tc.pol, tc.format, tc.policyData)
			if err == nil {
				assert.Equal(t, tc.pol.Name.String(), res.Name.String(), fmt.Sprintf("%s: expected name %s got %s", desc, tc.pol.Name.String(), res.Name.String()))
			}
			assert.True(t, errors.Contains(err, tc.err), fmt.Sprintf("%s: expected error %d got %d", desc, tc.err, err))
		})
	}

}

func TestRemovePolicy(t *testing.T) {
	users := flmocks.NewAuthService(map[string]string{token: email})
	svc := newService(users)

	plcy := createPolicy(t, svc, "policy")

	cases := map[string]struct {
		id    string
		token string
		err   error
	}{
		"Remove a existing policy": {
			id:    plcy.ID,
			token: token,
			err:   nil,
		},
		"delete non-existent policy": {
			id:    wrongID,
			token: token,
			err:   nil,
		},
		"delete policy with wrong credentials": {
			id:    plcy.ID,
			token: invalidToken,
			err:   policies.ErrUnauthorizedAccess,
		},
	}

	for desc, tc := range cases {
		t.Run(desc, func(t *testing.T) {
			err := svc.RemovePolicy(context.Background(), tc.token, tc.id)
			assert.True(t, errors.Contains(err, tc.err), fmt.Sprintf("%s: expected %s got %s", desc, tc.err, err))
		})
	}
}

func TestValidatePolicy(t *testing.T) {
	var nameID, _ = types.NewIdentifier("my-policy")
	var policy = policies.Policy{
		Name:    nameID,
		Backend: "pktvisor",
		OrbTags: map[string]string{"region": "eu", "node_type": "dns"},
	}

	users := flmocks.NewAuthService(map[string]string{token: email})
	svc := newService(users)

	cases := map[string]struct {
		policy     policies.Policy
		token      string
		format     string
		policyData string
		err        error
	}{
		"validate a new policy": {
			policy:     policy,
			token:      token,
			format:     format,
			policyData: policy_data,
			err:        nil,
		},
		"validate a policy with a invalid token": {
			policy:     policy,
			token:      invalidToken,
			format:     format,
			policyData: policy_data,
			err:        policies.ErrUnauthorizedAccess,
		},
	}

	for desc, tc := range cases {
		t.Run(desc, func(t *testing.T) {
			_, err := svc.ValidatePolicy(context.Background(), tc.token, policy, format, policy_data)
			assert.True(t, errors.Contains(err, tc.err), fmt.Sprintf("%s: expected %s got %s", desc, tc.err, err))
		})
	}

}

func TestCreatePolicy(t *testing.T) {
	users := flmocks.NewAuthService(map[string]string{token: email})
	svc := newService(users)

	ownerID, err := uuid.NewV4()
	require.Nil(t, err, fmt.Sprintf("unexpect error: %s", err))

	nameID, _ := types.NewIdentifier("my-policy")
	require.Nil(t, err, fmt.Sprintf("unexpected error: %s", err))

	policy := policies.Policy{
		Name:        nameID,
		MFOwnerID:   ownerID.String(),
		Description: "An example policy",
		Backend:     "pktvisor",
		Version:     0,
		OrbTags:     map[string]string{"region": "eu"},
	}

	cases := map[string]struct {
		policy policies.Policy
		format string
		token  string
		err    error
	}{
		"create a new policy": {
			policy: policy,
			format: format,
			token:  token,
			err:    nil,
		},
		"create a policy with an invalid token": {
			policy: policy,
			token:  invalidToken,
			err:    policies.ErrUnauthorizedAccess,
		},
	}

	for desc, tc := range cases {
		t.Run(desc, func(t *testing.T) {
			_, err := svc.AddPolicy(context.Background(), tc.token, tc.policy, tc.format, policy_data)
			assert.True(t, errors.Contains(err, tc.err), fmt.Sprintf("%s: expected %s got %s", desc, err, tc.err))
			t.Log(tc.token)
		})
	}
}

<<<<<<< HEAD

func TestValidateDataset(t *testing.T) {
	var nameID, _ = types.NewIdentifier("my-dataset")
	var (
		sinkIDsArray = []string{"f5b2d342-211d-a9ab-1233-63199a3fc16f", "03679425-aa69-4574-bf62-e0fe71b80939"}
		dataset                    = policies.Dataset{Name: nameID, Tags: map[string]string{"region": "eu", "node_type": "dns"}, AgentGroupID: "8fd6d12d-6a26-5d85-dc35-f9ba8f4d93db", PolicyID: "86b7b412-1b7f-f5bc-c78b-f79087d6e49b", SinkID: sinkIDsArray, Valid: true}
		datasetEmptySinkID         = policies.Dataset{Name: nameID, Tags: map[string]string{"region": "eu", "node_type": "dns"}, AgentGroupID: "8fd6d12d-6a26-5d85-dc35-f9ba8f4d93db", PolicyID: "86b7b412-1b7f-f5bc-c78b-f79087d6e49b", SinkID: []string{}, Valid: true}
		datasetEmptyPolicyID       = policies.Dataset{Name: nameID, Tags: map[string]string{"region": "eu", "node_type": "dns"}, AgentGroupID: "8fd6d12d-6a26-5d85-dc35-f9ba8f4d93db", PolicyID: "", SinkID: sinkIDsArray, Valid: true}
		datasetEmptyAgentGroupID   = policies.Dataset{Name: nameID, Tags: map[string]string{"region": "eu", "node_type": "dns"}, AgentGroupID: "", PolicyID: "86b7b412-1b7f-f5bc-c78b-f79087d6e49b", SinkID: sinkIDsArray, Valid: true}
		datasetInvalidSinkID       = policies.Dataset{Name: nameID, Tags: map[string]string{"region": "eu", "node_type": "dns"}, AgentGroupID: "8fd6d12d-6a26-5d85-dc35-f9ba8f4d93db", PolicyID: "86b7b412-1b7f-f5bc-c78b-f79087d6e49b", SinkID: []string{"invalid"}, Valid: true}
		datasetInvalidPolicyID     = policies.Dataset{Name: nameID, Tags: map[string]string{"region": "eu", "node_type": "dns"}, AgentGroupID: "8fd6d12d-6a26-5d85-dc35-f9ba8f4d93db", PolicyID: "invalid", SinkID: sinkIDsArray, Valid: true}
		datasetInvalidAgentGroupID = policies.Dataset{Name: nameID, Tags: map[string]string{"region": "eu", "node_type": "dns"}, AgentGroupID: "invalid", PolicyID: "86b7b412-1b7f-f5bc-c78b-f79087d6e49b", SinkID: sinkIDsArray, Valid: true}
	)

	users := flmocks.NewAuthService(map[string]string{token: email})
	svc := newService(users)

	cases := map[string]struct {
		dataset  policies.Dataset
		token    string
		err      error
	}{
		"validate a new dataset": {
			dataset: dataset,
			token:   token,
			err:     nil,
		},
		"validate a dataset with a invalid token": {
			dataset: dataset,
			token:   invalidToken,
			err:     policies.ErrUnauthorizedAccess,
		},
		"validate a dataset with a empty sink ID": {
			dataset: datasetEmptySinkID,
			token:   token,
			err:     policies.ErrMalformedEntity,
		},
		"validate a dataset with a empty policy ID": {
			dataset: datasetEmptyPolicyID,
			token:   token,
			err:     policies.ErrMalformedEntity,
		},
		"validate a dataset with a empty agent group ID": {
			dataset: datasetEmptyAgentGroupID,
			token:   token,
			err:     policies.ErrMalformedEntity,
		},
		"validate a dataset with a invalid sink ID": {
			dataset: datasetInvalidSinkID,
			token:   token,
			err:     policies.ErrMalformedEntity,
		},
		"validate a dataset with a invalid policy ID": {
			dataset: datasetInvalidPolicyID,
			token:   token,
			err:     policies.ErrMalformedEntity,
		},
		"validate a dataset with a invalid agent group ID": {
			dataset: datasetInvalidAgentGroupID,
			token:   token,
			err:     policies.ErrMalformedEntity,
=======
func TestEditDataset(t *testing.T) {
	users := flmocks.NewAuthService(map[string]string{token: email})
	svc := newService(users)

	policy := createDataset(t, svc, "policy")

	nameID, err := types.NewIdentifier("new-policy")
	require.Nil(t, err, fmt.Sprintf("Unexpected error: %s", err))

	wrongOwnerID, err := uuid.NewV4()
	require.Nil(t, err, fmt.Sprintf("Unexpected error: %s", err))

	wrongDataset := policies.Dataset{MFOwnerID: wrongOwnerID.String()}
	newDataset := policies.Dataset{
		ID:        policy.ID,
		Name:      nameID,
		MFOwnerID: policy.MFOwnerID,
	}

	cases := map[string]struct {
		ds    policies.Dataset
		token string
		err   error
	}{
		"update a existing dataset": {
			ds:    newDataset,
			token: token,
			err:   nil,
		},
		"update dataset with wrong credentials": {
			ds:    newDataset,
			token: "invalidToken",
			err:   policies.ErrUnauthorizedAccess,
		},
		"update a non-existing dataset": {
			ds:    wrongDataset,
			token: token,
			err:   policies.ErrNotFound,
		},
	}

	for desc, tc := range cases {
		t.Run(desc, func(t *testing.T) {
			res, err := svc.EditDataset(context.Background(), tc.token, tc.ds)
			if err == nil {
				assert.Equal(t, tc.ds.Name.String(), res.Name.String(), fmt.Sprintf("%s: expected name %s got %s", desc, tc.ds.Name.String(), res.Name.String()))
			}
			assert.True(t, errors.Contains(err, tc.err), fmt.Sprintf("%s: expected error %d got %d", desc, tc.err, err))
		})
	}
}

func TestRemoveDataset(t *testing.T) {
	users := flmocks.NewAuthService(map[string]string{token: email})
	svc := newService(users)

	ds := createDataset(t, svc, "dataset")

	cases := map[string]struct {
		id    string
		token string
		err   error
	}{
		"Remove a existing dataset": {
			id:    ds.ID,
			token: token,
			err:   nil,
		},
		"delete non-existent dataset": {
			id:    wrongID,
			token: token,
			err:   nil,
		},
		"delete dataset with wrong credentials": {
			id:    ds.ID,
			token: invalidToken,
			err:   policies.ErrUnauthorizedAccess,
>>>>>>> 42c81d0b
		},
	}

	for desc, tc := range cases {
		t.Run(desc, func(t *testing.T) {
<<<<<<< HEAD
			_, err := svc.ValidateDataset(context.Background(), tc.token, tc.dataset)
=======
			err := svc.RemoveDataset(context.Background(), tc.token, tc.id)
>>>>>>> 42c81d0b
			assert.True(t, errors.Contains(err, tc.err), fmt.Sprintf("%s: expected %s got %s", desc, tc.err, err))
		})
	}
}

func createPolicy(t *testing.T, svc policies.Service, name string) policies.Policy {
	t.Helper()
	ID, err := uuid.NewV4()
	require.Nil(t, err, fmt.Sprintf("Unexpected error: %s", err))

	validName, err := types.NewIdentifier(name)
	require.Nil(t, err, fmt.Sprintf("Unexpected error: %s", err))

	policy := policies.Policy{
		ID:      ID.String(),
		Name:    validName,
		Backend: "pktvisor",
	}

	res, err := svc.AddPolicy(context.Background(), token, policy, format, policy_data)
	require.Nil(t, err, fmt.Sprintf("Unexpected error: %s", err))
	return res
}

func createDataset(t *testing.T, svc policies.Service, name string) policies.Dataset {
	t.Helper()
	ID, err := uuid.NewV4()
	require.Nil(t, err, fmt.Sprintf("Unexpected error: %s", err))

	policyID, err := uuid.NewV4()
	require.Nil(t, err, fmt.Sprintf("Unexpected error: %s", err))

	agentGroupID, err := uuid.NewV4()
	require.Nil(t, err, fmt.Sprintf("Unexpected error: %s", err))

	sinkIDs := make([]string, 2)
	for i := 0; i < 2; i++ {
		sinkID, err := uuid.NewV4()
		require.Nil(t, err, fmt.Sprintf("Unexpected error: %s", err))
		sinkIDs = append(sinkIDs, sinkID.String())
	}

	validName, err := types.NewIdentifier(name)
	require.Nil(t, err, fmt.Sprintf("Unexpected error: %s", err))

	dataset := policies.Dataset{
		ID:           ID.String(),
		Name:         validName,
		PolicyID:     policyID.String(),
		AgentGroupID: agentGroupID.String(),
		SinkIDs:      sinkIDs,
	}

	res, err := svc.AddDataset(context.Background(), token, dataset)
	if err != nil {
		require.Nil(t, err, fmt.Sprintf("Unexpected error: %s", err))
	}
	return res
}

func testSortPolicies(t *testing.T, pm policies.PageMetadata, ags []policies.Policy) {
	t.Helper()
	switch pm.Order {
	case "name":
		current := ags[0]
		for _, res := range ags {
			if pm.Dir == "asc" {
				assert.GreaterOrEqual(t, res.Name.String(), current.Name.String())
			}
			if pm.Dir == "desc" {
				assert.GreaterOrEqual(t, current.Name.String(), res.Name.String())
			}
			current = res
		}
	default:
		break
	}
}<|MERGE_RESOLUTION|>--- conflicted
+++ resolved
@@ -378,7 +378,94 @@
 	}
 }
 
-<<<<<<< HEAD
+func TestEditDataset(t *testing.T) {
+	users := flmocks.NewAuthService(map[string]string{token: email})
+	svc := newService(users)
+
+	policy := createDataset(t, svc, "policy")
+
+	nameID, err := types.NewIdentifier("new-policy")
+	require.Nil(t, err, fmt.Sprintf("Unexpected error: %s", err))
+
+	wrongOwnerID, err := uuid.NewV4()
+	require.Nil(t, err, fmt.Sprintf("Unexpected error: %s", err))
+
+	wrongDataset := policies.Dataset{MFOwnerID: wrongOwnerID.String()}
+	newDataset := policies.Dataset{
+		ID:        policy.ID,
+		Name:      nameID,
+		MFOwnerID: policy.MFOwnerID,
+	}
+
+	cases := map[string]struct {
+		ds    policies.Dataset
+		token string
+		err   error
+	}{
+		"update a existing dataset": {
+			ds:    newDataset,
+			token: token,
+			err:   nil,
+		},
+		"update dataset with wrong credentials": {
+			ds:    newDataset,
+			token: "invalidToken",
+			err:   policies.ErrUnauthorizedAccess,
+		},
+		"update a non-existing dataset": {
+			ds:    wrongDataset,
+			token: token,
+			err:   policies.ErrNotFound,
+		},
+	}
+
+	for desc, tc := range cases {
+		t.Run(desc, func(t *testing.T) {
+			res, err := svc.EditDataset(context.Background(), tc.token, tc.ds)
+			if err == nil {
+				assert.Equal(t, tc.ds.Name.String(), res.Name.String(), fmt.Sprintf("%s: expected name %s got %s", desc, tc.ds.Name.String(), res.Name.String()))
+			}
+			assert.True(t, errors.Contains(err, tc.err), fmt.Sprintf("%s: expected error %d got %d", desc, tc.err, err))
+		})
+	}
+}
+
+func TestRemoveDataset(t *testing.T) {
+	users := flmocks.NewAuthService(map[string]string{token: email})
+	svc := newService(users)
+
+	ds := createDataset(t, svc, "dataset")
+
+	cases := map[string]struct {
+		id    string
+		token string
+		err   error
+	}{
+		"Remove a existing dataset": {
+			id:    ds.ID,
+			token: token,
+			err:   nil,
+		},
+		"delete non-existent dataset": {
+			id:    wrongID,
+			token: token,
+			err:   nil,
+		},
+		"delete dataset with wrong credentials": {
+			id:    ds.ID,
+			token: invalidToken,
+			err:   policies.ErrUnauthorizedAccess,
+		},
+	}
+
+	for desc, tc := range cases {
+		t.Run(desc, func(t *testing.T) {
+			err := svc.RemoveDataset(context.Background(), tc.token, tc.id)
+			assert.True(t, errors.Contains(err, tc.err), fmt.Sprintf("%s: expected %s got %s", desc, tc.err, err))
+		})
+	}
+}
+
 
 func TestValidateDataset(t *testing.T) {
 	var nameID, _ = types.NewIdentifier("my-dataset")
@@ -440,95 +527,12 @@
 			dataset: datasetInvalidAgentGroupID,
 			token:   token,
 			err:     policies.ErrMalformedEntity,
-=======
-func TestEditDataset(t *testing.T) {
-	users := flmocks.NewAuthService(map[string]string{token: email})
-	svc := newService(users)
-
-	policy := createDataset(t, svc, "policy")
-
-	nameID, err := types.NewIdentifier("new-policy")
-	require.Nil(t, err, fmt.Sprintf("Unexpected error: %s", err))
-
-	wrongOwnerID, err := uuid.NewV4()
-	require.Nil(t, err, fmt.Sprintf("Unexpected error: %s", err))
-
-	wrongDataset := policies.Dataset{MFOwnerID: wrongOwnerID.String()}
-	newDataset := policies.Dataset{
-		ID:        policy.ID,
-		Name:      nameID,
-		MFOwnerID: policy.MFOwnerID,
-	}
-
-	cases := map[string]struct {
-		ds    policies.Dataset
-		token string
-		err   error
-	}{
-		"update a existing dataset": {
-			ds:    newDataset,
-			token: token,
-			err:   nil,
-		},
-		"update dataset with wrong credentials": {
-			ds:    newDataset,
-			token: "invalidToken",
-			err:   policies.ErrUnauthorizedAccess,
-		},
-		"update a non-existing dataset": {
-			ds:    wrongDataset,
-			token: token,
-			err:   policies.ErrNotFound,
-		},
-	}
-
-	for desc, tc := range cases {
-		t.Run(desc, func(t *testing.T) {
-			res, err := svc.EditDataset(context.Background(), tc.token, tc.ds)
-			if err == nil {
-				assert.Equal(t, tc.ds.Name.String(), res.Name.String(), fmt.Sprintf("%s: expected name %s got %s", desc, tc.ds.Name.String(), res.Name.String()))
-			}
-			assert.True(t, errors.Contains(err, tc.err), fmt.Sprintf("%s: expected error %d got %d", desc, tc.err, err))
-		})
-	}
-}
-
-func TestRemoveDataset(t *testing.T) {
-	users := flmocks.NewAuthService(map[string]string{token: email})
-	svc := newService(users)
-
-	ds := createDataset(t, svc, "dataset")
-
-	cases := map[string]struct {
-		id    string
-		token string
-		err   error
-	}{
-		"Remove a existing dataset": {
-			id:    ds.ID,
-			token: token,
-			err:   nil,
-		},
-		"delete non-existent dataset": {
-			id:    wrongID,
-			token: token,
-			err:   nil,
-		},
-		"delete dataset with wrong credentials": {
-			id:    ds.ID,
-			token: invalidToken,
-			err:   policies.ErrUnauthorizedAccess,
->>>>>>> 42c81d0b
-		},
-	}
-
-	for desc, tc := range cases {
-		t.Run(desc, func(t *testing.T) {
-<<<<<<< HEAD
+		},
+	}
+
+	for desc, tc := range cases {
+		t.Run(desc, func(t *testing.T) {
 			_, err := svc.ValidateDataset(context.Background(), tc.token, tc.dataset)
-=======
-			err := svc.RemoveDataset(context.Background(), tc.token, tc.id)
->>>>>>> 42c81d0b
 			assert.True(t, errors.Contains(err, tc.err), fmt.Sprintf("%s: expected %s got %s", desc, tc.err, err))
 		})
 	}

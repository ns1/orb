--- conflicted
+++ resolved
@@ -70,36 +70,6 @@
 	}
 }
 
-<<<<<<< HEAD
-func TestValidatePolicy(t *testing.T) {
-	var nameID, _ = types.NewIdentifier("my-policy")
-	var policy = policies.Policy{
-		Name: nameID,
-		Backend: "pktvisor",
-		OrbTags: map[string]string{"region": "eu", "node_type": "dns"},
-	}
-
-	users := flmocks.NewAuthService(map[string]string{token: email})
-	svc := newService(users)
-
-	cases := map[string]struct {
-		policy policies.Policy
-		token  string
-		format string
-		err    error
-	}{
-		"validate a new policy": {
-			policy: policy ,
-			token: token,
-			format: format,
-			err:   nil,
-		},
-		"validate a policy with a invalid token": {
-			policy:  policy,
-			token: invalidToken,
-			format: format,
-			err:   policies.ErrUnauthorizedAccess,
-=======
 func TestListPolicies(t *testing.T) {
 	users := flmocks.NewAuthService(map[string]string{token: email})
 	svc := newService(users)
@@ -191,16 +161,11 @@
 			},
 			size: limit,
 			err:  nil,
->>>>>>> 92e04367
 		},
 	}
 
 	for desc, tc := range cases {
 		t.Run(desc, func(t *testing.T) {
-<<<<<<< HEAD
-			_, err := svc.ValidatePolicy(context.Background(), tc.token, policy, format, policy_data)
-			assert.True(t, errors.Contains(err, tc.err), fmt.Sprintf("%s: expected %s got %s", desc, tc.err, err))
-=======
 			page, err := svc.ListPolicies(context.Background(), tc.token, tc.pm)
 			size := uint64(len(page.Policies))
 			assert.Equal(t, size, tc.size, fmt.Sprintf("%s: expected %d got %d", desc, tc.size, size))
@@ -247,7 +212,46 @@
 			res, err := svc.EditPolicy(context.Background(), tc.token, tc.pol, tc.format, tc.policyData)
 			assert.Equal(t, tc.pol.Name.String(), res.Name.String(), fmt.Sprintf("%s: expected name %s got %s", desc, tc.pol.Name.String(), res.Name.String()))
 			assert.True(t, errors.Contains(err, tc.err), fmt.Sprintf("%s: expected error %d got %d", desc, tc.err, err))
->>>>>>> 92e04367
+		})
+	}
+
+}
+
+func TestValidatePolicy(t *testing.T) {
+	var nameID, _ = types.NewIdentifier("my-policy")
+	var policy = policies.Policy{
+		Name: nameID,
+		Backend: "pktvisor",
+		OrbTags: map[string]string{"region": "eu", "node_type": "dns"},
+	}
+
+	users := flmocks.NewAuthService(map[string]string{token: email})
+	svc := newService(users)
+
+	cases := map[string]struct {
+		policy policies.Policy
+		token  string
+		format string
+		err    error
+	}{
+		"validate a new policy": {
+			policy: policy ,
+			token: token,
+			format: format,
+			err:   nil,
+		},
+		"validate a policy with a invalid token": {
+			policy:  policy,
+			token: invalidToken,
+			format: format,
+			err:   policies.ErrUnauthorizedAccess,
+		},
+	}
+
+	for desc, tc := range cases {
+		t.Run(desc, func(t *testing.T) {
+			_, err := svc.ValidatePolicy(context.Background(), tc.token, policy, format, policy_data)
+			assert.True(t, errors.Contains(err, tc.err), fmt.Sprintf("%s: expected %s got %s", desc, tc.err, err))
 		})
 	}
 

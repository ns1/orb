--- conflicted
+++ resolved
@@ -17,7 +17,6 @@
 
 const (
 	token       = "token"
-	invalidToken = "invalid"
 	email       = "user@example.com"
 	format      = "yaml"
 	policy_data = `version: "1.0"
@@ -34,11 +33,7 @@
 
 func newService(auth mainflux.AuthServiceClient) policies.Service {
 	policyRepo := plmocks.NewPoliciesRepository()
-<<<<<<< HEAD
-	return policies.New(nil, auth, policyRepo, nil)
-=======
 	return policies.New(nil, auth, policyRepo)
->>>>>>> 7fa2123b
 }
 
 func TestRetrievePolicyByID(t *testing.T) {
@@ -191,13 +186,10 @@
 	nameID, err := types.NewIdentifier("new-policy")
 	require.Nil(t, err, fmt.Sprintf("Unexpected error: %s", err))
 
-<<<<<<< HEAD
-=======
 	wrongOwnerID, err := uuid.NewV4()
 	require.Nil(t, err, fmt.Sprintf("Unexpected error: %s", err))
 
 	wrongPolicy := policies.Policy{MFOwnerID: wrongOwnerID.String()}
->>>>>>> 7fa2123b
 	newPolicy := policies.Policy{
 		ID:        policy.ID,
 		Name:      nameID,
@@ -218,8 +210,6 @@
 			policyData: policy_data,
 			err:        nil,
 		},
-<<<<<<< HEAD
-=======
 		"update policy with wrong credentials": {
 			pol:        newPolicy,
 			token:      "invalidToken",
@@ -248,26 +238,56 @@
 			policyData: "invalid",
 			err:        policies.ErrValidatePolicy,
 		},
->>>>>>> 7fa2123b
 	}
 
 	for desc, tc := range cases {
 		t.Run(desc, func(t *testing.T) {
 			res, err := svc.EditPolicy(context.Background(), tc.token, tc.pol, tc.format, tc.policyData)
-<<<<<<< HEAD
-			assert.Equal(t, tc.pol.Name.String(), res.Name.String(), fmt.Sprintf("%s: expected name %s got %s", desc, tc.pol.Name.String(), res.Name.String()))
-=======
 			if err == nil {
 				assert.Equal(t, tc.pol.Name.String(), res.Name.String(), fmt.Sprintf("%s: expected name %s got %s", desc, tc.pol.Name.String(), res.Name.String()))
 			}
->>>>>>> 7fa2123b
 			assert.True(t, errors.Contains(err, tc.err), fmt.Sprintf("%s: expected error %d got %d", desc, tc.err, err))
 		})
 	}
 
 }
 
-<<<<<<< HEAD
+func TestRemovePolicy(t *testing.T) {
+	users := flmocks.NewAuthService(map[string]string{token: email})
+	svc := newService(users)
+
+	plcy := createPolicy(t, svc, "policy")
+
+	cases := map[string]struct {
+		id    string
+		token string
+		err   error
+	}{
+		"Remove a existing policy": {
+			id:    plcy.ID,
+			token: token,
+			err:   nil,
+		},
+		"delete non-existent policy": {
+			id:    wrongID,
+			token: token,
+			err:   nil,
+		},
+		"delete policy with wrong credentials": {
+			id:    plcy.ID,
+			token: invalidToken,
+			err:   policies.ErrUnauthorizedAccess,
+		},
+	}
+
+	for desc, tc := range cases {
+		t.Run(desc, func(t *testing.T) {
+			err := svc.RemovePolicy(context.Background(), tc.token, tc.id)
+			assert.True(t, errors.Contains(err, tc.err), fmt.Sprintf("%s: expected %s got %s", desc, tc.err, err))
+		})
+	}
+}
+
 func TestValidatePolicy(t *testing.T) {
 	var nameID, _ = types.NewIdentifier("my-policy")
 	var policy = policies.Policy{
@@ -299,50 +319,16 @@
 			format:     format,
 			policyData: policy_data,
 			err:        policies.ErrUnauthorizedAccess,
-=======
-func TestRemovePolicy(t *testing.T) {
-	users := flmocks.NewAuthService(map[string]string{token: email})
-	svc := newService(users)
-
-	plcy := createPolicy(t, svc, "policy")
-
-	cases := map[string]struct {
-		id    string
-		token string
-		err   error
-	}{
-		"Remove a existing policy": {
-			id:    plcy.ID,
-			token: token,
-			err:   nil,
-		},
-		"delete non-existent policy": {
-			id:    wrongID,
-			token: token,
-			err:   nil,
-		},
-		"delete policy with wrong credentials": {
-			id:    plcy.ID,
-			token: invalidToken,
-			err:   policies.ErrUnauthorizedAccess,
->>>>>>> 7fa2123b
-		},
-	}
-
-	for desc, tc := range cases {
-		t.Run(desc, func(t *testing.T) {
-<<<<<<< HEAD
+		},
+	}
+
+	for desc, tc := range cases {
+		t.Run(desc, func(t *testing.T) {
 			_, err := svc.ValidatePolicy(context.Background(), tc.token, policy, format, policy_data)
 			assert.True(t, errors.Contains(err, tc.err), fmt.Sprintf("%s: expected %s got %s", desc, tc.err, err))
 		})
 	}
 
-=======
-			err := svc.RemovePolicy(context.Background(), tc.token, tc.id)
-			assert.True(t, errors.Contains(err, tc.err), fmt.Sprintf("%s: expected %s got %s", desc, tc.err, err))
-		})
-	}
->>>>>>> 7fa2123b
 }
 
 func createPolicy(t *testing.T, svc policies.Service, name string) policies.Policy {

--- conflicted
+++ resolved
@@ -32,8 +32,6 @@
 	return nil
 }
 
-<<<<<<< HEAD
-=======
 func (m *mockPoliciesRepository) RetrieveAllPoliciesInternal(ctx context.Context, ownerID string) ([]policies.Policy, error) {
 	var policyList []policies.Policy
 	for _, p := range m.pdb {
@@ -45,7 +43,6 @@
 	return policyList, nil
 }
 
->>>>>>> 6354af16
 func (m *mockPoliciesRepository) RetrieveAllDatasetsInternal(ctx context.Context, owner string) ([]policies.Dataset, error) {
 	var datasetList []policies.Dataset
 	id := uint64(0)

/* This Source Code Form is subject to the terms of the Mozilla Public
 * License, v. 2.0. If a copy of the MPL was not distributed with this
 * file, You can obtain one at https://mozilla.org/MPL/2.0/. */

package mocks

import (
	"context"
	"github.com/gofrs/uuid"
	"github.com/ns1labs/orb/pkg/errors"
	"github.com/ns1labs/orb/policies"
)

var _ policies.Repository = (*mockPoliciesRepository)(nil)

type mockPoliciesRepository struct {
	policyCounter  uint64
	pdb            map[string]policies.Policy
	dataSetCounter uint64
	ddb            map[string]policies.Dataset
	gdb            map[string][]policies.PolicyInDataset
}

<<<<<<< HEAD
func (m *mockPoliciesRepository) RetrieveAllPoliciesInternal(ctx context.Context, ownerID string) ([]policies.Policy, error) {
	var policyList []policies.Policy
	id := uint64(0)
	for _, p := range m.pdb {
		if p.MFOwnerID == ownerID {
			policyList = append(policyList, p)
		}
		id++
	}

	return policyList, nil
=======
func (m *mockPoliciesRepository) ActivateDatasetByID(ctx context.Context, datasetID string, ownerID string) error {
	for _, ds := range m.ddb{
		if ds.MFOwnerID == ownerID{
			if ds.ID == datasetID{
				ds.Valid = true
			}
		}
	}
	return nil
>>>>>>> 0becf57e
}

func (m *mockPoliciesRepository) RetrieveAllDatasetsInternal(ctx context.Context, owner string) ([]policies.Dataset, error) {
	var datasetList []policies.Dataset
	id := uint64(0)
	for _, d := range m.ddb {
		if d.MFOwnerID == owner {
			datasetList = append(datasetList, d)
		}
		id++
	}

	return datasetList, nil
}

func (m *mockPoliciesRepository) InactivateDatasetByID(ctx context.Context, sinkID string, ownerID string) error {
	for _, ds := range m.ddb{
		if ds.MFOwnerID == ownerID{
			for _, sID := range ds.SinkIDs {
				if sID == sinkID{
					ds.Valid = false
				}
			}
		}
	}
	return nil
}

func (m *mockPoliciesRepository) DeleteSinkFromAllDatasets(ctx context.Context, sinkID string, ownerID string) ([]policies.Dataset, error) {
	var datasets []policies.Dataset

	for _, ds := range m.ddb{
		if ds.MFOwnerID == ownerID{
			for i, sID := range ds.SinkIDs {
				if sID == sinkID{
					ds.SinkIDs[i] = ds.SinkIDs[len(ds.SinkIDs)-1]
					ds.SinkIDs[len(ds.SinkIDs)-1] = ""
					ds.SinkIDs = ds.SinkIDs[:len(ds.SinkIDs)-1]

					datasets = append(datasets, ds)
				}
			}
		}
	}
	return datasets, nil
}

func (m *mockPoliciesRepository) DeleteDataset(ctx context.Context, ownerID string, dsID string) error {
	if _, ok := m.ddb[dsID]; ok {
		if m.ddb[dsID].MFOwnerID != ownerID {
			delete(m.ddb, dsID)
		}
	}
	return nil
}

func (m *mockPoliciesRepository) UpdateDataset(ctx context.Context, ownerID string, ds policies.Dataset) error {
	if _, ok := m.ddb[ds.ID]; ok {
		if m.ddb[ds.ID].MFOwnerID != ownerID {
			return policies.ErrUpdateEntity
		}
		ds.MFOwnerID = ownerID

		ds.AgentGroupID = m.ddb[ds.ID].AgentGroupID
		ds.PolicyID = m.ddb[ds.ID].PolicyID
		ds.Valid = m.ddb[ds.ID].Valid

		m.ddb[ds.ID] = ds
		return nil
	}
	return policies.ErrNotFound
}

func (m *mockPoliciesRepository) InactivateDatasetByPolicyID(ctx context.Context, policyID string, ownerID string) error {
	if ds, ok := m.ddb[policyID]; ok {
		if m.ddb[policyID].MFOwnerID != ownerID {
			return policies.ErrUpdateEntity
		}
		ds.Valid = false
		return nil
	}

	return nil
}

func (m *mockPoliciesRepository) DeletePolicy(ctx context.Context, ownerID string, policyID string) error {
	if _, ok := m.pdb[policyID]; ok {
		if m.pdb[policyID].MFOwnerID != ownerID {
			delete(m.gdb, policyID)
		}
	}
	return nil
}

func (m *mockPoliciesRepository) RetrieveDatasetsByPolicyID(ctx context.Context, policyID string, ownerID string) ([]policies.Dataset, error) {
	var datasetList []policies.Dataset
	for _, d := range m.ddb {
		if d.PolicyID == policyID && d.MFOwnerID == ownerID {
			datasetList = append(datasetList, d)
		}
	}

	return datasetList, nil
}

func (m *mockPoliciesRepository) UpdatePolicy(ctx context.Context, owner string, pol policies.Policy) error {
	if _, ok := m.pdb[pol.ID]; ok {
		if m.pdb[pol.ID].MFOwnerID != owner {
			return policies.ErrUpdateEntity
		}
		pol.MFOwnerID = owner
		m.pdb[pol.ID] = pol
		return nil
	}
	return policies.ErrNotFound
}

func NewPoliciesRepository() policies.Repository {
	return &mockPoliciesRepository{
		pdb: make(map[string]policies.Policy),
		ddb: make(map[string]policies.Dataset),
		gdb: make(map[string][]policies.PolicyInDataset),
	}
}

func (m *mockPoliciesRepository) RetrieveAll(ctx context.Context, owner string, pm policies.PageMetadata) (policies.Page, error) {
	first := uint64(pm.Offset)
	last := first + uint64(pm.Limit)

	var policyList []policies.Policy
	id := uint64(0)
	for _, p := range m.pdb {
		if p.MFOwnerID == owner && id >= first && id < last {
			policyList = append(policyList, p)
		}
		id++
	}

	policyList = sortPolicies(pm, policyList)

	pagePolicies := policies.Page{
		PageMetadata: policies.PageMetadata{
			Total: m.policyCounter,
		},
		Policies: policyList,
	}
	return pagePolicies, nil
}

func (m *mockPoliciesRepository) SavePolicy(ctx context.Context, policy policies.Policy) (string, error) {
	for _, p := range m.pdb {
		if p.Name == policy.Name && p.MFOwnerID == policy.MFOwnerID {
			return "", errors.ErrConflict
		}
	}

	ID, _ := uuid.NewV4()
	policy.ID = ID.String()
	m.pdb[policy.ID] = policy
	m.policyCounter++
	return ID.String(), nil
}

func (m *mockPoliciesRepository) RetrievePolicyByID(ctx context.Context, policyID string, ownerID string) (policies.Policy, error) {
	if _, ok := m.pdb[policyID]; ok {
		if m.pdb[policyID].MFOwnerID != ownerID {
			return policies.Policy{}, policies.ErrNotFound
		}
		return m.pdb[policyID], nil
	}
	return policies.Policy{}, policies.ErrNotFound
}

func (m *mockPoliciesRepository) RetrievePoliciesByGroupID(ctx context.Context, groupIDs []string, ownerID string) (ret []policies.PolicyInDataset, err error) {
	if len(groupIDs) == 0 || ownerID == "" {
		return nil, errors.ErrMalformedEntity
	}

	for _, d := range groupIDs {
		ret = make([]policies.PolicyInDataset, len(m.gdb[d]))
		copy(ret, m.gdb[d])
	}
	return ret, nil
}

func (m *mockPoliciesRepository) SaveDataset(ctx context.Context, dataset policies.Dataset) (string, error) {
	for _, d := range m.ddb {
		if d.Name == dataset.Name && d.MFOwnerID == dataset.MFOwnerID {
			return "", errors.ErrConflict
		}
	}

	ID, _ := uuid.NewV4()
	dataset.ID = ID.String()
	m.ddb[dataset.ID] = dataset

	if _, ok := m.gdb[dataset.AgentGroupID]; !ok {
		m.gdb[dataset.AgentGroupID] = make([]policies.PolicyInDataset, 1)
		m.gdb[dataset.AgentGroupID][0] = policies.PolicyInDataset{Policy: m.pdb[dataset.PolicyID], DatasetID: dataset.ID}
	} else {
		m.gdb[dataset.AgentGroupID] = append(m.gdb[dataset.AgentGroupID], policies.PolicyInDataset{Policy: m.pdb[dataset.PolicyID], DatasetID: dataset.ID})
	}
	m.dataSetCounter++
	return ID.String(), nil
}

func (m *mockPoliciesRepository) RetrieveDatasetByID(ctx context.Context, datasetID string, ownerID string) (policies.Dataset, error) {
	if _, ok := m.ddb[datasetID]; ok {
		if m.ddb[datasetID].MFOwnerID != ownerID {
			return policies.Dataset{}, policies.ErrNotFound
		}
		return m.ddb[datasetID], nil
	}
	return policies.Dataset{}, policies.ErrNotFound
}

func (m *mockPoliciesRepository) InactivateDatasetByGroupID(ctx context.Context, groupID string, ownerID string) error {
	for _, ds := range m.ddb{
		if ds.AgentGroupID == groupID && ds.MFOwnerID == ownerID{
			ds.Valid = false
			return nil
		}
	}

	return policies.ErrNotFound
}

func (m *mockPoliciesRepository) RetrieveAllDatasetsByOwner(ctx context.Context, owner string, pm policies.PageMetadata) (policies.PageDataset, error) {
	first := uint64(pm.Offset)
	last := first + uint64(pm.Limit)

	var datasetList []policies.Dataset
	id := uint64(0)
	for _, p := range m.ddb {
		if p.MFOwnerID == owner && id >= first && id < last {
			datasetList = append(datasetList, p)
		}
		id++
	}

	datasetList = sortDataset(pm, datasetList)

	pageDataset := policies.PageDataset{
		PageMetadata: policies.PageMetadata{
			Total:  m.dataSetCounter,
			Offset: pm.Offset,
			Limit:  pm.Limit,
			Dir:    pm.Dir,
		},
		Datasets: datasetList,
	}
	return pageDataset, nil
}<|MERGE_RESOLUTION|>--- conflicted
+++ resolved
@@ -21,19 +21,6 @@
 	gdb            map[string][]policies.PolicyInDataset
 }
 
-<<<<<<< HEAD
-func (m *mockPoliciesRepository) RetrieveAllPoliciesInternal(ctx context.Context, ownerID string) ([]policies.Policy, error) {
-	var policyList []policies.Policy
-	id := uint64(0)
-	for _, p := range m.pdb {
-		if p.MFOwnerID == ownerID {
-			policyList = append(policyList, p)
-		}
-		id++
-	}
-
-	return policyList, nil
-=======
 func (m *mockPoliciesRepository) ActivateDatasetByID(ctx context.Context, datasetID string, ownerID string) error {
 	for _, ds := range m.ddb{
 		if ds.MFOwnerID == ownerID{
@@ -43,7 +30,19 @@
 		}
 	}
 	return nil
->>>>>>> 0becf57e
+}
+
+func (m *mockPoliciesRepository) RetrieveAllPoliciesInternal(ctx context.Context, ownerID string) ([]policies.Policy, error) {
+	var policyList []policies.Policy
+	id := uint64(0)
+	for _, p := range m.pdb {
+		if p.MFOwnerID == ownerID {
+			policyList = append(policyList, p)
+		}
+		id++
+	}
+
+	return policyList, nil
 }
 
 func (m *mockPoliciesRepository) RetrieveAllDatasetsInternal(ctx context.Context, owner string) ([]policies.Dataset, error) {

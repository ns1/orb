--- conflicted
+++ resolved
@@ -20,8 +20,6 @@
 	gdb            map[string][]policies.Policy
 }
 
-<<<<<<< HEAD
-=======
 func (m *mockPoliciesRepository) InactivateDatasetByPolicyID(ctx context.Context, policyID string, ownerID string) error {
 	//todo implement when create unit tests to dataset
 	return nil
@@ -36,7 +34,6 @@
 	return nil
 }
 
->>>>>>> 7fa2123b
 func (m *mockPoliciesRepository) RetrieveDatasetsByPolicyID(ctx context.Context, policyID string, ownerID string) ([]policies.Dataset, error) {
 	//todo implement when create the unit tests to datasets
 	return nil, nil

--- conflicted
+++ resolved
@@ -25,16 +25,9 @@
 var _ Service = (*policiesService)(nil)
 
 type policiesService struct {
-<<<<<<< HEAD
-	logger      *zap.Logger
-	auth        mainflux.AuthServiceClient
-	policyComms PolicyCommsService
-	repo        Repository
-=======
 	logger *zap.Logger
 	auth   mainflux.AuthServiceClient
 	repo   Repository
->>>>>>> 7fa2123b
 }
 
 func (s policiesService) identify(token string) (string, error) {
@@ -49,25 +42,14 @@
 	return res.GetId(), nil
 }
 
-<<<<<<< HEAD
-func New(logger *zap.Logger, auth mainflux.AuthServiceClient, repo Repository, policyComms PolicyCommsService) Service {
-=======
 func New(logger *zap.Logger, auth mainflux.AuthServiceClient, repo Repository) Service {
->>>>>>> 7fa2123b
 
 	orb.Register()
 	pktvisor.Register()
 
 	return &policiesService{
-<<<<<<< HEAD
-		logger:      logger,
-		auth:        auth,
-		policyComms: policyComms,
-		repo:        repo,
-=======
 		logger: logger,
 		auth:   auth,
 		repo:   repo,
->>>>>>> 7fa2123b
 	}
 }
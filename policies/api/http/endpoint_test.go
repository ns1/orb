// Copyright (c) Mainflux
// SPDX-License-Identifier: Apache-2.0

// Adapted for Orb project, modifications licensed under MPL v. 2.0:
/* This Source Code Form is subject to the terms of the Mozilla Public
 * License, v. 2.0. If a copy of the MPL was not distributed with this
 * file, You can obtain one at https://mozilla.org/MPL/2.0/. */

package http_test

import (
	"context"
	"encoding/json"
	"fmt"
	"github.com/gofrs/uuid"
	"github.com/mainflux/mainflux"
	flmocks "github.com/ns1labs/orb/fleet/mocks"
	"github.com/ns1labs/orb/pkg/types"
	"github.com/ns1labs/orb/policies"
	api "github.com/ns1labs/orb/policies/api/http"
	plmocks "github.com/ns1labs/orb/policies/mocks"
	"github.com/opentracing/opentracing-go/mocktracer"
	"github.com/stretchr/testify/assert"
	"github.com/stretchr/testify/require"
	"io"
	"net/http"
	"net/http/httptest"
	"strings"
	"testing"
)

const (
	token               = "token"
	validPolicyDataJson = "{\"name\": \"simple_dns\", \"backend\": \"pktvisor\", \"policy\": { \"kind\": \"collection\", \"input\": {\"tap\": \"mydefault\", \"input_type\": \"pcap\"}, \"handlers\": {\"modules\": {\"default_net\": {\"type\": \"net\"}, \"default_dns\": {\"type\": \"dns\"}}}}}"
	conflictValidJson   = "{\"name\": \"conflict-simple_dns\", \"backend\": \"pktvisor\", \"policy\": { \"kind\": \"collection\", \"input\": {\"tap\": \"mydefault\", \"input_type\": \"pcap\"}, \"handlers\": {\"modules\": {\"default_net\": {\"type\": \"net\"}, \"default_dns\": {\"type\": \"dns\"}}}}}"
	validPolicyDataYaml = `{"name": "mypktvisorpolicyyaml-3", "backend": "pktvisor", "description": "my pktvisor policy yaml", "tags": {"region": "eu", "node_type": "dns"}, "format": "yaml","policy_data": "version: \"1.0\"\nvisor:\n handlers:\n  modules:\n    default_dns:\n      type: dns\n    default_net:\n      type: net\ninput:\n  input_type: pcap\n  tap: mydefault\nkind: collection"}`
	invalidJson         = "{"
	email               = "user@example.com"
	format              = "yaml"
	policy_data         = `version: "1.0"
visor:
  taps:
    anycast:
      type: pcap
      config:
        iface: eth0`
	limit                = 10
	invalidToken         = "invalid"
	maxNameSize          = 1024
	contentType          = "application/json"
	wrongID              = "28ea82e7-0224-4798-a848-899a75cdc650"
	validDataset         = "{\n    \"name\": \"my-dataset\",\n    \"agent_group_id\": \"8fd6d12d-6a26-5d85-dc35-f9ba8f4d93db\",\n    \"agent_policy_id\": \"86b7b412-1b7f-f5bc-c78b-f79087d6e49b\",\n    \"sink_id\": [\"f5b2d342-211d-a9ab-1233-63199a3fc16f\",\"f5b2d342-211d-a9ab-1233-63199a3fc16f\"]\n,\n    \"tags\": {\n        \"region\": \"eu\",\n        \"node_type\": \"dns\"\n    }}"
	conflictValidDataset = "{\n    \"name\": \"my-dataset-conflict\",\n    \"agent_group_id\": \"8fd6d12d-6a26-5d85-dc35-f9ba8f4d93db\",\n    \"agent_policy_id\": \"86b7b412-1b7f-f5bc-c78b-f79087d6e49b\",\n    \"sink_id\": [\"f5b2d342-211d-a9ab-1233-63199a3fc16f\",\"f5b2d342-211d-a9ab-1233-63199a3fc16f\"]\n,\n    \"tags\": {\n        \"region\": \"eu\",\n        \"node_type\": \"dns\"\n    }}"
)

var (
	validJson = `{
    "name": "mypktvisorpolicyyaml-3",
    "description": "my pktvisor policy yaml",
    "tags": {
        "region": "eu",
        "node_type": "dns"
    },
    "format": "yaml",
    "policy_data": "version: \"1.0\"\nvisor:\n    foo: \"bar\""
}`
	validDatasetJson = `{
    "name": "myorbpolicy1",
    "agent_group_id": "b1c1a014-9725-4b7b-abb1-968501190a90",
    "agent_policy_id": "bfa9351d-8075-444f-9a4c-228f9a476a0d",
    "sink_ids": ["03679425-aa69-4574-bf62-e0fe71b80939", "03679425-aa69-4574-bf62-e0fe71b80939"],
	"tags":{}
}`
	metadata    = map[string]interface{}{"type": "orb_agent"}
	invalidName = strings.Repeat("m", maxNameSize+1)
)

type testRequest struct {
	client      *http.Client
	method      string
	url         string
	contentType string
	token       string
	body        io.Reader
}

type clientServer struct {
	service policies.Service
	server  *httptest.Server
}

func (tr testRequest) make() (*http.Response, error) {
	req, err := http.NewRequest(tr.method, tr.url, tr.body)
	if err != nil {
		return nil, err
	}
	if tr.token != "" {
		req.Header.Set("Authorization", tr.token)
	}
	if tr.contentType != "" {
		req.Header.Set("Content-Type", tr.contentType)
	}
	return tr.client.Do(req)
}

func newService(auth mainflux.AuthServiceClient) policies.Service {
	policyRepo := plmocks.NewPoliciesRepository()
	return policies.New(nil, auth, policyRepo)
}

func newServer(svc policies.Service) *httptest.Server {
	mux := api.MakeHandler(mocktracer.New(), "policies", svc)
	return httptest.NewServer(mux)
}

func toJSON(data interface{}) string {
	jsonData, _ := json.Marshal(data)
	return string(jsonData)
}

func TestViewPolicy(t *testing.T) {
	cli := newClientServer(t)
	policy := createPolicy(t, &cli, "policy")

	cases := map[string]struct {
		ID     string
		token  string
		status int
	}{
		"view a existing policy": {
			ID:     policy.ID,
			token:  token,
			status: http.StatusOK,
		},
		"view a non-existing policy": {
			ID:     "d0967904-8824-4ed1-b11c-9a92f9e4e43c",
			token:  token,
			status: http.StatusNotFound,
		},
		"view a policy with a invalid token": {
			ID:     policy.ID,
			token:  "invalid",
			status: http.StatusUnauthorized,
		},
		"view a policy with a empty token": {
			ID:     policy.ID,
			token:  "",
			status: http.StatusUnauthorized,
		},
	}

	for desc, tc := range cases {
		t.Run(desc, func(t *testing.T) {
			req := testRequest{
				client: cli.server.Client(),
				method: http.MethodGet,
				url:    fmt.Sprintf("%s/policies/agent/%s", cli.server.URL, tc.ID),
				token:  tc.token,
			}
			res, err := req.make()
			require.Nil(t, err, fmt.Sprintf("%s: Unexpected error: %s", desc, err))
			assert.Equal(t, tc.status, res.StatusCode, fmt.Sprintf("%s: expected %d got %d", desc, tc.status, res.StatusCode))
		})
	}

}

func TestListPolicies(t *testing.T) {
	cli := newClientServer(t)

	var data []policyRes
	for i := 0; i < limit; i++ {
		p := createPolicy(t, &cli, fmt.Sprintf("policy-%d", i))
		data = append(data, policyRes{
			ID:      p.ID,
			Name:    p.Name.String(),
			Backend: p.Backend,
			created: true,
		})
	}

	cases := map[string]struct {
		auth   string
		status int
		url    string
		res    []policyRes
		total  uint64
	}{
		"retrieve a list of policies": {
			auth:   token,
			status: http.StatusOK,
			url:    fmt.Sprintf("?offset=%d&limit=%d", 0, limit),
			res:    data[0:limit],
			total:  limit,
		},
		"get a list of policies with empty token": {
			auth:   "",
			status: http.StatusUnauthorized,
			url:    fmt.Sprintf("?offset=%d&limit=%d", 0, 1),
			res:    nil,
			total:  0,
		},
		"get a list of policies with invalid token": {
			auth:   invalidToken,
			status: http.StatusUnauthorized,
			url:    fmt.Sprintf("?offset=%d&limit=%d", 0, 1),
			res:    nil,
			total:  0,
		},
		"get a list of policies with invalid order": {
			auth:   token,
			status: http.StatusBadRequest,
			url:    fmt.Sprintf("?offset=%d&limit=%d&order=wrong", 0, 5),
			res:    nil,
			total:  0,
		},
		"get a list of policies with invalid dir": {
			auth:   token,
			status: http.StatusBadRequest,
			url:    fmt.Sprintf("?offset=%d&limit=%d&order=name&dir=wrong", 0, 5),
			res:    nil,
			total:  0,
		},
		"get a list of policies with negative offset": {
			auth:   token,
			status: http.StatusBadRequest,
			url:    fmt.Sprintf("?offset=%d&limit=%d", -1, 5),
			res:    nil,
			total:  0,
		},
		"get a list of policies with negative limit": {
			auth:   token,
			status: http.StatusBadRequest,
			url:    fmt.Sprintf("?offset=%d&limit=%d", 0, -5),
			res:    nil,
			total:  0,
		},
		"get a list of policies with zero limit": {
			auth:   token,
			status: http.StatusOK,
			url:    fmt.Sprintf("?offset=%d&limit=%d", 0, 0),
			res:    data[0:limit],
			total:  limit,
		},
		"get a list of policies without offset": {
			auth:   token,
			status: http.StatusOK,
			url:    fmt.Sprintf("?limit=%d", limit),
			res:    data[0:limit],
			total:  limit,
		},
		"get a list of policies without limit": {
			auth:   token,
			status: http.StatusOK,
			url:    fmt.Sprintf("?offset=%d", 1),
			res:    data[1:limit],
			total:  limit - 1,
		},
		"get a list of policies with limit greater than max": {
			auth:   token,
			status: http.StatusBadRequest,
			url:    fmt.Sprintf("?offset=%d&limit=%d", 0, 110),
			res:    nil,
			total:  0,
		},
		"get a list of policies with default URL": {
			auth:   token,
			status: http.StatusOK,
			url:    fmt.Sprintf("%s", ""),
			res:    data[0:limit],
			total:  limit,
		},
		"get a list of policies with invalid number of params": {
			auth:   token,
			status: http.StatusBadRequest,
			url:    fmt.Sprintf("?offset=4&limit=4&limit=5&offset=5"),
			res:    nil,
			total:  0,
		},
		"get a list of policies with invalid offset": {
			auth:   token,
			status: http.StatusBadRequest,
			url:    fmt.Sprintf("?offset=e&limit=5"),
			res:    nil,
			total:  0,
		},
		"get a list of policies with invalid limit": {
			auth:   token,
			status: http.StatusBadRequest,
			url:    fmt.Sprintf("?offset=5&limit=e"),
			res:    nil,
			total:  0,
		},
		"get a list of policies filtering with invalid name": {
			auth:   token,
			status: http.StatusBadRequest,
			url:    fmt.Sprintf("?offset=%d&limit=%d&name=%s", 0, 5, invalidName),
			res:    nil,
			total:  0,
		},
		"get a list of policies sorted with invalid order": {
			auth:   token,
			status: http.StatusBadRequest,
			url:    fmt.Sprintf("?offset=%d&limit=%d&order=wrong&dir=desc", 0, 5),
			res:    nil,
			total:  0,
		},
		"get a list of policies sorted with invalid direction": {
			auth:   token,
			status: http.StatusBadRequest,
			url:    fmt.Sprintf("?offset=%d&limit=%d&order=name&dir=wrong", 0, 5),
			res:    nil,
			total:  0,
		},
	}

	for desc, tc := range cases {
		t.Run(desc, func(t *testing.T) {
			req := testRequest{
				client: cli.server.Client(),
				method: http.MethodGet,
				url:    fmt.Sprintf(fmt.Sprintf("%s/policies/agent%s", cli.server.URL, tc.url)),
				token:  tc.auth,
			}
			res, err := req.make()
			require.Nil(t, err, fmt.Sprintf("%s: unexpected error: %s", desc, err))
			var body policiesPageRes
			json.NewDecoder(res.Body).Decode(&body)
			total := uint64(len(body.Policies))
			assert.Equal(t, res.StatusCode, tc.status, fmt.Sprintf("%s: expected status code %d got %d", desc, tc.status, res.StatusCode))
			assert.Equal(t, total, tc.total, fmt.Sprintf("%s: expected total %d got %d", desc, tc.total, total))
		})
	}
}

func TestPolicyEdition(t *testing.T) {
	cli := newClientServer(t)
	policy := createPolicy(t, &cli, "policy")

	cases := map[string]struct {
		id          string
		contentType string
		auth        string
		status      int
		data        string
	}{
		"update a existing policy": {
			id:          policy.ID,
			contentType: "application/json",
			auth:        token,
			status:      http.StatusOK,
			data:        validJson,
		},
		"update policy with a empty json request": {
			id:          policy.ID,
			contentType: contentType,
			auth:        token,
			status:      http.StatusBadRequest,
			data:        "{}",
		},
		"update policy with a invalid id": {
			data:        validJson,
			id:          "invalid",
			contentType: contentType,
			auth:        token,
			status:      http.StatusNotFound,
		},
		"update non-existing policy": {
			data:        validJson,
			id:          wrongID,
			contentType: contentType,
			auth:        token,
			status:      http.StatusNotFound,
		},
		"update policy with invalid user token": {
			data:        validJson,
			id:          policy.ID,
			contentType: contentType,
			auth:        "invalid",
			status:      http.StatusUnauthorized,
		},
		"update policy with empty user token": {
			data:        validJson,
			id:          policy.ID,
			contentType: contentType,
			auth:        "",
			status:      http.StatusUnauthorized,
		},
		"update policy with invalid content type": {
			data:        validJson,
			id:          policy.ID,
			contentType: "invalid",
			auth:        token,
			status:      http.StatusUnsupportedMediaType,
		},
		"update policy without content type": {
			data:        validJson,
			id:          policy.ID,
			contentType: "",
			auth:        token,
			status:      http.StatusUnsupportedMediaType,
		},
		"update policy with a empty request": {
			data:        "",
			id:          policy.ID,
			contentType: contentType,
			auth:        token,
			status:      http.StatusBadRequest,
		},
		"update policy with a invalid data format": {
			data:        "{",
			id:          policy.ID,
			contentType: contentType,
			auth:        token,
			status:      http.StatusBadRequest,
		},
	}

	for desc, tc := range cases {
		t.Run(desc, func(t *testing.T) {
			req := testRequest{
				client:      cli.server.Client(),
				method:      http.MethodPut,
				url:         fmt.Sprintf("%s/policies/agent/%s", cli.server.URL, tc.id),
				contentType: tc.contentType,
				token:       tc.auth,
				body:        strings.NewReader(tc.data),
			}
			res, err := req.make()
			require.Nil(t, err, fmt.Sprintf("%s: Unexpected error: %s", desc, err))
			assert.Equal(t, tc.status, res.StatusCode, fmt.Sprintf("%s: expected status code %d got %d", desc, tc.status, res.StatusCode))
		})
	}
}

func TestPolicyRemoval(t *testing.T) {
	cli := newClientServer(t)

	plcy := createPolicy(t, &cli, "policy")

	cases := map[string]struct {
		id     string
		auth   string
		status int
	}{
		"delete a existing policy": {
			id:     plcy.ID,
			auth:   token,
			status: http.StatusNoContent,
		},
		"delete non-existent policy": {
			id:     wrongID,
			auth:   token,
			status: http.StatusNoContent,
		},
		"delete policy with invalid token": {
			id:     plcy.ID,
			auth:   invalidToken,
			status: http.StatusUnauthorized,
		},
		"delete policy with empty token": {
			id:     plcy.ID,
			auth:   "",
			status: http.StatusUnauthorized,
		},
	}

	for desc, tc := range cases {
		t.Run(desc, func(t *testing.T) {
			req := testRequest{
				client: cli.server.Client(),
				method: http.MethodDelete,
				url:    fmt.Sprintf("%s/policies/agent/%s", cli.server.URL, tc.id),
				token:  tc.auth,
			}

			res, err := req.make()
			require.Nil(t, err, fmt.Sprintf("%s: Unexpected error: %s", desc, err))
			assert.Equal(t, tc.status, res.StatusCode, fmt.Sprintf("%s: expected status %d got %d", desc, tc.status, res.StatusCode))
		})
	}

}

func TestValidatePolicy(t *testing.T) {
	var (
		contentType        = "application/json"
		validYaml          = `{"name": "mypktvisorpolicyyaml-3", "backend": "pktvisor", "description": "my pktvisor policy yaml", "tags": {"region": "eu", "node_type": "dns"}, "format": "yaml","policy_data": "version: \"1.0\"\nvisor:\n    foo: \"bar\""}`
		invalidBackendYaml = `{"name": "mypktvisorpolicyyaml-3", "backend": "", "description": "my pktvisor policy yaml", "tags": { "region": "eu","node_type": "dns"},"format": "yaml","policy_data": "version: \"1.0\"\nvisor:\n    foo: \"bar\""}`
		invalidYaml        = `{`
		invalidTagYaml     = `{"name": "mypktvisorpolicyyaml-3","backend": "pktvisor","description": "my pktvisor policy yaml","tags": {"invalid"},"format": "yaml","policy_data": "version: \"1.0\"\nvisor:\n    foo: \"bar\""}`
		invalidNameYaml    = `{"name": "policy//.#","backend": "pktvisor","description": "my pktvisor policy yaml","tags": {"region": "eu","node_type": "dns"},"format": "yaml","policy_data": "version: \"1.0\"\nvisor:\n    foo: \"bar\""}`
		invalidFieldYaml   = `{"nname": "policy","backend": "pktvisor","description": "my pktvisor policy yaml","tags": {"region": "eu","node_type": "dns"},"format": "yaml","policy_data": "version: \"1.0\"\nvisor:\n    foo: \"bar\""}`
	)
	cli := newClientServer(t)

	cases := map[string]struct {
		req         string
		contentType string
		auth        string
		status      int
		location    string
	}{
		"validate a valid policy": {
			req:         validYaml,
			contentType: contentType,
			auth:        token,
			status:      http.StatusOK,
			location:    "/policies/agent/validate",
		},
		"validate a invalid yaml": {
			req:         invalidYaml,
			contentType: contentType,
			auth:        token,
			status:      http.StatusBadRequest,
			location:    "/policies/agent/validate",
		},
		"validate a policy with a invalid backend": {
			req:         invalidBackendYaml,
			contentType: contentType,
			auth:        token,
			status:      http.StatusBadRequest,
			location:    "/policies/agent/validate",
		},
		"validate a policy with a invalid tag": {
			req:         invalidTagYaml,
			contentType: contentType,
			auth:        token,
			status:      http.StatusBadRequest,
			location:    "/policies/agent/validate",
		},
		"validate a policy with a invalid name": {
			req:         invalidNameYaml,
			contentType: contentType,
			auth:        token,
			status:      http.StatusBadRequest,
			location:    "/policies/agent/validate",
		},
		"validate a policy with a invalid field": {
			req:         invalidFieldYaml,
			contentType: contentType,
			auth:        token,
			status:      http.StatusBadRequest,
			location:    "/policies/agent/validate",
		},
		"validate a policy with a invalid token": {
			req:         validYaml,
			contentType: contentType,
			auth:        invalidToken,
			status:      http.StatusUnauthorized,
			location:    "/policies/agent/validate",
		},
		"validate a policy with a empty token": {
			req:         validYaml,
			contentType: contentType,
			auth:        "",
			status:      http.StatusUnauthorized,
			location:    "/policies/agent/validate",
		},
		"validate a policy with a empty content type": {
			req:         validYaml,
			contentType: "",
			auth:        token,
			status:      http.StatusUnsupportedMediaType,
			location:    "/policies/agent/validate",
		},
	}

	for desc, tc := range cases {
		t.Run(desc, func(t *testing.T) {
			req := testRequest{
				client:      cli.server.Client(),
				method:      http.MethodPost,
				url:         fmt.Sprintf("%s/policies/agent/validate", cli.server.URL),
				contentType: tc.contentType,
				token:       tc.auth,
				body:        strings.NewReader(tc.req),
			}
			res, err := req.make()
			if err != nil {
				require.Nil(t, err, "%s: Unexpected error: %s", desc, err)
			}
			assert.Equal(t, tc.status, res.StatusCode, fmt.Sprintf("%s: expected %d got %d", desc, tc.status, res.StatusCode))
		})
	}

}

func TestCreatePolicy(t *testing.T) {
	cli := newClientServer(t)
	defer cli.server.Close()

	// Conflict scenario
	createPolicy(t, &cli, "conflict-simple_dns")

	cases := map[string]struct {
		req         string
		contentType string
		auth        string
		status      int
		location    string
	}{
		"add a valid yaml policy": {
			req:         validPolicyDataYaml,
			contentType: contentType,
			auth:        token,
			status:      http.StatusCreated,
			location:    "/policies/agent",
		},
		"add a valid json policy": {
			req:         validPolicyDataJson,
			contentType: contentType,
			auth:        token,
			status:      http.StatusCreated,
			location:    "/policies/agent",
		},
		"add a policy with an invalid json": {
			req:         invalidJson,
			contentType: contentType,
			auth:        token,
			status:      http.StatusBadRequest,
			location:    "/policies/agent",
		},
		"add a duplicated policy": {
			req:         conflictValidJson,
			contentType: contentType,
			auth:        token,
			status:      http.StatusConflict,
			location:    "/policies/agent",
		},
		"add a valid yaml policy with an invalid token": {
			req:         validPolicyDataYaml,
			contentType: contentType,
			auth:        invalidToken,
			status:      http.StatusUnauthorized,
			location:    "/policies/agent",
		},
		"add a valid yaml policy without a content type": {
			req:         validPolicyDataYaml,
			contentType: "",
			auth:        token,
			status:      http.StatusUnsupportedMediaType,
			location:    "/policies/agent",
		},
	}

	for desc, tc := range cases {
		t.Run(desc, func(t *testing.T) {
			req := testRequest{
				client:      cli.server.Client(),
				method:      http.MethodPost,
				url:         fmt.Sprintf("%s/policies/agent", cli.server.URL),
				contentType: tc.contentType,
				token:       tc.auth,
				body:        strings.NewReader(tc.req),
			}
			res, err := req.make()
			assert.Nil(t, err, fmt.Sprintf("unexpected error %s", err))
			assert.Equal(t, tc.status, res.StatusCode, fmt.Sprintf("%s: expected status code %d got %d", desc, tc.status, res.StatusCode))
		})
	}
}

<<<<<<< HEAD
func TestCreateDataset(t *testing.T) {
	cli := newClientServer(t)
	defer cli.server.Close()

	// Conflict scenario
	createDataset(t, &cli, "my-dataset-conflict")

	cases := map[string]struct {
		req         string
		contentType string
		auth        string
		status      int
		location    string
	}{
		"add a valid dataset": {
			req:         validDataset,
			contentType: contentType,
			auth:        token,
			status:      http.StatusCreated,
			location:    "/policies/dataset",
		},
		"add a dataset with an invalid json": {
			req:         invalidJson,
			contentType: contentType,
			auth:        token,
			status:      http.StatusBadRequest,
			location:    "/policies/dataset",
		},
		"add a duplicated dataset": {
			req:         conflictValidDataset,
			contentType: contentType,
			auth:        token,
			status:      http.StatusConflict,
			location:    "/policies/dataset",
		},
		"add a valid dataset with an invalid token": {
			req:         validDataset,
			contentType: contentType,
			auth:        invalidToken,
			status:      http.StatusUnauthorized,
			location:    "/policies/dataset",
		},
		"add a valid dataset without a content type": {
			req:         validDataset,
			contentType: "",
			auth:        token,
			status:      http.StatusUnsupportedMediaType,
			location:    "/policies/dataset",
=======
func TestDatasetEdition(t *testing.T) {
	cli := newClientServer(t)
	dataset := createDataset(t, &cli, "policy")

	cases := map[string]struct {
		id          string
		contentType string
		auth        string
		status      int
		data        string
	}{
		"update a existing dataset": {
			id:          dataset.ID,
			contentType: "application/json",
			auth:        token,
			status:      http.StatusOK,
			data:        validDatasetJson,
		},
		"update dataset with a invalid id": {
			data:        validDatasetJson,
			id:          "invalid",
			contentType: contentType,
			auth:        token,
			status:      http.StatusNotFound,
		},
		"update non-existing dataset": {
			data:        validDatasetJson,
			id:          wrongID,
			contentType: contentType,
			auth:        token,
			status:      http.StatusNotFound,
		},
		"update dataset with invalid user token": {
			data:        validDatasetJson,
			id:          dataset.ID,
			contentType: contentType,
			auth:        "invalid",
			status:      http.StatusUnauthorized,
		},
		"update dataset with empty user token": {
			data:        validDatasetJson,
			id:          dataset.ID,
			contentType: contentType,
			auth:        "",
			status:      http.StatusUnauthorized,
		},
		"update dataset with invalid content type": {
			data:        validDatasetJson,
			id:          dataset.ID,
			contentType: "invalid",
			auth:        token,
			status:      http.StatusUnsupportedMediaType,
		},
		"update dataset without content type": {
			data:        validDatasetJson,
			id:          dataset.ID,
			contentType: "",
			auth:        token,
			status:      http.StatusUnsupportedMediaType,
		},
		"update dataset with a empty request": {
			data:        "",
			id:          dataset.ID,
			contentType: contentType,
			auth:        token,
			status:      http.StatusBadRequest,
		},
		"update dataset with a invalid data format": {
			data:        "{",
			id:          dataset.ID,
			contentType: contentType,
			auth:        token,
			status:      http.StatusBadRequest,
>>>>>>> 42c81d0b
		},
	}

	for desc, tc := range cases {
		t.Run(desc, func(t *testing.T) {
			req := testRequest{
				client:      cli.server.Client(),
<<<<<<< HEAD
				method:      http.MethodPost,
				url:         fmt.Sprintf("%s/policies/dataset", cli.server.URL),
				contentType: tc.contentType,
				token:       tc.auth,
				body:        strings.NewReader(tc.req),
			}
			res, err := req.make()
			assert.Nil(t, err, fmt.Sprintf("unexpected error %s", err))
=======
				method:      http.MethodPatch,
				url:         fmt.Sprintf("%s/policies/dataset/%s", cli.server.URL, tc.id),
				contentType: tc.contentType,
				token:       tc.auth,
				body:        strings.NewReader(tc.data),
			}
			res, err := req.make()
			require.Nil(t, err, fmt.Sprintf("%s: Unexpected error: %s", desc, err))
>>>>>>> 42c81d0b
			assert.Equal(t, tc.status, res.StatusCode, fmt.Sprintf("%s: expected status code %d got %d", desc, tc.status, res.StatusCode))
		})
	}
}

<<<<<<< HEAD
=======
func TestDatasetRemoval(t *testing.T) {
	cli := newClientServer(t)

	plcy := createDataset(t, &cli, "dataset")

	cases := map[string]struct {
		id     string
		auth   string
		status int
	}{
		"delete a existing dataset": {
			id:     plcy.ID,
			auth:   token,
			status: http.StatusNoContent,
		},
		"delete non-existent dataset": {
			id:     wrongID,
			auth:   token,
			status: http.StatusNoContent,
		},
		"delete dataset with invalid token": {
			id:     plcy.ID,
			auth:   invalidToken,
			status: http.StatusUnauthorized,
		},
		"delete dataset with empty token": {
			id:     plcy.ID,
			auth:   "",
			status: http.StatusUnauthorized,
		},
	}

	for desc, tc := range cases {
		t.Run(desc, func(t *testing.T) {
			req := testRequest{
				client: cli.server.Client(),
				method: http.MethodDelete,
				url:    fmt.Sprintf("%s/policies/dataset/%s", cli.server.URL, tc.id),
				token:  tc.auth,
			}

			res, err := req.make()
			require.Nil(t, err, fmt.Sprintf("%s: Unexpected error: %s", desc, err))
			assert.Equal(t, tc.status, res.StatusCode, fmt.Sprintf("%s: expected status %d got %d", desc, tc.status, res.StatusCode))
		})
	}

}

>>>>>>> 42c81d0b
func createPolicy(t *testing.T, cli *clientServer, name string) policies.Policy {
	t.Helper()
	ID, err := uuid.NewV4()
	require.Nil(t, err, fmt.Sprintf("Unexpected error: %s", err))

	validName, err := types.NewIdentifier(name)
	require.Nil(t, err, fmt.Sprintf("Unexpected error: %s", err))

	policy := policies.Policy{
		ID:      ID.String(),
		Name:    validName,
		Backend: "pktvisor",
	}

	res, err := cli.service.AddPolicy(context.Background(), token, policy, format, policy_data)
	require.Nil(t, err, fmt.Sprintf("Unexpected error: %s", err))
	return res
}

func createDataset(t *testing.T, cli *clientServer, name string) policies.Dataset {
	t.Helper()
	ID, err := uuid.NewV4()
	require.Nil(t, err, fmt.Sprintf("Unexpected error: %s", err))

	validName, err := types.NewIdentifier(name)
	require.Nil(t, err, fmt.Sprintf("Unexpected error: %s", err))

	dataset := policies.Dataset{
		ID:   ID.String(),
		Name: validName,
	}

	res, err := cli.service.AddDataset(context.Background(), token, dataset)
	require.Nil(t, err, fmt.Sprintf("Unexpected error: %s", err))

	return res
}

func newClientServer(t *testing.T) clientServer {
	t.Helper()
	users := flmocks.NewAuthService(map[string]string{token: email})

	policiesService := newService(users)
	policiesServer := newServer(policiesService)

	return clientServer{
		service: policiesService,
		server:  policiesServer,
	}
}

type policyRes struct {
	ID      string `json:"id"`
	Name    string `json:"name"`
	Backend string `json:"backend"`
	created bool
}

type policiesPageRes struct {
	Total    uint64      `json:"total"`
	Offset   uint64      `json:"offset"`
	Limit    uint64      `json:"limit"`
	Policies []policyRes `json:"data"`
}<|MERGE_RESOLUTION|>--- conflicted
+++ resolved
@@ -661,7 +661,6 @@
 	}
 }
 
-<<<<<<< HEAD
 func TestCreateDataset(t *testing.T) {
 	cli := newClientServer(t)
 	defer cli.server.Close()
@@ -710,7 +709,26 @@
 			auth:        token,
 			status:      http.StatusUnsupportedMediaType,
 			location:    "/policies/dataset",
-=======
+		},
+	}
+
+	for desc, tc := range cases {
+		t.Run(desc, func(t *testing.T) {
+			req := testRequest{
+				client:      cli.server.Client(),
+				method:      http.MethodPost,
+				url:         fmt.Sprintf("%s/policies/dataset", cli.server.URL),
+				contentType: tc.contentType,
+				token:       tc.auth,
+				body:        strings.NewReader(tc.req),
+			}
+			res, err := req.make()
+			assert.Nil(t, err, fmt.Sprintf("unexpected error %s", err))
+			assert.Equal(t, tc.status, res.StatusCode, fmt.Sprintf("%s: expected status code %d got %d", desc, tc.status, res.StatusCode))
+		})
+	}
+}
+
 func TestDatasetEdition(t *testing.T) {
 	cli := newClientServer(t)
 	dataset := createDataset(t, &cli, "policy")
@@ -784,7 +802,6 @@
 			contentType: contentType,
 			auth:        token,
 			status:      http.StatusBadRequest,
->>>>>>> 42c81d0b
 		},
 	}
 
@@ -792,16 +809,6 @@
 		t.Run(desc, func(t *testing.T) {
 			req := testRequest{
 				client:      cli.server.Client(),
-<<<<<<< HEAD
-				method:      http.MethodPost,
-				url:         fmt.Sprintf("%s/policies/dataset", cli.server.URL),
-				contentType: tc.contentType,
-				token:       tc.auth,
-				body:        strings.NewReader(tc.req),
-			}
-			res, err := req.make()
-			assert.Nil(t, err, fmt.Sprintf("unexpected error %s", err))
-=======
 				method:      http.MethodPatch,
 				url:         fmt.Sprintf("%s/policies/dataset/%s", cli.server.URL, tc.id),
 				contentType: tc.contentType,
@@ -810,14 +817,11 @@
 			}
 			res, err := req.make()
 			require.Nil(t, err, fmt.Sprintf("%s: Unexpected error: %s", desc, err))
->>>>>>> 42c81d0b
 			assert.Equal(t, tc.status, res.StatusCode, fmt.Sprintf("%s: expected status code %d got %d", desc, tc.status, res.StatusCode))
 		})
 	}
 }
 
-<<<<<<< HEAD
-=======
 func TestDatasetRemoval(t *testing.T) {
 	cli := newClientServer(t)
 
@@ -867,7 +871,6 @@
 
 }
 
->>>>>>> 42c81d0b
 func createPolicy(t *testing.T, cli *clientServer, name string) policies.Policy {
 	t.Helper()
 	ID, err := uuid.NewV4()

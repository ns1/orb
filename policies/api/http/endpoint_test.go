// Copyright (c) Mainflux
// SPDX-License-Identifier: Apache-2.0

// Adapted for Orb project, modifications licensed under MPL v. 2.0:
/* This Source Code Form is subject to the terms of the Mozilla Public
 * License, v. 2.0. If a copy of the MPL was not distributed with this
 * file, You can obtain one at https://mozilla.org/MPL/2.0/. */

package http_test

import (
	"context"
	"encoding/json"
	"fmt"
	"github.com/gofrs/uuid"
	"github.com/mainflux/mainflux"
	flmocks "github.com/ns1labs/orb/fleet/mocks"
	"github.com/ns1labs/orb/pkg/types"
	"github.com/ns1labs/orb/policies"
	api "github.com/ns1labs/orb/policies/api/http"
	plmocks "github.com/ns1labs/orb/policies/mocks"
	"github.com/opentracing/opentracing-go/mocktracer"
	"github.com/stretchr/testify/assert"
	"github.com/stretchr/testify/require"
	"io"
	"net/http"
	"net/http/httptest"
	"strings"
	"testing"
)

const (
	token               = "token"
	validPolicyDataJson = "{ \"name\": \"simple_dns\", \"backend\": \"pktvisor\", \"policy\": { \"version\": \"1.0\", \"visor\": { \"policies\": { \"mydefault\": { \"input\": {\"tap\": \"mydefault\"}, \"handlers\": {\"modules\": {\"default_net\": {\"type\": \"net\"},\"default_dns\": {\"type\": \"dns\"}}}}}}}}"
	conflictValidJson   = "{ \"name\": \"my-policy-conflict\", \"description\": \"A policy example\", \"tags\": { \"region\": \"eu\", \"node_type\": \"dns\" }, \"backend\": \"pktvisor\", \"policy\": {\n  \"version\": \"1.0\",\n  \"visor\": {\n    \"taps\": {\n      \"anycast\": {\n        \"type\": \"pcap\",\n        \"config\": {\n          \"iface\": \"eth0\"\n        }\n      }\n    }\n  }\n}}"
	validPolicyDataYaml = `{"name": "mypktvisorpolicyyaml-3", "backend": "pktvisor", "description": "my pktvisor policy yaml", "tags": {"region": "eu", "node_type": "dns"}, "format": "yaml","policy_data": "version: \"1.0\"\nvisor:\n    foo: \"bar\""}`
	invalidJson         = "{"
	email               = "user@example.com"
	format              = "yaml"
	policy_data         = `version: "1.0"
visor:
  taps:
    anycast:
      type: pcap
      config:
        iface: eth0`
	limit        = 10
	invalidToken = "invalid"
	maxNameSize  = 1024
	contentType  = "application/json"
	wrongID      = "28ea82e7-0224-4798-a848-899a75cdc650"
)

var (
	validJson = `{
    "name": "mypktvisorpolicyyaml-3",
    "description": "my pktvisor policy yaml",
    "tags": {
        "region": "eu",
        "node_type": "dns"
    },
    "format": "yaml",
    "policy_data": "version: \"1.0\"\nvisor:\n    foo: \"bar\""
}`
	metadata    = map[string]interface{}{"type": "orb_agent"}
	invalidName = strings.Repeat("m", maxNameSize+1)
)

type testRequest struct {
	client      *http.Client
	method      string
	url         string
	contentType string
	token       string
	body        io.Reader
}

type clientServer struct {
	service policies.Service
	server  *httptest.Server
}

func (tr testRequest) make() (*http.Response, error) {
	req, err := http.NewRequest(tr.method, tr.url, tr.body)
	if err != nil {
		return nil, err
	}
	if tr.token != "" {
		req.Header.Set("Authorization", tr.token)
	}
	if tr.contentType != "" {
		req.Header.Set("Content-Type", tr.contentType)
	}
	return tr.client.Do(req)
}

func newService(auth mainflux.AuthServiceClient) policies.Service {
	policyRepo := plmocks.NewPoliciesRepository()
	return policies.New(nil, auth, policyRepo)
}

func newServer(svc policies.Service) *httptest.Server {
	mux := api.MakeHandler(mocktracer.New(), "policies", svc)
	return httptest.NewServer(mux)
}

func toJSON(data interface{}) string {
	jsonData, _ := json.Marshal(data)
	return string(jsonData)
}

func TestViewPolicy(t *testing.T) {
	cli := newClientServer(t)
	policy := createPolicy(t, &cli, "policy")

	cases := map[string]struct {
		ID     string
		token  string
		status int
	}{
		"view a existing policy": {
			ID:     policy.ID,
			token:  token,
			status: http.StatusOK,
		},
		"view a non-existing policy": {
			ID:     "d0967904-8824-4ed1-b11c-9a92f9e4e43c",
			token:  token,
			status: http.StatusNotFound,
		},
		"view a policy with a invalid token": {
			ID:     policy.ID,
			token:  "invalid",
			status: http.StatusUnauthorized,
		},
		"view a policy with a empty token": {
			ID:     policy.ID,
			token:  "",
			status: http.StatusUnauthorized,
		},
	}

	for desc, tc := range cases {
		t.Run(desc, func(t *testing.T) {
			req := testRequest{
				client: cli.server.Client(),
				method: http.MethodGet,
				url:    fmt.Sprintf("%s/policies/agent/%s", cli.server.URL, tc.ID),
				token:  tc.token,
			}
			res, err := req.make()
			require.Nil(t, err, fmt.Sprintf("%s: Unexpected error: %s", desc, err))
			assert.Equal(t, tc.status, res.StatusCode, fmt.Sprintf("%s: expected %d got %d", desc, tc.status, res.StatusCode))
		})
	}

}

func TestListPolicies(t *testing.T) {
	cli := newClientServer(t)

	var data []policyRes
	for i := 0; i < limit; i++ {
		p := createPolicy(t, &cli, fmt.Sprintf("policy-%d", i))
		data = append(data, policyRes{
			ID:      p.ID,
			Name:    p.Name.String(),
			Backend: p.Backend,
			created: true,
		})
	}

	cases := map[string]struct {
		auth   string
		status int
		url    string
		res    []policyRes
		total  uint64
	}{
		"retrieve a list of policies": {
			auth:   token,
			status: http.StatusOK,
			url:    fmt.Sprintf("?offset=%d&limit=%d", 0, limit),
			res:    data[0:limit],
			total:  limit,
		},
		"get a list of policies with empty token": {
			auth:   "",
			status: http.StatusUnauthorized,
			url:    fmt.Sprintf("?offset=%d&limit=%d", 0, 1),
			res:    nil,
			total:  0,
		},
		"get a list of policies with invalid token": {
			auth:   invalidToken,
			status: http.StatusUnauthorized,
			url:    fmt.Sprintf("?offset=%d&limit=%d", 0, 1),
			res:    nil,
			total:  0,
		},
		"get a list of policies with invalid order": {
			auth:   token,
			status: http.StatusBadRequest,
			url:    fmt.Sprintf("?offset=%d&limit=%d&order=wrong", 0, 5),
			res:    nil,
			total:  0,
		},
		"get a list of policies with invalid dir": {
			auth:   token,
			status: http.StatusBadRequest,
			url:    fmt.Sprintf("?offset=%d&limit=%d&order=name&dir=wrong", 0, 5),
			res:    nil,
			total:  0,
		},
		"get a list of policies with negative offset": {
			auth:   token,
			status: http.StatusBadRequest,
			url:    fmt.Sprintf("?offset=%d&limit=%d", -1, 5),
			res:    nil,
			total:  0,
		},
		"get a list of policies with negative limit": {
			auth:   token,
			status: http.StatusBadRequest,
			url:    fmt.Sprintf("?offset=%d&limit=%d", 0, -5),
			res:    nil,
			total:  0,
		},
		"get a list of policies with zero limit": {
			auth:   token,
			status: http.StatusOK,
			url:    fmt.Sprintf("?offset=%d&limit=%d", 0, 0),
			res:    data[0:limit],
			total:  limit,
		},
		"get a list of policies without offset": {
			auth:   token,
			status: http.StatusOK,
			url:    fmt.Sprintf("?limit=%d", limit),
			res:    data[0:limit],
			total:  limit,
		},
		"get a list of policies without limit": {
			auth:   token,
			status: http.StatusOK,
			url:    fmt.Sprintf("?offset=%d", 1),
			res:    data[1:limit],
			total:  limit - 1,
		},
		"get a list of policies with limit greater than max": {
			auth:   token,
			status: http.StatusBadRequest,
			url:    fmt.Sprintf("?offset=%d&limit=%d", 0, 110),
			res:    nil,
			total:  0,
		},
		"get a list of policies with default URL": {
			auth:   token,
			status: http.StatusOK,
			url:    fmt.Sprintf("%s", ""),
			res:    data[0:limit],
			total:  limit,
		},
		"get a list of policies with invalid number of params": {
			auth:   token,
			status: http.StatusBadRequest,
			url:    fmt.Sprintf("?offset=4&limit=4&limit=5&offset=5"),
			res:    nil,
			total:  0,
		},
		"get a list of policies with invalid offset": {
			auth:   token,
			status: http.StatusBadRequest,
			url:    fmt.Sprintf("?offset=e&limit=5"),
			res:    nil,
			total:  0,
		},
		"get a list of policies with invalid limit": {
			auth:   token,
			status: http.StatusBadRequest,
			url:    fmt.Sprintf("?offset=5&limit=e"),
			res:    nil,
			total:  0,
		},
		"get a list of policies filtering with invalid name": {
			auth:   token,
			status: http.StatusBadRequest,
			url:    fmt.Sprintf("?offset=%d&limit=%d&name=%s", 0, 5, invalidName),
			res:    nil,
			total:  0,
		},
		"get a list of policies sorted with invalid order": {
			auth:   token,
			status: http.StatusBadRequest,
			url:    fmt.Sprintf("?offset=%d&limit=%d&order=wrong&dir=desc", 0, 5),
			res:    nil,
			total:  0,
		},
		"get a list of policies sorted with invalid direction": {
			auth:   token,
			status: http.StatusBadRequest,
			url:    fmt.Sprintf("?offset=%d&limit=%d&order=name&dir=wrong", 0, 5),
			res:    nil,
			total:  0,
		},
	}

	for desc, tc := range cases {
		t.Run(desc, func(t *testing.T) {
			req := testRequest{
				client: cli.server.Client(),
				method: http.MethodGet,
				url:    fmt.Sprintf(fmt.Sprintf("%s/policies/agent%s", cli.server.URL, tc.url)),
				token:  tc.auth,
			}
			res, err := req.make()
			require.Nil(t, err, fmt.Sprintf("%s: unexpected error: %s", desc, err))
			var body policiesPageRes
			json.NewDecoder(res.Body).Decode(&body)
			total := uint64(len(body.Policies))
			assert.Equal(t, res.StatusCode, tc.status, fmt.Sprintf("%s: expected status code %d got %d", desc, tc.status, res.StatusCode))
			assert.Equal(t, total, tc.total, fmt.Sprintf("%s: expected total %d got %d", desc, tc.total, total))
		})
	}
}

func TestPolicyEdition(t *testing.T) {
	cli := newClientServer(t)
	policy := createPolicy(t, &cli, "policy")

	cases := map[string]struct {
		id          string
		contentType string
		auth        string
		status      int
		data        string
	}{
		"update a existing policy": {
			id:          policy.ID,
			contentType: "application/json",
			auth:        token,
			status:      http.StatusOK,
			data:        validJson,
		},
		"update policy with a empty json request": {
			id:          policy.ID,
			contentType: contentType,
			auth:        token,
			status:      http.StatusBadRequest,
			data:        "{}",
		},
		"update policy with a invalid id": {
			data:        validJson,
			id:          "invalid",
			contentType: contentType,
			auth:        token,
			status:      http.StatusNotFound,
		},
		"update non-existing policy": {
			data:        validJson,
			id:          wrongID,
			contentType: contentType,
			auth:        token,
			status:      http.StatusNotFound,
		},
		"update policy with invalid user token": {
			data:        validJson,
			id:          policy.ID,
			contentType: contentType,
			auth:        "invalid",
			status:      http.StatusUnauthorized,
		},
		"update policy with empty user token": {
			data:        validJson,
			id:          policy.ID,
			contentType: contentType,
			auth:        "",
			status:      http.StatusUnauthorized,
		},
		"update policy with invalid content type": {
			data:        validJson,
			id:          policy.ID,
			contentType: "invalid",
			auth:        token,
			status:      http.StatusUnsupportedMediaType,
		},
		"update policy without content type": {
			data:        validJson,
			id:          policy.ID,
			contentType: "",
			auth:        token,
			status:      http.StatusUnsupportedMediaType,
		},
		"update policy with a empty request": {
			data:        "",
			id:          policy.ID,
			contentType: contentType,
			auth:        token,
			status:      http.StatusBadRequest,
		},
		"update policy with a invalid data format": {
			data:        "{",
			id:          policy.ID,
			contentType: contentType,
			auth:        token,
			status:      http.StatusBadRequest,
		},
	}

	for desc, tc := range cases {
		t.Run(desc, func(t *testing.T) {
			req := testRequest{
				client:      cli.server.Client(),
				method:      http.MethodPut,
				url:         fmt.Sprintf("%s/policies/agent/%s", cli.server.URL, tc.id),
				contentType: tc.contentType,
				token:       tc.auth,
				body:        strings.NewReader(tc.data),
			}
			res, err := req.make()
			require.Nil(t, err, fmt.Sprintf("%s: Unexpected error: %s", desc, err))
			assert.Equal(t, tc.status, res.StatusCode, fmt.Sprintf("%s: expected status code %d got %d", desc, tc.status, res.StatusCode))
		})
	}
}

func TestPolicyRemoval(t *testing.T) {
	cli := newClientServer(t)

	plcy := createPolicy(t, &cli, "policy")

	cases := map[string]struct {
		id     string
		auth   string
		status int
	}{
		"delete a existing policy": {
			id:     plcy.ID,
			auth:   token,
			status: http.StatusNoContent,
		},
		"delete non-existent policy": {
			id:     wrongID,
			auth:   token,
			status: http.StatusNoContent,
		},
		"delete policy with invalid token": {
			id:     plcy.ID,
			auth:   invalidToken,
			status: http.StatusUnauthorized,
		},
		"delete policy with empty token": {
			id:     plcy.ID,
			auth:   "",
			status: http.StatusUnauthorized,
		},
	}

	for desc, tc := range cases {
		t.Run(desc, func(t *testing.T) {
			req := testRequest{
				client: cli.server.Client(),
				method: http.MethodDelete,
				url:    fmt.Sprintf("%s/policies/agent/%s", cli.server.URL, tc.id),
				token:  tc.auth,
			}

			res, err := req.make()
			require.Nil(t, err, fmt.Sprintf("%s: Unexpected error: %s", desc, err))
			assert.Equal(t, tc.status, res.StatusCode, fmt.Sprintf("%s: expected status %d got %d", desc, tc.status, res.StatusCode))
		})
	}

}

<<<<<<< HEAD
func TestCreatePolicy(t *testing.T) {
	cli := newClientServer(t)
	defer cli.server.Close()

	// Conflict scenario
	createPolicy(t, &cli, "my-policy-conflict")
=======
func TestValidatePolicy(t *testing.T) {
	var (
		contentType = "application/json"
		validYaml = `{"name": "mypktvisorpolicyyaml-3", "backend": "pktvisor", "description": "my pktvisor policy yaml", "tags": {"region": "eu", "node_type": "dns"}, "format": "yaml","policy_data": "version: \"1.0\"\nvisor:\n    foo: \"bar\""}`
		invalidBackendYaml = `{"name": "mypktvisorpolicyyaml-3", "backend": "", "description": "my pktvisor policy yaml", "tags": { "region": "eu","node_type": "dns"},"format": "yaml","policy_data": "version: \"1.0\"\nvisor:\n    foo: \"bar\""}`
		invalidYaml = `{`
		invalidTagYaml = `{"name": "mypktvisorpolicyyaml-3","backend": "pktvisor","description": "my pktvisor policy yaml","tags": {"invalid"},"format": "yaml","policy_data": "version: \"1.0\"\nvisor:\n    foo: \"bar\""}`
		invalidNameYaml = `{"name": "policy//.#","backend": "pktvisor","description": "my pktvisor policy yaml","tags": {"region": "eu","node_type": "dns"},"format": "yaml","policy_data": "version: \"1.0\"\nvisor:\n    foo: \"bar\""}`
		invalidFieldYaml = `{"nname": "policy","backend": "pktvisor","description": "my pktvisor policy yaml","tags": {"region": "eu","node_type": "dns"},"format": "yaml","policy_data": "version: \"1.0\"\nvisor:\n    foo: \"bar\""}`
	)
	cli := newClientServer(t)
>>>>>>> f2fd807b

	cases := map[string]struct {
		req         string
		contentType string
		auth        string
		status      int
		location    string
	}{
<<<<<<< HEAD
		"add a valid yaml policy": {
			req:         validPolicyDataYaml,
			contentType: contentType,
			auth:        token,
			status:      http.StatusCreated,
			location:    "/policies/agent",
		},
		"add a valid json policy": {
			req:         validPolicyDataJson,
			contentType: contentType,
			auth:        token,
			status:      http.StatusCreated,
			location:    "/policies/agent",
		},
		"add a policy with an invalid json": {
			req:         invalidJson,
			contentType: contentType,
			auth:        token,
			status:      http.StatusBadRequest,
			location:    "/policies/agent",
		},
		"add a duplicated policy": {
			req:         conflictValidJson,
			contentType: contentType,
			auth:        token,
			status:      http.StatusConflict,
			location:    "/policies/agent",
		},
		"add a valid yaml policy with an invalid token": {
			req:         validPolicyDataYaml,
			contentType: contentType,
			auth:        invalidToken,
			status:      http.StatusUnauthorized,
			location:    "/policies/agent",
		},
		"add a valid yaml policy without a content type": {
			req:         validPolicyDataYaml,
			contentType: "",
			auth:        token,
			status:      http.StatusUnsupportedMediaType,
			location:    "/policies/agent",
=======
		"validate a valid policy": {
			req:         validYaml,
			contentType: contentType,
			auth:        token,
			status:      http.StatusOK,
			location:    "/policies/agent/validate",
		},
		"validate a invalid yaml": {
			req:         invalidYaml,
			contentType: contentType,
			auth:        token,
			status:      http.StatusBadRequest,
			location:    "/policies/agent/validate",
		},
		"validate a policy with a invalid backend": {
			req:         invalidBackendYaml,
			contentType: contentType,
			auth:        token,
			status:      http.StatusBadRequest,
			location:    "/policies/agent/validate",
		},
		"validate a policy with a invalid tag": {
			req:         invalidTagYaml,
			contentType: contentType,
			auth:        token,
			status:      http.StatusBadRequest,
			location:    "/policies/agent/validate",
		},
		"validate a policy with a invalid name": {
			req:         invalidNameYaml,
			contentType: contentType,
			auth:        token,
			status:      http.StatusBadRequest,
			location:    "/policies/agent/validate",
		},
		"validate a policy with a invalid field": {
			req:         invalidFieldYaml,
			contentType: contentType,
			auth:        token,
			status:      http.StatusBadRequest,
			location:    "/policies/agent/validate",
		},
		"validate a policy with a invalid token": {
			req:         validYaml,
			contentType: contentType,
			auth:        invalidToken,
			status:      http.StatusUnauthorized,
			location:    "/policies/agent/validate",
		},
		"validate a policy with a empty token": {
			req:         validYaml,
			contentType: contentType,
			auth:        "",
			status:      http.StatusUnauthorized,
			location:    "/policies/agent/validate",
		},
		"validate a policy with a empty content type": {
			req:         validYaml,
			contentType: "",
			auth:        token,
			status:      http.StatusUnsupportedMediaType,
			location:    "/policies/agent/validate",
>>>>>>> f2fd807b
		},
	}

	for desc, tc := range cases {
		t.Run(desc, func(t *testing.T) {
			req := testRequest{
<<<<<<< HEAD
				client:      cli.server.Client(),
				method:      http.MethodPost,
				url:         fmt.Sprintf("%s/policies/agent", cli.server.URL),
				contentType: tc.contentType,
				token:       tc.auth,
				body:        strings.NewReader(tc.req),
			}
			res, err := req.make()
			assert.Nil(t, err, fmt.Sprintf("unexpected error %s", err))
			assert.Equal(t, tc.status, res.StatusCode, fmt.Sprintf("%s: expected status code %d got %d", desc, tc.status, res.StatusCode))
		})
	}
=======
				client: cli.server.Client(),
				method: http.MethodPost,
				url:    fmt.Sprintf("%s/policies/agent/validate", cli.server.URL),
				contentType: tc.contentType,
				token:  tc.auth,
				body: strings.NewReader(tc.req),
			}
			res, err := req.make()
			if err != nil {
				require.Nil(t, err, "%s: Unexpected error: %s", desc, err)
			}
			assert.Equal(t, tc.status, res.StatusCode, fmt.Sprintf("%s: expected %d got %d", desc, tc.status, res.StatusCode))
		})
	}

>>>>>>> f2fd807b
}

func createPolicy(t *testing.T, cli *clientServer, name string) policies.Policy {
	t.Helper()
	ID, err := uuid.NewV4()
	require.Nil(t, err, fmt.Sprintf("Unexpected error: %s", err))

	validName, err := types.NewIdentifier(name)
	require.Nil(t, err, fmt.Sprintf("Unexpected error: %s", err))

	policy := policies.Policy{
		ID:      ID.String(),
		Name:    validName,
		Backend: "pktvisor",
	}

	res, err := cli.service.AddPolicy(context.Background(), token, policy, format, policy_data)
	require.Nil(t, err, fmt.Sprintf("Unexpected error: %s", err))
	return res
}

func newClientServer(t *testing.T) clientServer {
	t.Helper()
	users := flmocks.NewAuthService(map[string]string{token: email})

	policiesService := newService(users)
	policiesServer := newServer(policiesService)

	return clientServer{
		service: policiesService,
		server:  policiesServer,
	}
}

type policyRes struct {
	ID      string `json:"id"`
	Name    string `json:"name"`
	Backend string `json:"backend"`
	created bool
}

type policiesPageRes struct {
	Total    uint64      `json:"total"`
	Offset   uint64      `json:"offset"`
	Limit    uint64      `json:"limit"`
	Policies []policyRes `json:"data"`
}<|MERGE_RESOLUTION|>--- conflicted
+++ resolved
@@ -473,14 +473,6 @@
 
 }
 
-<<<<<<< HEAD
-func TestCreatePolicy(t *testing.T) {
-	cli := newClientServer(t)
-	defer cli.server.Close()
-
-	// Conflict scenario
-	createPolicy(t, &cli, "my-policy-conflict")
-=======
 func TestValidatePolicy(t *testing.T) {
 	var (
 		contentType = "application/json"
@@ -492,7 +484,6 @@
 		invalidFieldYaml = `{"nname": "policy","backend": "pktvisor","description": "my pktvisor policy yaml","tags": {"region": "eu","node_type": "dns"},"format": "yaml","policy_data": "version: \"1.0\"\nvisor:\n    foo: \"bar\""}`
 	)
 	cli := newClientServer(t)
->>>>>>> f2fd807b
 
 	cases := map[string]struct {
 		req         string
@@ -501,49 +492,6 @@
 		status      int
 		location    string
 	}{
-<<<<<<< HEAD
-		"add a valid yaml policy": {
-			req:         validPolicyDataYaml,
-			contentType: contentType,
-			auth:        token,
-			status:      http.StatusCreated,
-			location:    "/policies/agent",
-		},
-		"add a valid json policy": {
-			req:         validPolicyDataJson,
-			contentType: contentType,
-			auth:        token,
-			status:      http.StatusCreated,
-			location:    "/policies/agent",
-		},
-		"add a policy with an invalid json": {
-			req:         invalidJson,
-			contentType: contentType,
-			auth:        token,
-			status:      http.StatusBadRequest,
-			location:    "/policies/agent",
-		},
-		"add a duplicated policy": {
-			req:         conflictValidJson,
-			contentType: contentType,
-			auth:        token,
-			status:      http.StatusConflict,
-			location:    "/policies/agent",
-		},
-		"add a valid yaml policy with an invalid token": {
-			req:         validPolicyDataYaml,
-			contentType: contentType,
-			auth:        invalidToken,
-			status:      http.StatusUnauthorized,
-			location:    "/policies/agent",
-		},
-		"add a valid yaml policy without a content type": {
-			req:         validPolicyDataYaml,
-			contentType: "",
-			auth:        token,
-			status:      http.StatusUnsupportedMediaType,
-			location:    "/policies/agent",
-=======
 		"validate a valid policy": {
 			req:         validYaml,
 			contentType: contentType,
@@ -606,27 +554,12 @@
 			auth:        token,
 			status:      http.StatusUnsupportedMediaType,
 			location:    "/policies/agent/validate",
->>>>>>> f2fd807b
 		},
 	}
 
 	for desc, tc := range cases {
 		t.Run(desc, func(t *testing.T) {
 			req := testRequest{
-<<<<<<< HEAD
-				client:      cli.server.Client(),
-				method:      http.MethodPost,
-				url:         fmt.Sprintf("%s/policies/agent", cli.server.URL),
-				contentType: tc.contentType,
-				token:       tc.auth,
-				body:        strings.NewReader(tc.req),
-			}
-			res, err := req.make()
-			assert.Nil(t, err, fmt.Sprintf("unexpected error %s", err))
-			assert.Equal(t, tc.status, res.StatusCode, fmt.Sprintf("%s: expected status code %d got %d", desc, tc.status, res.StatusCode))
-		})
-	}
-=======
 				client: cli.server.Client(),
 				method: http.MethodPost,
 				url:    fmt.Sprintf("%s/policies/agent/validate", cli.server.URL),
@@ -642,7 +575,81 @@
 		})
 	}
 
->>>>>>> f2fd807b
+}
+
+func TestCreatePolicy(t *testing.T) {
+	cli := newClientServer(t)
+	defer cli.server.Close()
+
+	// Conflict scenario
+	createPolicy(t, &cli, "my-policy-conflict")
+
+	cases := map[string]struct {
+		req         string
+		contentType string
+		auth        string
+		status      int
+		location    string
+	}{
+		"add a valid yaml policy": {
+			req:         validPolicyDataYaml,
+			contentType: contentType,
+			auth:        token,
+			status:      http.StatusCreated,
+			location:    "/policies/agent",
+		},
+		"add a valid json policy": {
+			req:         validPolicyDataJson,
+			contentType: contentType,
+			auth:        token,
+			status:      http.StatusCreated,
+			location:    "/policies/agent",
+		},
+		"add a policy with an invalid json": {
+			req:         invalidJson,
+			contentType: contentType,
+			auth:        token,
+			status:      http.StatusBadRequest,
+			location:    "/policies/agent",
+		},
+		"add a duplicated policy": {
+			req:         conflictValidJson,
+			contentType: contentType,
+			auth:        token,
+			status:      http.StatusConflict,
+			location:    "/policies/agent",
+		},
+		"add a valid yaml policy with an invalid token": {
+			req:         validPolicyDataYaml,
+			contentType: contentType,
+			auth:        invalidToken,
+			status:      http.StatusUnauthorized,
+			location:    "/policies/agent",
+		},
+		"add a valid yaml policy without a content type": {
+			req:         validPolicyDataYaml,
+			contentType: "",
+			auth:        token,
+			status:      http.StatusUnsupportedMediaType,
+			location:    "/policies/agent",
+		},
+	}
+
+	for desc, tc := range cases {
+		t.Run(desc, func(t *testing.T) {
+			req := testRequest{
+				client:      cli.server.Client(),
+				method:      http.MethodPost,
+				url:         fmt.Sprintf("%s/policies/agent", cli.server.URL),
+				contentType: tc.contentType,
+				token:       tc.auth,
+				body:        strings.NewReader(tc.req),
+			}
+			res, err := req.make()
+			assert.Nil(t, err, fmt.Sprintf("unexpected error %s", err))
+			assert.Equal(t, tc.status, res.StatusCode, fmt.Sprintf("%s: expected status code %d got %d", desc, tc.status, res.StatusCode))
+		})
+	}
 }
 
 func createPolicy(t *testing.T, cli *clientServer, name string) policies.Policy {

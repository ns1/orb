--- conflicted
+++ resolved
@@ -659,82 +659,6 @@
 	}
 }
 
-<<<<<<< HEAD
-func TestDatasetValidation(t *testing.T){
-	var (
-		invalidJson = `{`
-		validJson         = "{\n    \"name\": \"my-dataset-json\",\n    \"agent_group_id\": \"8fd6d12d-6a26-5d85-dc35-f9ba8f4d93db\",\n    \"agent_policy_id\": \"86b7b412-1b7f-f5bc-c78b-f79087d6e49b\",\n    \"sink_ids\": [\"03679425-aa69-4574-bf62-e0fe71b80939\", \"03679425-aa69-4574-bf62-e0fe71b80939\"],\n    \"tags\": {\n        \"region\": \"eu\",\n        \"node_type\": \"dns\"\n    }}"
-		invalidNameJson = "{\n    \"name\": \"9...DATASET\",\n    \"agent_group_id\": \"8fd6d12d-6a26-5d85-dc35-f9ba8f4d93db\",\n    \"agent_policy_id\": \"86b7b412-1b7f-f5bc-c78b-f79087d6e49b\",\n    \"sink_ids\": \"f5b2d342-211d-a9ab-1233-63199a3fc16f\"\n,\n    \"tags\": {\n        \"region\": \"eu\",\n        \"node_type\": \"dns\"\n    }}"
-		invalidTagJson = "{\n    \"name\": \"my-dataset-json\",\n    \"agent_group_id\": \"8fd6d12d-6a26-5d85-dc35-f9ba8f4d93db\",\n    \"agent_policy_id\": \"86b7b412-1b7f-f5bc-c78b-f79087d6e49b\",\n    \"sink_ids\": \"f5b2d342-211d-a9ab-1233-63199a3fc16f\"\n,\n    \"tags\": \"invalidTag\"}"
-		invalidFieldJson = "{\n    \"naamme\": \"my-dataset-json\",\n    \"agent_group_id\": \"8fd6d12d-6a26-5d85-dc35-f9ba8f4d93db\",\n    \"agent_policy_id\": \"86b7b412-1b7f-f5bc-c78b-f79087d6e49b\",\n    \"sink_ids\": \"f5b2d342-211d-a9ab-1233-63199a3fc16f\"\n,\n    \"tags\": {\n        \"region\": \"eu\",\n        \"node_type\": \"dns\"\n    }}"
-	)
-	cli := newClientServer(t)
-
-	cases := map[string]struct {
-		req         string
-		contentType string
-		auth        string
-		status      int
-		location    string
-	}{
-		"Validate a valid dataset": {
-			req:         validJson,
-			contentType: contentType,
-			auth:        token,
-			status:      http.StatusOK,
-			location:    "/policies/dataset/validate",
-		},
-		"Validate a invalid yaml": {
-			req:         invalidJson,
-			contentType: contentType,
-			auth:        token,
-			status:      http.StatusBadRequest,
-			location:    "/policies/dataset/validate",
-		},
-		"Validate a dataset with a empty token": {
-			req:         validJson,
-			contentType: contentType,
-			auth:        "",
-			status:      http.StatusUnauthorized,
-			location:    "/policies/dataset/validate",
-		},
-		"Validate a dataset with a invalid token": {
-			req:         validJson,
-			contentType: contentType,
-			auth:        invalidToken,
-			status:      http.StatusUnauthorized,
-			location:    "/policies/dataset/validate",
-		},
-		"Validate a dataset without a content type": {
-			req:         validJson,
-			contentType: "",
-			auth:        token,
-			status:      http.StatusUnsupportedMediaType,
-			location:    "/policies/dataset/validate",
-		},
-		"Validate a dataset with a invalid name value": {
-			req:         invalidNameJson,
-			contentType: contentType,
-			auth:        invalidToken,
-			status:      http.StatusBadRequest,
-			location:    "/policies/dataset/validate",
-		},
-		"Validate a dataset with a invalid tag value": {
-			req:         invalidTagJson,
-			contentType: contentType,
-			auth:        token,
-			status:      http.StatusBadRequest,
-			location:    "/policies/dataset/validate",
-		},
-		"Validate a dataset with a invalid field": {
-			req:         invalidFieldJson,
-			contentType: contentType,
-			auth:        token,
-			status:      http.StatusBadRequest,
-			location:    "/policies/dataset/validate",
-		},
-	}
-=======
 func TestDatasetEdition(t *testing.T) {
 	cli := newClientServer(t)
 	dataset := createDataset(t, &cli, "policy")
@@ -811,26 +735,10 @@
 		},
 	}
 
->>>>>>> 42c81d0b
 	for desc, tc := range cases {
 		t.Run(desc, func(t *testing.T) {
 			req := testRequest{
 				client:      cli.server.Client(),
-<<<<<<< HEAD
-				method:      http.MethodPost,
-				url:         fmt.Sprintf("%s/policies/dataset/validate", cli.server.URL),
-				contentType: tc.contentType,
-				token:       tc.auth,
-				body:        strings.NewReader(tc.req),
-			}
-			res, err := req.make()
-			if err != nil {
-				require.Nil(t, err, "%s: Unexpected error: %s", desc, err)
-			}
-			assert.Equal(t, tc.status, res.StatusCode, fmt.Sprintf("%s: expected %d got %d", desc, tc.status, res.StatusCode))
-		})
-	}
-=======
 				method:      http.MethodPatch,
 				url:         fmt.Sprintf("%s/policies/dataset/%s", cli.server.URL, tc.id),
 				contentType: tc.contentType,
@@ -891,7 +799,99 @@
 		})
 	}
 
->>>>>>> 42c81d0b
+}
+
+func TestDatasetValidation(t *testing.T){
+	var (
+		invalidJson = `{`
+		validJson         = "{\n    \"name\": \"my-dataset-json\",\n    \"agent_group_id\": \"8fd6d12d-6a26-5d85-dc35-f9ba8f4d93db\",\n    \"agent_policy_id\": \"86b7b412-1b7f-f5bc-c78b-f79087d6e49b\",\n    \"sink_ids\": [\"03679425-aa69-4574-bf62-e0fe71b80939\", \"03679425-aa69-4574-bf62-e0fe71b80939\"],\n    \"tags\": {\n        \"region\": \"eu\",\n        \"node_type\": \"dns\"\n    }}"
+		invalidNameJson = "{\n    \"name\": \"9...DATASET\",\n    \"agent_group_id\": \"8fd6d12d-6a26-5d85-dc35-f9ba8f4d93db\",\n    \"agent_policy_id\": \"86b7b412-1b7f-f5bc-c78b-f79087d6e49b\",\n    \"sink_ids\": \"f5b2d342-211d-a9ab-1233-63199a3fc16f\"\n,\n    \"tags\": {\n        \"region\": \"eu\",\n        \"node_type\": \"dns\"\n    }}"
+		invalidTagJson = "{\n    \"name\": \"my-dataset-json\",\n    \"agent_group_id\": \"8fd6d12d-6a26-5d85-dc35-f9ba8f4d93db\",\n    \"agent_policy_id\": \"86b7b412-1b7f-f5bc-c78b-f79087d6e49b\",\n    \"sink_ids\": \"f5b2d342-211d-a9ab-1233-63199a3fc16f\"\n,\n    \"tags\": \"invalidTag\"}"
+		invalidFieldJson = "{\n    \"naamme\": \"my-dataset-json\",\n    \"agent_group_id\": \"8fd6d12d-6a26-5d85-dc35-f9ba8f4d93db\",\n    \"agent_policy_id\": \"86b7b412-1b7f-f5bc-c78b-f79087d6e49b\",\n    \"sink_ids\": \"f5b2d342-211d-a9ab-1233-63199a3fc16f\"\n,\n    \"tags\": {\n        \"region\": \"eu\",\n        \"node_type\": \"dns\"\n    }}"
+	)
+	cli := newClientServer(t)
+
+	cases := map[string]struct {
+		req         string
+		contentType string
+		auth        string
+		status      int
+		location    string
+	}{
+		"Validate a valid dataset": {
+			req:         validJson,
+			contentType: contentType,
+			auth:        token,
+			status:      http.StatusOK,
+			location:    "/policies/dataset/validate",
+		},
+		"Validate a invalid yaml": {
+			req:         invalidJson,
+			contentType: contentType,
+			auth:        token,
+			status:      http.StatusBadRequest,
+			location:    "/policies/dataset/validate",
+		},
+		"Validate a dataset with a empty token": {
+			req:         validJson,
+			contentType: contentType,
+			auth:        "",
+			status:      http.StatusUnauthorized,
+			location:    "/policies/dataset/validate",
+		},
+		"Validate a dataset with a invalid token": {
+			req:         validJson,
+			contentType: contentType,
+			auth:        invalidToken,
+			status:      http.StatusUnauthorized,
+			location:    "/policies/dataset/validate",
+		},
+		"Validate a dataset without a content type": {
+			req:         validJson,
+			contentType: "",
+			auth:        token,
+			status:      http.StatusUnsupportedMediaType,
+			location:    "/policies/dataset/validate",
+		},
+		"Validate a dataset with a invalid name value": {
+			req:         invalidNameJson,
+			contentType: contentType,
+			auth:        invalidToken,
+			status:      http.StatusBadRequest,
+			location:    "/policies/dataset/validate",
+		},
+		"Validate a dataset with a invalid tag value": {
+			req:         invalidTagJson,
+			contentType: contentType,
+			auth:        token,
+			status:      http.StatusBadRequest,
+			location:    "/policies/dataset/validate",
+		},
+		"Validate a dataset with a invalid field": {
+			req:         invalidFieldJson,
+			contentType: contentType,
+			auth:        token,
+			status:      http.StatusBadRequest,
+			location:    "/policies/dataset/validate",
+		},
+	}
+	for desc, tc := range cases {
+		t.Run(desc, func(t *testing.T) {
+			req := testRequest{
+				client:      cli.server.Client(),
+				method:      http.MethodPost,
+				url:         fmt.Sprintf("%s/policies/dataset/validate", cli.server.URL),
+				contentType: tc.contentType,
+				token:       tc.auth,
+				body:        strings.NewReader(tc.req),
+			}
+			res, err := req.make()
+			if err != nil {
+				require.Nil(t, err, "%s: Unexpected error: %s", desc, err)
+			}
+			assert.Equal(t, tc.status, res.StatusCode, fmt.Sprintf("%s: expected %d got %d", desc, tc.status, res.StatusCode))
+		})
+	}
 }
 
 func createPolicy(t *testing.T, cli *clientServer, name string) policies.Policy {

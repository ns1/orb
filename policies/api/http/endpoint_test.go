--- conflicted
+++ resolved
@@ -350,13 +350,8 @@
 	policy := createPolicy(t, &cli, "policy")
 
 	var (
-<<<<<<< HEAD
-		invalidNamePolicyJson = "{\"name\": \"*#simple_dns#*\", \"backend\": \"pktvisor\", \"policy\": { \"kind\": \"collection\", \"input\": {\"tap\": \"mydefault\", \"input_type\": \"pcap\"}, \"handlers\": {\"modules\": {\"default_net\": {\"type\": \"net\"}, \"default_dns\": {\"type\": \"dns\"}}}}}"
-		emptyFormatPolicyYaml = `{"name": "mypktvisorpolicyyaml-3", "backend": "pktvisor", "description": "my pktvisor policy yaml", "tags": {"region": "eu", "node_type": "dns"}, "format": "","policy_data": "version: \"1.0\"\nvisor:\n handlers:\n  modules:\n    default_dns:\n      type: dns\n    default_net:\n      type: net\ninput:\n  input_type: pcap\n  tap: mydefault\nkind: collection"}`
-=======
 		invalidNamePolicyJson    = "{\"name\": \"*#simple_dns#*\", \"backend\": \"pktvisor\", \"policy\": { \"kind\": \"collection\", \"input\": {\"tap\": \"mydefault\", \"input_type\": \"pcap\"}, \"handlers\": {\"modules\": {\"default_net\": {\"type\": \"net\"}, \"default_dns\": {\"type\": \"dns\"}}}}}"
 		emptyFormatPolicyYaml    = `{"name": "mypktvisorpolicyyaml-3", "backend": "pktvisor", "description": "my pktvisor policy yaml", "tags": {"region": "eu", "node_type": "dns"}, "format": "","policy_data": "version: \"1.0\"\nvisor:\n handlers:\n  modules:\n    default_dns:\n      type: dns\n    default_net:\n      type: net\ninput:\n  input_type: pcap\n  tap: mydefault\nkind: collection"}`
->>>>>>> 5b552fbc
 		notEmptyFormatPolicyJson = "{\"name\": \"simple_dns\", \"backend\": \"pktvisor\", \"format\": \"json\", \"policy\": { \"kind\": \"collection\", \"input\": {\"tap\": \"mydefault\", \"input_type\": \"pcap\"}, \"handlers\": {\"modules\": {\"default_net\": {\"type\": \"net\"}, \"default_dns\": {\"type\": \"dns\"}}}}}"
 	)
 
@@ -635,11 +630,7 @@
 	defer cli.server.Close()
 
 	var (
-<<<<<<< HEAD
-		emptyFormatPolicyYaml = `{"name": "mypktvisorpolicyyaml-3", "backend": "pktvisor", "description": "my pktvisor policy yaml", "tags": {"region": "eu", "node_type": "dns"}, "format": "","policy_data": "version: \"1.0\"\nvisor:\n handlers:\n  modules:\n    default_dns:\n      type: dns\n    default_net:\n      type: net\ninput:\n  input_type: pcap\n  tap: mydefault\nkind: collection"}`
-=======
 		emptyFormatPolicyYaml    = `{"name": "mypktvisorpolicyyaml-3", "backend": "pktvisor", "description": "my pktvisor policy yaml", "tags": {"region": "eu", "node_type": "dns"}, "format": "","policy_data": "version: \"1.0\"\nvisor:\n handlers:\n  modules:\n    default_dns:\n      type: dns\n    default_net:\n      type: net\ninput:\n  input_type: pcap\n  tap: mydefault\nkind: collection"}`
->>>>>>> 5b552fbc
 		notEmptyFormatPolicyJson = "{\"name\": \"simple_dns\", \"backend\": \"pktvisor\", \"format\": \"json\", \"policy\": { \"kind\": \"collection\", \"input\": {\"tap\": \"mydefault\", \"input_type\": \"pcap\"}, \"handlers\": {\"modules\": {\"default_net\": {\"type\": \"net\"}, \"default_dns\": {\"type\": \"dns\"}}}}}"
 	)
 

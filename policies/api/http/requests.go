// Copyright (c) Mainflux
// SPDX-License-Identifier: Apache-2.0

// Adapted for Orb project, modifications licensed under MPL v. 2.0:
/* This Source Code Form is subject to the terms of the Mozilla Public
 * License, v. 2.0. If a copy of the MPL was not distributed with this
 * file, You can obtain one at https://mozilla.org/MPL/2.0/. */

package http

import (
	"github.com/orb-community/orb/pkg/errors"
	"github.com/orb-community/orb/pkg/types"
	"github.com/orb-community/orb/policies"
)

const (
	maxLimitSize = 100
	maxNameSize  = 1024
	nameOrder    = "name"
	idOrder      = "id"
	ascDir       = "asc"
	descDir      = "desc"
)

type addPolicyReq struct {
	Name          string         `json:"name"`
	Backend       string         `json:"backend"`
	SchemaVersion string         `json:"schema_version"`
	Policy        types.Metadata `json:"policy,omitempty"`
	Tags          types.Tags     `json:"tags"`
	Format        string         `json:"format,omitempty"`
	PolicyData    string         `json:"policy_data,omitempty"`
	Description   string         `json:"description"`
	token         string
}

func (req *addPolicyReq) validate() error {
	if req.token == "" {
		return errors.ErrUnauthorizedAccess
	}
	if req.Name == "" {
		return errors.ErrMalformedEntity
	}
	if req.Backend == "" {
		return errors.ErrMalformedEntity
	}

	if req.Policy == nil {
		// passing policy data blob in the specified format
		if req.Format != "yaml" || req.PolicyData == "" {
			return errors.ErrMalformedEntity
		}
	} else {
		// policy is in json, verified by the back ends later
<<<<<<< HEAD
		if req.PolicyData != "" || req.Format != "json" {
=======
		if req.Format == "yaml" || req.PolicyData != "" {
>>>>>>> 0262fa25
			return errors.ErrMalformedEntity
		}
	}

	if req.SchemaVersion == "" {
		req.SchemaVersion = "1.0"
	}

	_, err := types.NewIdentifier(req.Name)
	if err != nil {
		return errors.Wrap(errors.ErrMalformedEntity, err)
	}

	return nil
}

type viewResourceReq struct {
	token string
	id    string
}

func (req viewResourceReq) validate() error {
	if req.token == "" {
		return errors.ErrUnauthorizedAccess
	}
	if req.id == "" {
		return errors.ErrMalformedEntity
	}
	return nil
}

type updatePolicyReq struct {
	id          string
	token       string
	Name        string         `json:"name,omitempty"`
	Description *string        `json:"description,omitempty"`
	Tags        types.Tags     `json:"tags,omitempty"`
	Format      string         `json:"format,omitempty"`
	Policy      types.Metadata `json:"policy,omitempty"`
	PolicyData  string         `json:"policy_data,omitempty"`
}

func (req updatePolicyReq) validate() error {

	if req.token == "" || req.id == "" {
		return errors.ErrUnauthorizedAccess
	}

	if (req.Name == "" && req.Description == nil && req.Tags == nil) && (req.PolicyData == "" && req.Policy == nil) {
		return errors.ErrMalformedEntity
	}

	return nil
}

type addDatasetReq struct {
	Name         string     `json:"name"`
	AgentGroupID string     `json:"agent_group_id"`
	PolicyID     string     `json:"agent_policy_id"`
	SinkIDs      []string   `json:"sink_ids"`
	Tags         types.Tags `json:"tags"`
	token        string
}

func (req addDatasetReq) validate() error {
	if req.token == "" {
		return errors.ErrUnauthorizedAccess
	}

	if req.Name == "" || req.AgentGroupID == "" || req.PolicyID == "" || len(req.SinkIDs) == 0 {
		return errors.ErrMalformedEntity
	}

	_, err := types.NewIdentifier(req.Name)
	if err != nil {
		return errors.Wrap(errors.ErrMalformedEntity, err)
	}

	return nil
}

type listResourcesReq struct {
	token        string
	pageMetadata policies.PageMetadata
}

func (req *listResourcesReq) validate() error {
	if req.token == "" {
		return errors.ErrUnauthorizedAccess
	}

	if req.pageMetadata.Limit == 0 {
		req.pageMetadata.Limit = defLimit
	}

	if req.pageMetadata.Limit > maxLimitSize {
		return errors.ErrMalformedEntity
	}

	if len(req.pageMetadata.Name) > maxNameSize {
		return errors.ErrMalformedEntity
	}

	if req.pageMetadata.Order != "" &&
		req.pageMetadata.Order != nameOrder && req.pageMetadata.Order != idOrder {
		return errors.ErrMalformedEntity
	}

	if req.pageMetadata.Dir != "" &&
		req.pageMetadata.Dir != ascDir && req.pageMetadata.Dir != descDir {
		return errors.ErrMalformedEntity
	}

	return nil
}

type updateDatasetReq struct {
	Name    string `json:"name,omitempty"`
	id      string
	token   string
	Tags    types.Tags `json:"tags,omitempty"`
	SinkIDs *[]string  `json:"sink_ids,omitempty"`
}

func (req updateDatasetReq) validate() error {
	if req.id == "" {
		return errors.ErrMalformedEntity
	}
	if req.token == "" {
		return errors.ErrUnauthorizedAccess
	}

	if req.Name == "" && req.Tags == nil && req.SinkIDs == nil {
		return errors.ErrMalformedEntity
	}

	return nil
}

type duplicatePolicyReq struct {
	id    string
	token string
	Name  string `json:"name,omitempty"`
}

func (req duplicatePolicyReq) validate() error {

	if req.token == "" {
		return errors.ErrUnauthorizedAccess
	}
	if req.id == "" {
		return errors.ErrMalformedEntity
	}
	if req.Name != "" {
		_, err := types.NewIdentifier(req.Name)
		if err != nil {
			return errors.Wrap(errors.ErrMalformedEntity, err)
		}
	}

	return nil
}<|MERGE_RESOLUTION|>--- conflicted
+++ resolved
@@ -53,11 +53,7 @@
 		}
 	} else {
 		// policy is in json, verified by the back ends later
-<<<<<<< HEAD
-		if req.PolicyData != "" || req.Format != "json" {
-=======
 		if req.Format == "yaml" || req.PolicyData != "" {
->>>>>>> 0262fa25
 			return errors.ErrMalformedEntity
 		}
 	}

// Copyright (c) Mainflux
// SPDX-License-Identifier: Apache-2.0

// Adapted for Orb project, modifications licensed under MPL v. 2.0:
/* This Source Code Form is subject to the terms of the Mozilla Public
 * License, v. 2.0. If a copy of the MPL was not distributed with this
 * file, You can obtain one at https://mozilla.org/MPL/2.0/. */

package http

import (
	"github.com/ns1labs/orb/pkg/errors"
	"github.com/ns1labs/orb/pkg/types"
	"github.com/ns1labs/orb/policies"
)

const (
	maxLimitSize = 100
	maxNameSize  = 1024
	nameOrder    = "name"
	idOrder      = "id"
	ascDir       = "asc"
	descDir      = "desc"
)

type addPolicyReq struct {
	Name        string         `json:"name"`
	Backend     string         `json:"backend"`
	Policy      types.Metadata `json:"policy,omitempty"`
	Tags        types.Tags     `json:"tags"`
	Format      string         `json:"format,omitempty"`
	PolicyData  string         `json:"policy_data,omitempty"`
	Description string         `json:"description"`
	token       string
}

func (req addPolicyReq) validate() error {
	if req.token == "" {
		return errors.ErrUnauthorizedAccess
	}

	if req.Name == "" {
		return errors.ErrMalformedEntity
	}
	if req.Backend == "" {
		return errors.ErrMalformedEntity
	}

	if req.Policy == nil {
		// passing policy data blob in the specified format
		if req.Format == "" || req.PolicyData == "" {
			return errors.ErrMalformedEntity
		}
	} else {
		// policy is in json, verified by the back ends later
		if req.Format != "" || req.PolicyData != "" {
			return errors.ErrMalformedEntity
		}
	}

	_, err := types.NewIdentifier(req.Name)
	if err != nil {
		return errors.Wrap(errors.ErrMalformedEntity, err)
	}

	return nil
}

type viewResourceReq struct {
	token string
	id    string
}

func (req viewResourceReq) validate() error {
	if req.token == "" {
		return errors.ErrUnauthorizedAccess
	}
	if req.id == "" {
		return errors.ErrMalformedEntity
	}
	return nil
}

type updatePolicyReq struct {
	id          string
	token       string
	Name        string         `json:"name,omitempty"`
	Description string         `json:"description,omitempty"`
	Tags        types.Tags     `json:"tags,omitempty"`
	Format      string         `json:"format,omitempty"`
	Policy      types.Metadata `json:"policy,omitempty"`
	PolicyData  string         `json:"policy_data,omitempty"`
}

func (req updatePolicyReq) validate() error {

	if req.token == "" {
		return errors.ErrUnauthorizedAccess
	}
	if req.Name == "" {
		return errors.ErrMalformedEntity
	}

	if req.Policy == nil {
		// passing policy data blob in the specified format
		if req.Format == "" || req.PolicyData == "" {
			return errors.ErrMalformedEntity
		}
	} else {
		// policy is in json, verified by the back ends later
		if req.Format != "" || req.PolicyData != "" {
			return errors.ErrMalformedEntity
		}
	}

	_, err := types.NewIdentifier(req.Name)
	if err != nil {
		return errors.Wrap(errors.ErrMalformedEntity, err)
	}

	return nil
}

type addDatasetReq struct {
<<<<<<< HEAD
	Name         string `json:"name"`
	AgentGroupID string `json:"agent_group_id"`
	PolicyID     string `json:"agent_policy_id"`
	SinkID       []string `json:"sink_id"`
=======
	Name         string   `json:"name"`
	AgentGroupID string   `json:"agent_group_id"`
	PolicyID     string   `json:"agent_policy_id"`
	SinkIDs      []string `json:"sink_ids"`
>>>>>>> 42c81d0b
	token        string
}

func (req addDatasetReq) validate() error {
	if req.token == "" {
		return errors.ErrUnauthorizedAccess
	}

<<<<<<< HEAD
	if req.Name == "" || req.AgentGroupID == "" || req.PolicyID == "" || len(req.SinkID) == 0 {
=======
	if req.Name == "" || req.AgentGroupID == "" || req.PolicyID == "" || len(req.SinkIDs) == 0 {
>>>>>>> 42c81d0b
		return errors.ErrMalformedEntity
	}

	_, err := types.NewIdentifier(req.Name)
	if err != nil {
		return errors.Wrap(errors.ErrMalformedEntity, err)
	}

	return nil
}

type listResourcesReq struct {
	token        string
	pageMetadata policies.PageMetadata
}

func (req *listResourcesReq) validate() error {
	if req.token == "" {
		return errors.ErrUnauthorizedAccess
	}

	if req.pageMetadata.Limit == 0 {
		req.pageMetadata.Limit = defLimit
	}

	if req.pageMetadata.Limit > maxLimitSize {
		return errors.ErrMalformedEntity
	}

	if len(req.pageMetadata.Name) > maxNameSize {
		return errors.ErrMalformedEntity
	}

	if req.pageMetadata.Order != "" &&
		req.pageMetadata.Order != nameOrder && req.pageMetadata.Order != idOrder {
		return errors.ErrMalformedEntity
	}

	if req.pageMetadata.Dir != "" &&
		req.pageMetadata.Dir != ascDir && req.pageMetadata.Dir != descDir {
		return errors.ErrMalformedEntity
	}

	return nil
}

type updateDatasetReq struct {
	id      string
	token   string
	Tags    types.Tags `json:"tags,omitempty"`
	SinkIDs []string   `json:"sink_ids,omitempty"`
}

func (req updateDatasetReq) validate() error {
	if req.id == "" {
		return errors.ErrMalformedEntity
	}
	if req.token == "" {
		return errors.ErrUnauthorizedAccess
	}

	return nil
}<|MERGE_RESOLUTION|>--- conflicted
+++ resolved
@@ -122,17 +122,10 @@
 }
 
 type addDatasetReq struct {
-<<<<<<< HEAD
-	Name         string `json:"name"`
-	AgentGroupID string `json:"agent_group_id"`
-	PolicyID     string `json:"agent_policy_id"`
-	SinkID       []string `json:"sink_id"`
-=======
 	Name         string   `json:"name"`
 	AgentGroupID string   `json:"agent_group_id"`
 	PolicyID     string   `json:"agent_policy_id"`
 	SinkIDs      []string `json:"sink_ids"`
->>>>>>> 42c81d0b
 	token        string
 }
 
@@ -141,11 +134,7 @@
 		return errors.ErrUnauthorizedAccess
 	}
 
-<<<<<<< HEAD
-	if req.Name == "" || req.AgentGroupID == "" || req.PolicyID == "" || len(req.SinkID) == 0 {
-=======
 	if req.Name == "" || req.AgentGroupID == "" || req.PolicyID == "" || len(req.SinkIDs) == 0 {
->>>>>>> 42c81d0b
 		return errors.ErrMalformedEntity
 	}
 

--- conflicted
+++ resolved
@@ -25,21 +25,12 @@
 
 type addPolicyReq struct {
 	Name        string         `json:"name"`
-<<<<<<< HEAD
-	Description string         `json:"description,omitempty'"`
-	Tags        types.Tags     `json:"tags"`
-	Backend     string         `json:"backend"`
-	Policy      types.Metadata `json:"policy,omitempty"`
-	Format      string         `json:"format,omitempty"`
-	PolicyData  string         `json:"policy_data,omitempty"`
-=======
 	Backend     string         `json:"backend"`
 	Policy      types.Metadata `json:"policy,omitempty"`
 	Tags        types.Tags     `json:"tags"`
 	Format      string         `json:"format,omitempty"`
 	PolicyData  string         `json:"policy_data,omitempty"`
 	Description string         `json:"description"`
->>>>>>> f2fd807b
 	token       string
 }
 

--- conflicted
+++ resolved
@@ -432,8 +432,6 @@
 	return m.svc.DeleteAgentGroupFromAllDatasets(ctx, groupID, token)
 }
 
-<<<<<<< HEAD
-=======
 func (m metricsMiddleware) DuplicatePolicy(ctx context.Context, token string, policyID string, name string) (policies.Policy, error) {
 	ownerID, err := m.identify(token)
 	if err != nil {
@@ -456,7 +454,6 @@
 	return m.svc.DuplicatePolicy(ctx, token, policyID, name)
 }
 
->>>>>>> 6354af16
 func (m metricsMiddleware) identify(token string) (string, error) {
 	ctx, cancel := context.WithTimeout(context.Background(), time.Second)
 	defer cancel()

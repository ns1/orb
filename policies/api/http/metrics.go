/* This Source Code Form is subject to the terms of the Mozilla Public
 * License, v. 2.0. If a copy of the MPL was not distributed with this
 * file, You can obtain one at https://mozilla.org/MPL/2.0/. */

package http

import (
	"context"
	"github.com/go-kit/kit/metrics"
	"github.com/ns1labs/orb/policies"
)

var _ policies.Service = (*metricsMiddleware)(nil)

type metricsMiddleware struct {
	counter metrics.Counter
	latency metrics.Histogram
	svc     policies.Service
}

<<<<<<< HEAD
=======
func (m metricsMiddleware) RemovePolicy(ctx context.Context, token string, policyID string) error {
	return m.svc.RemovePolicy(ctx, token, policyID)
}

func (m metricsMiddleware) ListDatasetsByPolicyIDInternal(ctx context.Context, policyID string, token string) ([]policies.Dataset, error) {
	return m.svc.ListDatasetsByPolicyIDInternal(ctx, policyID, token)
}

>>>>>>> 7fa2123b
func (m metricsMiddleware) EditPolicy(ctx context.Context, token string, pol policies.Policy, format string, policyData string) (policies.Policy, error) {
	return m.svc.EditPolicy(ctx, token, pol, format, policyData)
}

func (m metricsMiddleware) ListPolicies(ctx context.Context, token string, pm policies.PageMetadata) (policies.Page, error) {
	return m.svc.ListPolicies(ctx, token, pm)
}

func (m metricsMiddleware) ViewPolicyByID(ctx context.Context, token string, policyID string) (policies.Policy, error) {
	return m.svc.ViewPolicyByID(ctx, token, policyID)
}

func (m metricsMiddleware) ListPoliciesByGroupIDInternal(ctx context.Context, groupIDs []string, ownerID string) ([]policies.Policy, error) {
	return m.svc.ListPoliciesByGroupIDInternal(ctx, groupIDs, ownerID)
}

func (m metricsMiddleware) ViewPolicyByIDInternal(ctx context.Context, policyID string, ownerID string) (policies.Policy, error) {
	return m.svc.ViewPolicyByIDInternal(ctx, policyID, ownerID)
}

func (m metricsMiddleware) AddDataset(ctx context.Context, token string, d policies.Dataset) (policies.Dataset, error) {
	return m.svc.AddDataset(ctx, token, d)
}

func (m metricsMiddleware) AddPolicy(ctx context.Context, token string, p policies.Policy, format string, policyData string) (policies.Policy, error) {
	return m.svc.AddPolicy(ctx, token, p, format, policyData)
}

func (m metricsMiddleware) InactivateDatasetByGroupID(ctx context.Context, groupID string, ownerID string) error {
	return m.svc.InactivateDatasetByGroupID(ctx, groupID, ownerID)
}

func (m metricsMiddleware) ValidatePolicy(ctx context.Context, token string, p policies.Policy, format string, policyData string) (policies.Policy, error) {
	return m.svc.ValidatePolicy(ctx, token, p, format, policyData)
}

// MetricsMiddleware instruments core service by tracking request count and latency.
func MetricsMiddleware(svc policies.Service, counter metrics.Counter, latency metrics.Histogram) policies.Service {
	return &metricsMiddleware{
		counter: counter,
		latency: latency,
		svc:     svc,
	}
}<|MERGE_RESOLUTION|>--- conflicted
+++ resolved
@@ -18,8 +18,6 @@
 	svc     policies.Service
 }
 
-<<<<<<< HEAD
-=======
 func (m metricsMiddleware) RemovePolicy(ctx context.Context, token string, policyID string) error {
 	return m.svc.RemovePolicy(ctx, token, policyID)
 }
@@ -28,7 +26,6 @@
 	return m.svc.ListDatasetsByPolicyIDInternal(ctx, policyID, token)
 }
 
->>>>>>> 7fa2123b
 func (m metricsMiddleware) EditPolicy(ctx context.Context, token string, pol policies.Policy, format string, policyData string) (policies.Policy, error) {
 	return m.svc.EditPolicy(ctx, token, pol, format, policyData)
 }

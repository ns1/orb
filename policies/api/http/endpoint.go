// Copyright (c) Mainflux
// SPDX-License-Identifier: Apache-2.0

// Adapted for Orb project, modifications licensed under MPL v. 2.0:
/* This Source Code Form is subject to the terms of the Mozilla Public
 * License, v. 2.0. If a copy of the MPL was not distributed with this
 * file, You can obtain one at https://mozilla.org/MPL/2.0/. */

package http

import (
	"context"
	"github.com/go-kit/kit/endpoint"
	"github.com/ns1labs/orb/pkg/types"
	"github.com/ns1labs/orb/policies"
)

func addPolicyEndpoint(svc policies.Service) endpoint.Endpoint {
	return func(ctx context.Context, request interface{}) (interface{}, error) {
		req := request.(addPolicyReq)
		if err := req.validate(); err != nil {
			return nil, err
		}

		nID, err := types.NewIdentifier(req.Name)
		if err != nil {
			return nil, err
		}

		policy := policies.Policy{
			Name:          nID,
			Backend:       req.Backend,
			SchemaVersion: req.SchemaVersion,
			Policy:        req.Policy,
			Description:   req.Description,
			OrbTags:       req.Tags,
<<<<<<< HEAD
=======
			PolicyData:    req.PolicyData,
			Format:        req.Format,
>>>>>>> 5b552fbc
		}

		saved, err := svc.AddPolicy(ctx, req.token, policy)
		if err != nil {
			return nil, err
		}

		res := policyRes{
			ID:            saved.ID,
			Name:          saved.Name.String(),
			Description:   saved.Description,
			Tags:          saved.OrbTags,
			Backend:       saved.Backend,
			SchemaVersion: saved.SchemaVersion,
			Policy:        saved.Policy,
<<<<<<< HEAD
			Version:       saved.Version,
=======
			Format:        saved.Format,
			PolicyData:    saved.PolicyData,
>>>>>>> 5b552fbc
			created:       true,
		}

		return res, nil
	}
}

func viewPolicyEndpoint(svc policies.Service) endpoint.Endpoint {
	return func(ctx context.Context, request interface{}) (response interface{}, err error) {
		req := request.(viewResourceReq)
		if err := req.validate(); err != nil {
			return nil, err
		}

		policy, err := svc.ViewPolicyByID(ctx, req.token, req.id)
		if err != nil {
			return nil, err
		}

		res := policyRes{
			ID:            policy.ID,
			Name:          policy.Name.String(),
			Description:   policy.Description,
			Tags:          policy.OrbTags,
			Backend:       policy.Backend,
			SchemaVersion: policy.SchemaVersion,
			Policy:        policy.Policy,
			Version:       policy.Version,
			LastModified:  policy.LastModified,
<<<<<<< HEAD
=======
			PolicyData:    policy.PolicyData,
			Format:        policy.Format,
>>>>>>> 5b552fbc
		}
		return res, nil
	}
}

func listPoliciesEndpoint(svc policies.Service) endpoint.Endpoint {
	return func(ctx context.Context, request interface{}) (response interface{}, err error) {
		req := request.(listResourcesReq)
		if err := req.validate(); err != nil {
			return nil, err
		}

		page, err := svc.ListPolicies(ctx, req.token, req.pageMetadata)
		if err != nil {
			return nil, err
		}

		res := policiesPageRes{
			pageRes: pageRes{
				Total:  page.Total,
				Offset: page.Offset,
				Limit:  page.Limit,
				Order:  page.Order,
				Dir:    page.Dir,
			},
			Policies: []policyRes{},
		}
		for _, ag := range page.Policies {
			view := policyRes{
				ID:            ag.ID,
				Name:          ag.Name.String(),
				Description:   ag.Description,
				Version:       ag.Version,
				Backend:       ag.Backend,
				SchemaVersion: ag.SchemaVersion,
				LastModified:  ag.LastModified,
			}
			res.Policies = append(res.Policies, view)
		}
		return res, nil
	}
}

func editPoliciyEndpoint(svc policies.Service) endpoint.Endpoint {
	return func(ctx context.Context, request interface{}) (response interface{}, err error) {
		req := request.(updatePolicyReq)
		if err := req.validate(); err != nil {
			return policyUpdateRes{}, err
		}

		nameID, err := types.NewIdentifier(req.Name)
		if err != nil {
			return policyUpdateRes{}, err
		}
		plcy := policies.Policy{
			ID:          req.id,
			Name:        nameID,
			Description: req.Description,
			OrbTags:     req.Tags,
			Policy:      req.Policy,
			PolicyData:  req.PolicyData,
			Format:      req.Format,
		}

		res, err := svc.EditPolicy(ctx, req.token, plcy)
		if err != nil {
			return policyUpdateRes{}, err
		}

		plcyRes := policyUpdateRes{
			ID:          res.ID,
			Name:        res.Name.String(),
			Description: res.Description,
			Tags:        res.OrbTags,
			Policy:      res.Policy,
			Format:      res.Format,
			PolicyData:  res.PolicyData,
			Version:     res.Version,
		}

		return plcyRes, nil
	}
}

func removePolicyEndpoint(svc policies.Service) endpoint.Endpoint {
	return func(ctx context.Context, request interface{}) (response interface{}, err error) {
		req := request.(viewResourceReq)
		if err := req.validate(); err != nil {
			return removeRes{}, err
		}
		err = svc.RemovePolicy(ctx, req.token, req.id)
		if err != nil {
			return removeRes{}, err
		}
		return removeRes{}, nil
	}
}

func addDatasetEndpoint(svc policies.Service) endpoint.Endpoint {
	return func(ctx context.Context, request interface{}) (interface{}, error) {
		req := request.(addDatasetReq)
		if err := req.validate(); err != nil {
			return nil, err
		}

		nID, err := types.NewIdentifier(req.Name)
		if err != nil {
			return nil, err
		}

		d := policies.Dataset{
			Name:         nID,
			AgentGroupID: req.AgentGroupID,
			PolicyID:     req.PolicyID,
			SinkIDs:      req.SinkIDs,
		}

		saved, err := svc.AddDataset(ctx, req.token, d)
		if err != nil {
			return nil, err
		}

		res := datasetRes{
			ID:           saved.ID,
			Name:         saved.Name.String(),
			Valid:        saved.Valid,
			AgentGroupID: saved.AgentGroupID,
			PolicyID:     saved.PolicyID,
			SinkIDs:      saved.SinkIDs,
			Metadata:     saved.Metadata,
			TsCreated:    saved.Created,
			Tags:         saved.Tags,
			created:      true,
		}

		return res, nil
	}
}

func editDatasetEndpoint(svc policies.Service) endpoint.Endpoint {
	return func(ctx context.Context, request interface{}) (response interface{}, err error) {
		req := request.(updateDatasetReq)
		if err := req.validate(); err != nil {
			return nil, err
		}

		nID, err := types.NewIdentifier(req.Name)
		if err != nil {
			return nil, err
		}

		dataset := policies.Dataset{
			Name:    nID,
			ID:      req.id,
			Tags:    req.Tags,
			SinkIDs: req.SinkIDs,
		}

		ds, err := svc.EditDataset(ctx, req.token, dataset)
		if err != nil {
			return nil, err
		}

		res := datasetRes{
			ID:           ds.ID,
			Name:         ds.Name.String(),
			Valid:        ds.Valid,
			AgentGroupID: ds.AgentGroupID,
			PolicyID:     ds.PolicyID,
			SinkIDs:      ds.SinkIDs,
			Metadata:     ds.Metadata,
			Tags:         ds.Tags,
		}

		return res, nil
	}
}

func validatePolicyEndpoint(svc policies.Service) endpoint.Endpoint {
	return func(ctx context.Context, request interface{}) (interface{}, error) {
		req := request.(addPolicyReq)
		if err := req.validate(); err != nil {
			return nil, err
		}

		nID, err := types.NewIdentifier(req.Name)
		if err != nil {
			return nil, err
		}

		policy := policies.Policy{
			Name:        nID,
			Backend:     req.Backend,
			Policy:      req.Policy,
			OrbTags:     req.Tags,
			Description: req.Description,
			Format:      req.Format,
			PolicyData:  req.PolicyData,
		}

		validated, err := svc.ValidatePolicy(ctx, req.token, policy)
		if err != nil {
			return nil, err
		}

		res := policyValidateRes{
			Name:        validated.Name.String(),
			Backend:     validated.Backend,
			Tags:        validated.OrbTags,
			Policy:      validated.Policy,
			PolicyData:  validated.PolicyData,
			Format:      validated.Format,
			Description: validated.Description,
		}

		return res, nil
	}
}

func removeDatasetEndpoint(svc policies.Service) endpoint.Endpoint {
	return func(ctx context.Context, request interface{}) (response interface{}, err error) {
		req := request.(viewResourceReq)
		if err := req.validate(); err != nil {
			return removeRes{}, err
		}
		if err := svc.RemoveDataset(ctx, req.token, req.id); err != nil {
			return removeRes{}, err
		}
		return removeRes{}, nil
	}
}

func validateDatasetEndpoint(svc policies.Service) endpoint.Endpoint {
	return func(ctx context.Context, request interface{}) (interface{}, error) {
		req := request.(addDatasetReq)
		if err := req.validate(); err != nil {
			return nil, err
		}

		nID, err := types.NewIdentifier(req.Name)
		if err != nil {
			return nil, err
		}

		d := policies.Dataset{
			Name:         nID,
			AgentGroupID: req.AgentGroupID,
			PolicyID:     req.PolicyID,
			SinkIDs:      req.SinkIDs,
			Tags:         req.Tags,
		}

		validated, err := svc.ValidateDataset(ctx, req.token, d)
		if err != nil {
			return nil, err
		}

		res := validateDatasetRes{
			Name:         validated.Name.String(),
			Valid:        true,
			Tags:         validated.Tags,
			AgentGroupID: validated.AgentGroupID,
			PolicyID:     validated.PolicyID,
			SinkIDs:      validated.SinkIDs,
		}

		return res, nil
	}
}

func viewDatasetEndpoint(svc policies.Service) endpoint.Endpoint {
	return func(ctx context.Context, request interface{}) (response interface{}, err error) {
		req := request.(viewResourceReq)
		if err := req.validate(); err != nil {
			return nil, err
		}

		dataset, err := svc.ViewDatasetByID(ctx, req.token, req.id)
		if err != nil {
			return nil, err
		}

		res := datasetRes{
			ID:           dataset.ID,
			Name:         dataset.Name.String(),
			PolicyID:     dataset.PolicyID,
			SinkIDs:      dataset.SinkIDs,
			AgentGroupID: dataset.AgentGroupID,
			Valid:        dataset.Valid,
			TsCreated:    dataset.Created,
		}
		return res, nil
	}
}

func listDatasetEndpoint(svc policies.Service) endpoint.Endpoint {
	return func(ctx context.Context, request interface{}) (response interface{}, err error) {
		req := request.(listResourcesReq)
		if err := req.validate(); err != nil {
			return nil, err
		}

		page, err := svc.ListDatasets(ctx, req.token, req.pageMetadata)
		if err != nil {
			return nil, err
		}

		res := datasetPageRes{
			pageRes: pageRes{
				Total:  page.Total,
				Offset: page.Offset,
				Limit:  page.Limit,
				Order:  page.Order,
				Dir:    page.Dir,
			},
			Datasets: []datasetRes{},
		}
		for _, dataset := range page.Datasets {
			view := datasetRes{
				ID:           dataset.ID,
				Name:         dataset.Name.String(),
				PolicyID:     dataset.PolicyID,
				SinkIDs:      dataset.SinkIDs,
				AgentGroupID: dataset.AgentGroupID,
				Valid:        dataset.Valid,
			}
			res.Datasets = append(res.Datasets, view)
		}
		return res, nil
	}
}<|MERGE_RESOLUTION|>--- conflicted
+++ resolved
@@ -34,11 +34,8 @@
 			Policy:        req.Policy,
 			Description:   req.Description,
 			OrbTags:       req.Tags,
-<<<<<<< HEAD
-=======
 			PolicyData:    req.PolicyData,
 			Format:        req.Format,
->>>>>>> 5b552fbc
 		}
 
 		saved, err := svc.AddPolicy(ctx, req.token, policy)
@@ -54,12 +51,8 @@
 			Backend:       saved.Backend,
 			SchemaVersion: saved.SchemaVersion,
 			Policy:        saved.Policy,
-<<<<<<< HEAD
-			Version:       saved.Version,
-=======
 			Format:        saved.Format,
 			PolicyData:    saved.PolicyData,
->>>>>>> 5b552fbc
 			created:       true,
 		}
 
@@ -89,11 +82,8 @@
 			Policy:        policy.Policy,
 			Version:       policy.Version,
 			LastModified:  policy.LastModified,
-<<<<<<< HEAD
-=======
 			PolicyData:    policy.PolicyData,
 			Format:        policy.Format,
->>>>>>> 5b552fbc
 		}
 		return res, nil
 	}

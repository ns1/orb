// Copyright (c) Mainflux
// SPDX-License-Identifier: Apache-2.0

// Adapted for Orb project, modifications licensed under MPL v. 2.0:
/* This Source Code Form is subject to the terms of the Mozilla Public
 * License, v. 2.0. If a copy of the MPL was not distributed with this
 * file, You can obtain one at https://mozilla.org/MPL/2.0/. */

package http

import (
	"context"
	"github.com/go-kit/kit/endpoint"
	"github.com/ns1labs/orb/pkg/types"
	"github.com/ns1labs/orb/policies"
)

func addPolicyEndpoint(svc policies.Service) endpoint.Endpoint {
	return func(ctx context.Context, request interface{}) (interface{}, error) {
		req := request.(addPolicyReq)
		if err := req.validate(); err != nil {
			return nil, err
		}

		nID, err := types.NewIdentifier(req.Name)
		if err != nil {
			return nil, err
		}

		policy := policies.Policy{
			Name:          nID,
			Backend:       req.Backend,
			SchemaVersion: req.SchemaVersion,
			Policy:        req.Policy,
			Description:   req.Description,
			OrbTags:       req.Tags,
		}

		saved, err := svc.AddPolicy(ctx, req.token, policy, req.Format, req.PolicyData)
		if err != nil {
			return nil, err
		}

		res := policyRes{
			ID:            saved.ID,
			Name:          saved.Name.String(),
			Description:   saved.Description,
			Tags:          saved.OrbTags,
			Backend:       saved.Backend,
			SchemaVersion: saved.SchemaVersion,
			Policy:        saved.Policy,
			Version:       saved.Version,
			created:       true,
		}

		return res, nil
	}
}

func viewPolicyEndpoint(svc policies.Service) endpoint.Endpoint {
	return func(ctx context.Context, request interface{}) (response interface{}, err error) {
		req := request.(viewResourceReq)
		if err := req.validate(); err != nil {
			return nil, err
		}

		policy, err := svc.ViewPolicyByID(ctx, req.token, req.id)
		if err != nil {
			return nil, err
		}

		res := policyRes{
			ID:            policy.ID,
			Name:          policy.Name.String(),
			Description:   policy.Description,
			Tags:          policy.OrbTags,
			Backend:       policy.Backend,
			SchemaVersion: policy.SchemaVersion,
			Policy:        policy.Policy,
			Version:       policy.Version,
<<<<<<< HEAD
=======
			LastModified:  policy.LastModified,
>>>>>>> d0bb59aa
		}
		return res, nil
	}
}

func listPoliciesEndpoint(svc policies.Service) endpoint.Endpoint {
	return func(ctx context.Context, request interface{}) (response interface{}, err error) {
		req := request.(listResourcesReq)
		if err := req.validate(); err != nil {
			return nil, err
		}

		page, err := svc.ListPolicies(ctx, req.token, req.pageMetadata)
		if err != nil {
			return nil, err
		}

		res := policiesPageRes{
			pageRes: pageRes{
				Total:  page.Total,
				Offset: page.Offset,
				Limit:  page.Limit,
				Order:  page.Order,
				Dir:    page.Dir,
			},
			Policies: []policyRes{},
		}
		for _, ag := range page.Policies {
			view := policyRes{
				ID:            ag.ID,
				Name:          ag.Name.String(),
				Description:   ag.Description,
				Version:       ag.Version,
				Backend:       ag.Backend,
				SchemaVersion: ag.SchemaVersion,
<<<<<<< HEAD
=======
				LastModified:  ag.LastModified,
>>>>>>> d0bb59aa
			}
			res.Policies = append(res.Policies, view)
		}
		return res, nil
	}
}

func editPoliciyEndpoint(svc policies.Service) endpoint.Endpoint {
	return func(ctx context.Context, request interface{}) (response interface{}, err error) {
		req := request.(updatePolicyReq)
		if err := req.validate(); err != nil {
			return policyUpdateRes{}, err
		}

		nameID, err := types.NewIdentifier(req.Name)
		if err != nil {
			return policyUpdateRes{}, err
		}
		plcy := policies.Policy{
			ID:          req.id,
			Name:        nameID,
			Description: req.Description,
			OrbTags:     req.Tags,
			Policy:      req.Policy,
		}

		res, err := svc.EditPolicy(ctx, req.token, plcy, req.Format, req.PolicyData)
		if err != nil {
			return policyUpdateRes{}, err
		}

		plcyRes := policyUpdateRes{
			ID:          res.ID,
			Name:        res.Name.String(),
			Description: res.Description,
			Tags:        res.OrbTags,
			Policy:      res.Policy,
			Version:     res.Version,
		}

		return plcyRes, nil
	}
}

func removePolicyEndpoint(svc policies.Service) endpoint.Endpoint {
	return func(ctx context.Context, request interface{}) (response interface{}, err error) {
		req := request.(viewResourceReq)
		if err := req.validate(); err != nil {
			return removeRes{}, err
		}
		err = svc.RemovePolicy(ctx, req.token, req.id)
		if err != nil {
			return removeRes{}, err
		}
		return removeRes{}, nil
	}
}

func addDatasetEndpoint(svc policies.Service) endpoint.Endpoint {
	return func(ctx context.Context, request interface{}) (interface{}, error) {
		req := request.(addDatasetReq)
		if err := req.validate(); err != nil {
			return nil, err
		}

		nID, err := types.NewIdentifier(req.Name)
		if err != nil {
			return nil, err
		}

		d := policies.Dataset{
			Name:         nID,
			AgentGroupID: req.AgentGroupID,
			PolicyID:     req.PolicyID,
			SinkIDs:      req.SinkIDs,
		}

		saved, err := svc.AddDataset(ctx, req.token, d)
		if err != nil {
			return nil, err
		}

		res := datasetRes{
			ID:           saved.ID,
			Name:         saved.Name.String(),
			Valid:        saved.Valid,
			AgentGroupID: saved.AgentGroupID,
			PolicyID:     saved.PolicyID,
			SinkIDs:      saved.SinkIDs,
			Metadata:     saved.Metadata,
			TsCreated:    saved.Created,
			Tags:         saved.Tags,
			created:      true,
		}

		return res, nil
	}
}

func editDatasetEndpoint(svc policies.Service) endpoint.Endpoint {
	return func(ctx context.Context, request interface{}) (response interface{}, err error) {
		req := request.(updateDatasetReq)
		if err := req.validate(); err != nil {
			return nil, err
		}

		dataset := policies.Dataset{
			ID:      req.id,
			Tags:    req.Tags,
			SinkIDs: req.SinkIDs,
		}

		ds, err := svc.EditDataset(ctx, req.token, dataset)
		if err != nil {
			return nil, err
		}
		return ds, nil
	}
}

func validatePolicyEndpoint(svc policies.Service) endpoint.Endpoint {
	return func(ctx context.Context, request interface{}) (interface{}, error) {
		req := request.(addPolicyReq)
		if err := req.validate(); err != nil {
			return nil, err
		}

		nID, err := types.NewIdentifier(req.Name)
		if err != nil {
			return nil, err
		}

		policy := policies.Policy{
			Name:        nID,
			Backend:     req.Backend,
			Policy:      req.Policy,
			OrbTags:     req.Tags,
			Description: req.Description,
		}

		validated, err := svc.ValidatePolicy(ctx, req.token, policy, req.Format, req.PolicyData)
		if err != nil {
			return nil, err
		}

		res := policyValidateRes{
			Name:        validated.Name.String(),
			Backend:     validated.Backend,
			Tags:        validated.OrbTags,
			Policy:      validated.Policy,
			Description: validated.Description,
		}

		return res, nil
	}
}

func removeDatasetEndpoint(svc policies.Service) endpoint.Endpoint {
	return func(ctx context.Context, request interface{}) (response interface{}, err error) {
		req := request.(viewResourceReq)
		if err := req.validate(); err != nil {
			return removeRes{}, err
		}
		if err := svc.RemoveDataset(ctx, req.token, req.id); err != nil {
			return removeRes{}, err
		}
		return removeRes{}, nil
	}
}

func validateDatasetEndpoint(svc policies.Service) endpoint.Endpoint {
	return func(ctx context.Context, request interface{}) (interface{}, error) {
		req := request.(addDatasetReq)
		if err := req.validate(); err != nil {
			return nil, err
		}

		nID, err := types.NewIdentifier(req.Name)
		if err != nil {
			return nil, err
		}

		d := policies.Dataset{
			Name:         nID,
			AgentGroupID: req.AgentGroupID,
			PolicyID:     req.PolicyID,
			SinkIDs:      req.SinkIDs,
			Tags:         req.Tags,
		}

		validated, err := svc.ValidateDataset(ctx, req.token, d)
		if err != nil {
			return nil, err
		}

		res := validateDatasetRes{
			Name:         validated.Name.String(),
			Valid:        true,
			Tags:         validated.Tags,
			AgentGroupID: validated.AgentGroupID,
			PolicyID:     validated.PolicyID,
			SinkIDs:      validated.SinkIDs,
		}

		return res, nil
	}
}

func viewDatasetEndpoint(svc policies.Service) endpoint.Endpoint {
	return func(ctx context.Context, request interface{}) (response interface{}, err error) {
		req := request.(viewResourceReq)
		if err := req.validate(); err != nil {
			return nil, err
		}

		dataset, err := svc.ViewDatasetByID(ctx, req.token, req.id)
		if err != nil {
			return nil, err
		}

		res := datasetRes{
			ID:           dataset.ID,
			Name:         dataset.Name.String(),
			PolicyID:     dataset.PolicyID,
			SinkIDs:      dataset.SinkIDs,
			AgentGroupID: dataset.AgentGroupID,
			Valid:        dataset.Valid,
			TsCreated:    dataset.Created,
		}
		return res, nil
	}
}

func listDatasetEndpoint(svc policies.Service) endpoint.Endpoint {
	return func(ctx context.Context, request interface{}) (response interface{}, err error) {
		req := request.(listResourcesReq)
		if err := req.validate(); err != nil {
			return nil, err
		}

		page, err := svc.ListDatasets(ctx, req.token, req.pageMetadata)
		if err != nil {
			return nil, err
		}

		res := datasetPageRes{
			pageRes: pageRes{
				Total:  page.Total,
				Offset: page.Offset,
				Limit:  page.Limit,
				Order:  page.Order,
				Dir:    page.Dir,
			},
			Datasets: []datasetRes{},
		}
		for _, dataset := range page.Datasets {
			view := datasetRes{
				ID:           dataset.ID,
				Name:         dataset.Name.String(),
				PolicyID:     dataset.PolicyID,
				SinkIDs:      dataset.SinkIDs,
				AgentGroupID: dataset.AgentGroupID,
				Valid:        dataset.Valid,
			}
			res.Datasets = append(res.Datasets, view)
		}
		return res, nil
	}
}<|MERGE_RESOLUTION|>--- conflicted
+++ resolved
@@ -78,10 +78,7 @@
 			SchemaVersion: policy.SchemaVersion,
 			Policy:        policy.Policy,
 			Version:       policy.Version,
-<<<<<<< HEAD
-=======
 			LastModified:  policy.LastModified,
->>>>>>> d0bb59aa
 		}
 		return res, nil
 	}
@@ -117,10 +114,7 @@
 				Version:       ag.Version,
 				Backend:       ag.Backend,
 				SchemaVersion: ag.SchemaVersion,
-<<<<<<< HEAD
-=======
 				LastModified:  ag.LastModified,
->>>>>>> d0bb59aa
 			}
 			res.Policies = append(res.Policies, view)
 		}

/* This Source Code Form is subject to the terms of the Mozilla Public
 * License, v. 2.0. If a copy of the MPL was not distributed with this
 * file, You can obtain one at https://mozilla.org/MPL/2.0/. */

package http

import (
	"context"
	"github.com/ns1labs/orb/policies"
	"go.uber.org/zap"
	"time"
)

var _ policies.Service = (*loggingMiddleware)(nil)

type loggingMiddleware struct {
	logger *zap.Logger
	svc    policies.Service
}

func (l loggingMiddleware) RemovePolicy(ctx context.Context, token string, policyID string) (err error) {
	defer func(begin time.Time) {
		if err != nil {
			l.logger.Warn("method call: remove_policy",
				zap.Error(err),
				zap.Duration("duration", time.Since(begin)))
		} else {
			l.logger.Info("method call: remove_policy",
				zap.Duration("duration", time.Since(begin)))
		}
	}(time.Now())
	return l.svc.RemovePolicy(ctx, token, policyID)
}

func (l loggingMiddleware) ListDatasetsByPolicyIDInternal(ctx context.Context, policyID string, token string) (_ []policies.Dataset, err error) {
	defer func(begin time.Time) {
		if err != nil {
			l.logger.Warn("method call: list_dataset_by_policy_id",
				zap.Error(err),
				zap.Duration("duration", time.Since(begin)))
		} else {
			l.logger.Info("method call: list_dataset_by_policy_id",
				zap.Duration("duration", time.Since(begin)))
		}
	}(time.Now())
	return l.svc.ListDatasetsByPolicyIDInternal(ctx, policyID, token)
}

func (l loggingMiddleware) EditPolicy(ctx context.Context, token string, pol policies.Policy, format string, policyData string) (_ policies.Policy, err error) {
	defer func(begin time.Time) {
		if err != nil {
			l.logger.Warn("method call: edit_policy",
				zap.Error(err),
				zap.Duration("duration", time.Since(begin)))
		} else {
			l.logger.Info("method call: edit_policy",
				zap.Duration("duration", time.Since(begin)))
		}
	}(time.Now())
	return l.svc.EditPolicy(ctx, token, pol, format, policyData)
}

func (l loggingMiddleware) AddPolicy(ctx context.Context, token string, p policies.Policy, format string, policyData string) (_ policies.Policy, err error) {
	defer func(begin time.Time) {
		if err != nil {
			l.logger.Warn("method call: add_policy",
				zap.Error(err),
				zap.Duration("duration", time.Since(begin)))
		} else {
			l.logger.Info("method call: add_policy",
				zap.Duration("duration", time.Since(begin)))
		}
	}(time.Now())
	return l.svc.AddPolicy(ctx, token, p, format, policyData)
}

func (l loggingMiddleware) ViewPolicyByID(ctx context.Context, token string, policyID string) (_ policies.Policy, err error) {
	defer func(begin time.Time) {
		if err != nil {
			l.logger.Warn("method call: view_policy_by_id",
				zap.Error(err),
				zap.Duration("duration", time.Since(begin)))
		} else {
			l.logger.Info("method call: view_policy_by_id",
				zap.Duration("duration", time.Since(begin)))
		}
	}(time.Now())
	return l.svc.ViewPolicyByID(ctx, token, policyID)
}

func (l loggingMiddleware) ListPolicies(ctx context.Context, token string, pm policies.PageMetadata) (_ policies.Page, err error) {
	defer func(begin time.Time) {
		if err != nil {
			l.logger.Warn("method call: list_policies",
				zap.Error(err),
				zap.Duration("duration", time.Since(begin)))
		} else {
			l.logger.Info("method call: list_policies",
				zap.Duration("duration", time.Since(begin)))
		}
	}(time.Now())
	return l.svc.ListPolicies(ctx, token, pm)
}

func (l loggingMiddleware) ViewPolicyByIDInternal(ctx context.Context, policyID string, ownerID string) (_ policies.Policy, err error) {
	defer func(begin time.Time) {
		if err != nil {
			l.logger.Warn("method call: view_policy_by_id_internal",
				zap.Error(err),
				zap.Duration("duration", time.Since(begin)))
		} else {
			l.logger.Info("method call: view_policy_by_id_internal",
				zap.Duration("duration", time.Since(begin)))
		}
	}(time.Now())
	return l.svc.ViewPolicyByIDInternal(ctx, policyID, ownerID)
}

func (l loggingMiddleware) ListPoliciesByGroupIDInternal(ctx context.Context, groupIDs []string, ownerID string) (_ []policies.Policy, err error) {
	defer func(begin time.Time) {
		if err != nil {
			l.logger.Warn("method call: list_policies_by_groups",
				zap.Error(err),
				zap.Duration("duration", time.Since(begin)))
		} else {
			l.logger.Info("method call: list_policies_by_groups",
				zap.Duration("duration", time.Since(begin)))
		}
	}(time.Now())
	return l.svc.ListPoliciesByGroupIDInternal(ctx, groupIDs, ownerID)
}

func (l loggingMiddleware) AddDataset(ctx context.Context, token string, d policies.Dataset) (_ policies.Dataset, err error) {
	defer func(begin time.Time) {
		if err != nil {
			l.logger.Warn("method call: add_dataset",
				zap.Error(err),
				zap.Duration("duration", time.Since(begin)))
		} else {
			l.logger.Info("method call: add_dataset",
				zap.Duration("duration", time.Since(begin)))
		}
	}(time.Now())
	return l.svc.AddDataset(ctx, token, d)
}

func (l loggingMiddleware) InactivateDatasetByGroupID(ctx context.Context, groupID string, token string) (err error) {
	defer func(begin time.Time) {
		if err != nil {
			l.logger.Warn("method call: inactivate_dataset",
				zap.Error(err),
				zap.Duration("duration", time.Since(begin)))
		} else {
			l.logger.Info("method call: inactivate_dataset",
				zap.Duration("duration", time.Since(begin)))
		}
	}(time.Now())
	return l.svc.InactivateDatasetByGroupID(ctx, groupID, token)
}

<<<<<<< HEAD
func (l loggingMiddleware) ViewDatasetByID(ctx context.Context, token string, datasetID string) (_ policies.Dataset, err error) {
	defer func(begin time.Time) {
		if err != nil {
			l.logger.Warn("method call: view_dataset_by_id",
				zap.Error(err),
				zap.Duration("duration", time.Since(begin)))
		} else {
			l.logger.Info("method call: view_dataset_by_id",
				zap.Duration("duration", time.Since(begin)))
		}
	}(time.Now())
	return l.svc.ViewDatasetByID(ctx, token, datasetID)
}

func (l loggingMiddleware) ListDataset(ctx context.Context, token string, pm policies.PageMetadata) (_ policies.PageDataset, err error) {
	defer func(begin time.Time) {
		if err != nil {
			l.logger.Warn("method call: list_dataset",
				zap.Error(err),
				zap.Duration("duration", time.Since(begin)))
		} else {
			l.logger.Info("method call: list_dataset",
				zap.Duration("duration", time.Since(begin)))
		}
	}(time.Now())
	return l.svc.ListDataset(ctx, token, pm)
=======
func (l loggingMiddleware) ValidatePolicy(ctx context.Context, token string, p policies.Policy, format string, policyData string) (_ policies.Policy, err error) {
	defer func(begin time.Time) {
		if err != nil {
			l.logger.Warn("method call: validate_policy",
				zap.Error(err),
				zap.Duration("duration", time.Since(begin)))
		} else {
			l.logger.Info("method call: validate_policy",
				zap.Duration("duration", time.Since(begin)))
		}
	}(time.Now())
	return l.svc.ValidatePolicy(ctx, token, p, format, policyData)
>>>>>>> e30fdf6b
}

func NewLoggingMiddleware(svc policies.Service, logger *zap.Logger) policies.Service {
	return &loggingMiddleware{logger, svc}
}

func (l loggingMiddleware) ListDatasetByPolicyIDInternal(ctx context.Context, policyID string, ownerID string) (_ []policies.Dataset, err error) {
	defer func(begin time.Time) {
		if err != nil {
			l.logger.Warn("method call: list_dataset_by_groups",
				zap.Error(err),
				zap.Duration("duration", time.Since(begin)))
		} else {
			l.logger.Info("method call: list_dataset_by_groups",
				zap.Duration("duration", time.Since(begin)))
		}
	}(time.Now())
	return l.svc.ListDatasetsByPolicyIDInternal(ctx, policyID, ownerID)
}<|MERGE_RESOLUTION|>--- conflicted
+++ resolved
@@ -158,7 +158,20 @@
 	return l.svc.InactivateDatasetByGroupID(ctx, groupID, token)
 }
 
-<<<<<<< HEAD
+func (l loggingMiddleware) ValidatePolicy(ctx context.Context, token string, p policies.Policy, format string, policyData string) (_ policies.Policy, err error) {
+	defer func(begin time.Time) {
+		if err != nil {
+			l.logger.Warn("method call: validate_policy",
+				zap.Error(err),
+				zap.Duration("duration", time.Since(begin)))
+		} else {
+			l.logger.Info("method call: validate_policy",
+				zap.Duration("duration", time.Since(begin)))
+		}
+	}(time.Now())
+	return l.svc.ValidatePolicy(ctx, token, p, format, policyData)
+}
+
 func (l loggingMiddleware) ViewDatasetByID(ctx context.Context, token string, datasetID string) (_ policies.Dataset, err error) {
 	defer func(begin time.Time) {
 		if err != nil {
@@ -185,20 +198,6 @@
 		}
 	}(time.Now())
 	return l.svc.ListDataset(ctx, token, pm)
-=======
-func (l loggingMiddleware) ValidatePolicy(ctx context.Context, token string, p policies.Policy, format string, policyData string) (_ policies.Policy, err error) {
-	defer func(begin time.Time) {
-		if err != nil {
-			l.logger.Warn("method call: validate_policy",
-				zap.Error(err),
-				zap.Duration("duration", time.Since(begin)))
-		} else {
-			l.logger.Info("method call: validate_policy",
-				zap.Duration("duration", time.Since(begin)))
-		}
-	}(time.Now())
-	return l.svc.ValidatePolicy(ctx, token, p, format, policyData)
->>>>>>> e30fdf6b
 }
 
 func NewLoggingMiddleware(svc policies.Service, logger *zap.Logger) policies.Service {

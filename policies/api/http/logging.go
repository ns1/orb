/* This Source Code Form is subject to the terms of the Mozilla Public
 * License, v. 2.0. If a copy of the MPL was not distributed with this
 * file, You can obtain one at https://mozilla.org/MPL/2.0/. */

package http

import (
	"context"
	"github.com/ns1labs/orb/policies"
	"go.uber.org/zap"
	"time"
)

var _ policies.Service = (*loggingMiddleware)(nil)

type loggingMiddleware struct {
	logger *zap.Logger
	svc    policies.Service
}

func (l loggingMiddleware) InactivateDatasetByIDInternal(ctx context.Context, ownerID string, datasetID string) (err error) {
	defer func(begin time.Time) {
		if err != nil {
			l.logger.Warn("method call: inactivate_dataset_by_id_internal",
				zap.Error(err),
				zap.Duration("duration", time.Since(begin)))
		} else {
			l.logger.Info("method call: inactivate_dataset_by_id_internal",
				zap.Duration("duration", time.Since(begin)))
		}
	}(time.Now())
	return l.svc.InactivateDatasetByIDInternal(ctx, ownerID, datasetID)
}

func (l loggingMiddleware) ViewDatasetByIDInternal(ctx context.Context, ownerID string, datasetID string) (_ policies.Dataset, err error) {
	defer func(begin time.Time) {
		if err != nil {
			l.logger.Warn("method call: view_dataset_by_id_internal",
				zap.Error(err),
				zap.Duration("duration", time.Since(begin)))
		} else {
			l.logger.Info("method call: view_dataset_by_id_internal",
				zap.Duration("duration", time.Since(begin)))
		}
	}(time.Now())
	return l.svc.ViewDatasetByIDInternal(ctx, ownerID, datasetID)
}

func (l loggingMiddleware) RemoveDataset(ctx context.Context, token string, dsID string) (err error) {
	defer func(begin time.Time) {
		if err != nil {
			l.logger.Warn("method call: remove_dataset",
				zap.Error(err),
				zap.Duration("duration", time.Since(begin)))
		} else {
			l.logger.Info("method call: remove_dataset",
				zap.Duration("duration", time.Since(begin)))
		}
	}(time.Now())
	return l.svc.RemoveDataset(ctx, token, dsID)
}

func (l loggingMiddleware) EditDataset(ctx context.Context, token string, ds policies.Dataset) (_ policies.Dataset, err error) {
	defer func(begin time.Time) {
		if err != nil {
			l.logger.Warn("method call: edit_dataset",
				zap.Error(err),
				zap.Duration("duration", time.Since(begin)))
		} else {
			l.logger.Info("method call: edit_dataset",
				zap.Duration("duration", time.Since(begin)))
		}
	}(time.Now())
	return l.svc.EditDataset(ctx, token, ds)
}

func (l loggingMiddleware) RemovePolicy(ctx context.Context, token string, policyID string) (err error) {
	defer func(begin time.Time) {
		if err != nil {
			l.logger.Warn("method call: remove_policy",
				zap.Error(err),
				zap.Duration("duration", time.Since(begin)))
		} else {
			l.logger.Info("method call: remove_policy",
				zap.Duration("duration", time.Since(begin)))
		}
	}(time.Now())
	return l.svc.RemovePolicy(ctx, token, policyID)
}

func (l loggingMiddleware) ListDatasetsByPolicyIDInternal(ctx context.Context, policyID string, token string) (_ []policies.Dataset, err error) {
	defer func(begin time.Time) {
		if err != nil {
			l.logger.Warn("method call: list_dataset_by_policy_id",
				zap.Error(err),
				zap.Duration("duration", time.Since(begin)))
		} else {
			l.logger.Info("method call: list_dataset_by_policy_id",
				zap.Duration("duration", time.Since(begin)))
		}
	}(time.Now())
	return l.svc.ListDatasetsByPolicyIDInternal(ctx, policyID, token)
}

func (l loggingMiddleware) EditPolicy(ctx context.Context, token string, pol policies.Policy) (_ policies.Policy, err error) {
	defer func(begin time.Time) {
		if err != nil {
			l.logger.Warn("method call: edit_policy",
				zap.Error(err),
				zap.Duration("duration", time.Since(begin)))
		} else {
			l.logger.Info("method call: edit_policy",
				zap.Duration("duration", time.Since(begin)))
		}
	}(time.Now())
	return l.svc.EditPolicy(ctx, token, pol)
}

func (l loggingMiddleware) AddPolicy(ctx context.Context, token string, p policies.Policy) (_ policies.Policy, err error) {
	defer func(begin time.Time) {
		if err != nil {
			l.logger.Warn("method call: add_policy",
				zap.Error(err),
				zap.Duration("duration", time.Since(begin)))
		} else {
			l.logger.Info("method call: add_policy",
				zap.Duration("duration", time.Since(begin)))
		}
	}(time.Now())
	return l.svc.AddPolicy(ctx, token, p)
}

func (l loggingMiddleware) ViewPolicyByID(ctx context.Context, token string, policyID string) (_ policies.Policy, err error) {
	defer func(begin time.Time) {
		if err != nil {
			l.logger.Warn("method call: view_policy_by_id",
				zap.Error(err),
				zap.Duration("duration", time.Since(begin)))
		} else {
			l.logger.Info("method call: view_policy_by_id",
				zap.Duration("duration", time.Since(begin)))
		}
	}(time.Now())
	return l.svc.ViewPolicyByID(ctx, token, policyID)
}

func (l loggingMiddleware) ListPolicies(ctx context.Context, token string, pm policies.PageMetadata) (_ policies.Page, err error) {
	defer func(begin time.Time) {
		if err != nil {
			l.logger.Warn("method call: list_policies",
				zap.Error(err),
				zap.Duration("duration", time.Since(begin)))
		} else {
			l.logger.Info("method call: list_policies",
				zap.Duration("duration", time.Since(begin)))
		}
	}(time.Now())
	return l.svc.ListPolicies(ctx, token, pm)
}

func (l loggingMiddleware) ViewPolicyByIDInternal(ctx context.Context, policyID string, ownerID string) (_ policies.Policy, err error) {
	defer func(begin time.Time) {
		if err != nil {
			l.logger.Warn("method call: view_policy_by_id_internal",
				zap.Error(err),
				zap.Duration("duration", time.Since(begin)))
		} else {
			l.logger.Info("method call: view_policy_by_id_internal",
				zap.Duration("duration", time.Since(begin)))
		}
	}(time.Now())
	return l.svc.ViewPolicyByIDInternal(ctx, policyID, ownerID)
}

func (l loggingMiddleware) ListPoliciesByGroupIDInternal(ctx context.Context, groupIDs []string, ownerID string) (_ []policies.PolicyInDataset, err error) {
	defer func(begin time.Time) {
		if err != nil {
			l.logger.Warn("method call: list_policies_by_groups",
				zap.Error(err),
				zap.Duration("duration", time.Since(begin)))
		} else {
			l.logger.Info("method call: list_policies_by_groups",
				zap.Duration("duration", time.Since(begin)))
		}
	}(time.Now())
	return l.svc.ListPoliciesByGroupIDInternal(ctx, groupIDs, ownerID)
}

func (l loggingMiddleware) AddDataset(ctx context.Context, token string, d policies.Dataset) (_ policies.Dataset, err error) {
	defer func(begin time.Time) {
		if err != nil {
			l.logger.Warn("method call: add_dataset",
				zap.Error(err),
				zap.Duration("duration", time.Since(begin)))
		} else {
			l.logger.Info("method call: add_dataset",
				zap.Duration("duration", time.Since(begin)))
		}
	}(time.Now())
	return l.svc.AddDataset(ctx, token, d)
}

func (l loggingMiddleware) InactivateDatasetByGroupID(ctx context.Context, groupID string, token string) (err error) {
	defer func(begin time.Time) {
		if err != nil {
			l.logger.Warn("method call: inactivate_dataset",
				zap.Error(err),
				zap.Duration("duration", time.Since(begin)))
		} else {
			l.logger.Info("method call: inactivate_dataset",
				zap.Duration("duration", time.Since(begin)))
		}
	}(time.Now())
	return l.svc.InactivateDatasetByGroupID(ctx, groupID, token)
}

func (l loggingMiddleware) ValidatePolicy(ctx context.Context, token string, p policies.Policy) (_ policies.Policy, err error) {
	defer func(begin time.Time) {
		if err != nil {
			l.logger.Warn("method call: validate_policy",
				zap.Error(err),
				zap.Duration("duration", time.Since(begin)))
		} else {
			l.logger.Info("method call: validate_policy",
				zap.Duration("duration", time.Since(begin)))
		}
	}(time.Now())
	return l.svc.ValidatePolicy(ctx, token, p)
}

func (l loggingMiddleware) ValidateDataset(ctx context.Context, token string, d policies.Dataset) (_ policies.Dataset, err error) {
	defer func(begin time.Time) {
		if err != nil {
			l.logger.Warn("method call: validate_dataset",
				zap.Error(err),
				zap.Duration("duration", time.Since(begin)))
		} else {
			l.logger.Info("method call: validate_dataset",
				zap.Duration("duration", time.Since(begin)))
		}
	}(time.Now())
	return l.svc.ValidateDataset(ctx, token, d)
}

func (l loggingMiddleware) ViewDatasetByID(ctx context.Context, token string, datasetID string) (_ policies.Dataset, err error) {
	defer func(begin time.Time) {
		if err != nil {
			l.logger.Warn("method call: view_dataset_by_id",
				zap.Error(err),
				zap.Duration("duration", time.Since(begin)))
		} else {
			l.logger.Info("method call: view_dataset_by_id",
				zap.Duration("duration", time.Since(begin)))
		}
	}(time.Now())
	return l.svc.ViewDatasetByID(ctx, token, datasetID)
}

func (l loggingMiddleware) ListDatasets(ctx context.Context, token string, pm policies.PageMetadata) (_ policies.PageDataset, err error) {
	defer func(begin time.Time) {
		if err != nil {
			l.logger.Warn("method call: list_dataset",
				zap.Error(err),
				zap.Duration("duration", time.Since(begin)))
		} else {
			l.logger.Info("method call: list_dataset",
				zap.Duration("duration", time.Since(begin)))
		}
	}(time.Now())
	return l.svc.ListDatasets(ctx, token, pm)
}

func (l loggingMiddleware) DeleteSinkFromAllDatasetsInternal(ctx context.Context, sinkID string, ownerID string) (ds []policies.Dataset, err error) {
	defer func(begin time.Time) {
		if err != nil {
			l.logger.Warn("method call: delete_sink_from_all_datasets",
				zap.Error(err),
				zap.Duration("duration", time.Since(begin)))
		} else {
			l.logger.Info("method call: delete_sink_from_all_datasets",
				zap.Duration("duration", time.Since(begin)))
		}
	}(time.Now())
	return l.svc.DeleteSinkFromAllDatasetsInternal(ctx, sinkID, ownerID)
}

<<<<<<< HEAD
=======
func (l loggingMiddleware) DeleteAgentGroupFromAllDatasets(ctx context.Context, groupID string, token string) (err error) {
	defer func(begin time.Time) {
		if err != nil {
			l.logger.Warn("method call: delete_agent_group_from_all_datasets",
				zap.Error(err),
				zap.Duration("duration", time.Since(begin)))
		} else {
			l.logger.Info("method call: delete_agent_group_from_all_datasets",
				zap.Duration("duration", time.Since(begin)))
		}
	}(time.Now())
	return l.svc.DeleteAgentGroupFromAllDatasets(ctx, groupID, token)
}

>>>>>>> 5b552fbc
func NewLoggingMiddleware(svc policies.Service, logger *zap.Logger) policies.Service {
	return &loggingMiddleware{logger, svc}
}<|MERGE_RESOLUTION|>--- conflicted
+++ resolved
@@ -284,8 +284,6 @@
 	return l.svc.DeleteSinkFromAllDatasetsInternal(ctx, sinkID, ownerID)
 }
 
-<<<<<<< HEAD
-=======
 func (l loggingMiddleware) DeleteAgentGroupFromAllDatasets(ctx context.Context, groupID string, token string) (err error) {
 	defer func(begin time.Time) {
 		if err != nil {
@@ -300,7 +298,6 @@
 	return l.svc.DeleteAgentGroupFromAllDatasets(ctx, groupID, token)
 }
 
->>>>>>> 5b552fbc
 func NewLoggingMiddleware(svc policies.Service, logger *zap.Logger) policies.Service {
 	return &loggingMiddleware{logger, svc}
 }
--- conflicted
+++ resolved
@@ -530,13 +530,10 @@
                           type: string
                           example: "dns"
           description: Agent backend specific policy data in json format
-<<<<<<< HEAD
           example:
             version: 1.0
             visor:
               foo: bar
-=======
->>>>>>> 66e63821
     PolicyCreateReqSchemaYaml:
       type: object
       required:

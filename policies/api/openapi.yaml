openapi: 3.0.0
info:
  version: 1.0.0
  title: orb-policies
servers:
  - url: 'http://localhost:8202'
paths:
  /policies/agent:
    parameters:
      - $ref: "#/components/parameters/Authorization"
    get:
      summary: 'List Agent Policies'
      operationId: listPolicies
      tags:
        - policy
      parameters:
        - $ref: "#/components/parameters/Limit"
        - $ref: "#/components/parameters/Offset"
        - $ref: "#/components/parameters/Name"
        - $ref: "#/components/parameters/Order"
        - $ref: "#/components/parameters/Direction"
        - $ref: "#/components/parameters/Tags"
      responses:
        '200':
          $ref: "#/components/responses/PolicyPageRes"
        '400':
          description: Failed due to malformed query parameters.
        '401':
          description: Missing or invalid access token provided.
        '404':
          description: A non-existent entity request.
        '500':
          $ref: "#/components/responses/ServiceErrorRes"
    post:
      summary: 'Create new Agent Policy'
      operationId: createPolicy
      tags:
        - policy
      requestBody:
        $ref: "#/components/requestBodies/PolicyCreateReq"
      responses:
        '201':
          $ref: "#/components/responses/PolicyObjRes"
        '400':
          description: Failed due to malformed JSON
        '401':
          description: Missing or invalid access token provided.
        '409':
          description: Entity already exist.
        '415':
          description: Mising or invalid content type.
        '422':
          description: Database can't process request.
        '500':
          $ref: "#/components/responses/ServiceErrorRes"
  /policies/agent/{id}:
    parameters:
      - $ref: "#/components/parameters/Authorization"
      - $ref: "#/components/parameters/PolicyId"
    get:
      summary: 'Get an existing Agent Policy'
      operationId: readPolicy
      tags:
        - policy
      responses:
        '201':
          $ref: "#/components/responses/PolicyObjRes"
        '400':
          description: Failed due to malformed JSON.
        '404':
          description: A non-existent entity request.
        '500':
          $ref: "#/components/responses/ServiceErrorRes"
    put:
      parameters:
        - $ref: "#/components/parameters/Authorization"
      summary: 'Update an existing Agent Policy'
      operationId: updatePolicy
      tags:
        - policy
      requestBody:
        required: true
        $ref: "#/components/requestBodies/PolicyUpdateReq"
      responses:
        '201':
          $ref: "#/components/responses/PolicyObjRes"
        '400':
          description: Failed due to malformed JSON.
        '401':
          description: Missing or invalid access token provided.
        '422':
          description: Databse can't process request.
        '500':
          $ref: "#/components/responses/ServiceErrorRes"
    delete:
      parameters:
        - $ref: "#/components/parameters/Authorization"
      summary: "Delete an existing Agent Policy"
      operationId: deletePolicy
      tags:
        - policy
      responses:
        '204':
          description: Policy removed.
        '400':
          description: Failed due to malformed Policy ID.
        '401':
          description: Missing or invalid access token provided.
        '500':
          $ref: "#/components/responses/ServiceErrorRes"
  /policies/agent/validate:
    parameters:
      - $ref: "#/components/parameters/Authorization"
    post:
      summary: 'Validate an Agent Policy configuration without saving it'
      operationId: validatePolicy
      tags:
        - policy
      requestBody:
        $ref: "#/components/requestBodies/PolicyCreateReq"
      responses:
        '200':
          $ref: "#/components/responses/PolicyObjRes"
        '400':
          description: Failed due to malformed JSON.
        '401':
          description: Missing or invalid access token provided.
        '415':
          description: Missing or invalid content type.
        '500':
          $ref: "#/components/responses/ServiceErrorRes"
  /policies/dataset:
    parameters:
      - $ref: "#/components/parameters/Authorization"
    get:
      summary: 'List Dataset'
      operationId: listDatasets
      tags:
        - dataset
      parameters:
        - $ref: "#/components/parameters/Limit"
        - $ref: "#/components/parameters/Offset"
        - $ref: "#/components/parameters/Name"
        - $ref: "#/components/parameters/Order"
        - $ref: "#/components/parameters/Direction"
        - $ref: "#/components/parameters/Tags"
      responses:
        '200':
          $ref: "#/components/responses/DatasetPageRes"
        '400':
          description: Failed due to malformed query parameters.
        '401':
          description: Missing or invalid access token provided.
        '404':
          description: A non-existent entity request.
        '500':
          $ref: "#/components/responses/ServiceErrorRes"
    post:
      summary: 'Create new Dataset'
      operationId: createDataset
      tags:
        - dataset
      requestBody:
        $ref: "#/components/requestBodies/DatasetCreateReq"
      responses:
        '201':
          $ref: "#/components/responses/DatasetObjRes"
        '400':
          description: Failed due to malformed JSON
        '401':
          description: Missing or invalid access token provided.
        '409':
          description: Entity already exist.
        '415':
          description: Mising or invalid content type.
        '422':
          description: Database can't process request.
        '500':
          $ref: "#/components/responses/ServiceErrorRes"
  /policies/dataset/{id}:
    parameters:
      - $ref: "#/components/parameters/Authorization"
      - $ref: "#/components/parameters/DatasetId"
    get:
      summary: 'Get an existing Dataset'
      operationId: readDataset
      tags:
        - dataset
      responses:
        '201':
          $ref: "#/components/responses/DatasetObjRes"
        '400':
          description: Failed due to malformed JSON.
        '404':
          description: A non-existent entity request.
        '500':
          $ref: "#/components/responses/ServiceErrorRes"
    put:
      parameters:
        - $ref: "#/components/parameters/Authorization"
      summary: 'Update an existing Dataset'
      operationId: updateDataset
      tags:
        - dataset
      requestBody:
        required: true
        $ref: "#/components/requestBodies/DatasetUpdateReq"
      responses:
        '201':
          $ref: "#/components/responses/DatasetObjRes"
        '400':
          description: Failed due to malformed JSON.
        '401':
          description: Missing or invalid access token provided.
        '422':
          description: Databse can't process request.
        '500':
          $ref: "#/components/responses/ServiceErrorRes"
    delete:
      parameters:
        - $ref: "#/components/parameters/Authorization"
      summary: "Delete an existing Dataset"
      operationId: deleteDataset
      tags:
        - dataset
      responses:
        '204':
          description: Dataset removed.
        '400':
          description: Failed due to malformed Policy ID.
        '401':
          description: Missing or invalid access token provided.
        '500':
          $ref: "#/components/responses/ServiceErrorRes"
  /policies/agent/{id}/duplicate:
    parameters:
      - $ref: "#/components/parameters/Authorization"
      - $ref: "#/components/parameters/PolicyId"
    post:
      summary: 'Duplicate an existing Agent Policy'
      operationId: duplicatePolicy
      tags:
        - policy
      requestBody:
        required: true
        $ref: "#/components/requestBodies/PolicyDuplicateReq"
      responses:
        '201':
          $ref: "#/components/responses/PolicyObjRes"
        '400':
          description: Failed due to malformed JSON.
        '404':
          description: A non-existent entity request.
        '500':
          $ref: "#/components/responses/ServiceErrorRes"
  /policies/dataset/validate:
    parameters:
      - $ref: "#/components/parameters/Authorization"
    post:
      summary: 'Validate a Policy Dataset configuration without saving it'
      operationId: validateDataset
      tags:
        - dataset
      requestBody:
        $ref: "#/components/requestBodies/DatasetCreateReq"
      responses:
        '200':
          $ref: "#/components/responses/DatasetObjRes"
        '400':
          description: Failed due to malformed JSON
        '401':
          description: Missing or invalid access token provided..
        '415':
          description: Mising or invalid content type.
        '500':
          $ref: "#/components/responses/ServiceErrorRes"
components:
  requestBodies:
    PolicyCreateReq:
      description: JSON-formatted document describing the new Policy configuration
      required: true
      content:
        application/json:
          schema:
            oneOf:
              - $ref: "#/components/schemas/PolicyCreateReqSchemaJson"
              - $ref: "#/components/schemas/PolicyCreateReqSchemaYaml"
    PolicyUpdateReq:
      description: JSON-formatted document describing the updated Policy configuration
      required: true
      content:
        application/json:
          schema:
            oneOf:
              - $ref: "#/components/schemas/PolicyUpdateReqSchemaJson"
              - $ref: "#/components/schemas/PolicyUpdateReqSchemaYaml"
    DatasetCreateReq:
      description: JSON-formatted document describing the new Dataset configuration
      required: true
      content:
        application/json:
          schema:
            $ref: "#/components/schemas/DatasetCreateReqSchema"
    DatasetUpdateReq:
      description: JSON-formatted document describing the updated Dataset configuration
      required: true
      content:
        application/json:
          schema:
            $ref: "#/components/schemas/DatasetUpdateReqSchema"
    PolicyDuplicateReq:
      description: JSON-formatted document describing the Policy to be duplicate
      required: true
      content:
        application/json:
          schema:
            $ref: "#/components/schemas/PolicyDuplicateReqSchema"
  parameters:
    Name:
      name: name
      description: Name filter. Filtering is performed as a case-insensitive partial match.
      in: query
      schema:
        type: string
      required: false
    Order:
      name: order
      description: Order type.
      in: query
      schema:
        type: string
        default: id
        enum:
          - name
          - id
      required: false
    Direction:
      name: dir
      description: Order direction.
      in: query
      schema:
        type: string
        default: desc
        enum:
          - asc
          - desc
      required: false
    Limit:
      name: limit
      description: Size of the subset to retrieve.
      in: query
      schema:
        type: integer
        default: 10
        maximum: 100
        minimum: 1
      required: false
    Offset:
      name: offset
      description: Number of items to skip during retrieval.
      in: query
      schema:
        type: integer
        default: 0
        minimum: 0
      required: false
    Tags:
      name: tags
      description: Tags filter. Filtering is performed as a case-insensitive partial key value match.
      in: query
      schema:
        type: string
        default: "{\"key\":\"value\"}"
      required: false
    Authorization:
      name: Authorization
      description: User's access token.
      in: header
      schema:
        type: string
        format: jwt
      required: true
    PolicyId:
      name: id
      description: Unique Agent Policy identifier.
      in: path
      schema:
        type: string
        format: uuid
      required: true
    DatasetId:
      name: id
      description: Unique Dataset identifier.
      in: path
      schema:
        type: string
        format: uuid
      required: true
  responses:
    PolicyObjRes:
      description: Policy object
      content:
        application/json:
          schema:
            $ref: "#/components/schemas/PolicyObjSchema"
    PolicyPageRes:
      description: Data retrieved.
      content:
        application/json:
          schema:
            $ref: "#/components/schemas/PolicyPageSchema"
    ServiceErrorRes:
      description: Unexpected server-side error occurred.
      content:
        application/json:
          schema:
            type: string
            format: byte
    PolicyBackendObjRes:
      description: Backend object
      content:
        application/json:
          schema:
            $ref: "#/components/schemas/PolicyBackendObjSchema"
    DatasetObjRes:
      description: Policy object
      content:
        application/json:
          schema:
            $ref: "#/components/schemas/DatasetObjSchema"
    DatasetPageRes:
      description: Data retrieved.
      content:
        application/json:
          schema:
            $ref: "#/components/schemas/DatasetPageSchema"
  schemas:
    PolicyUpdateReqSchemaJson:
      type: object
      properties:
        name:
          type: string
          description: A unique name label
          example: my-policy
        description:
          type: string
          description: User description of this Policy
          example: A policy example
        tags:
          type: object
          description: User defined key/values for organization and searching
          example:
            region: eu
            node_type: dns
        policy:
          type: object
          properties:
            kind:
              type: string
              example: "collection"
            input:
              type: object
              properties:
                tap:
                  type: string
                  example: "default_pcap"
                input_type:
                  type: string
                  example: "pcap"
                config:
                  type: object
                  properties:
                    host_spec:
                      type: string
                      example: "host_spec"
                filter:
                  type: object
                  properties:
                    bpf:
                      type: string
                      example: "filter_exp"
            handlers:
              type: object
              properties:
                modules:
                  type: object
                  properties:
                    handlers_label:
                      type: object
                      properties:
                        type:
                          type: string
                          example: "dns"
          description: Agent backend specific policy data in json format
          example:
            handlers:
              modules:
                default_dns:
                  type: dns
                default_net:
                  type: net
    PolicyUpdateReqSchemaYaml:
      type: object
      properties:
        name:
          type: string
          description: A unique name label
          example: my-policy
        description:
          type: string
          description: User description of this Policy
          example: A policy example
        tags:
          type: object
          description: User defined key/values for organization and searching
          example:
            region: eu
            node_type: dns
        policy_data:
          type: string
          description: Agent backend specific policy data in yaml format
          example: "handlers:\n  modules:\n    default_dns:\n      type: dns\n    default_net:\n      type: net\ninput:\n  input_type: pcap\n  tap: default_pcap\nkind: collection"
        format:
          type: string
          example: yaml
          description: Policy text format needed to specify when a policy is a yaml
    PolicyCreateReqSchemaJson:
      type: object
      required:
        - name
        - backend
        - tags
        - policy
      properties:
        name:
          type: string
          description: A unique name label
          example: my-policy
        description:
          type: string
          description: User description of this Policy
          example: A policy example
        tags:
          type: object
          description: User defined key/values for organization and searching
          example:
            region: eu
            node_type: dns
        version:
          type: integer
          description: Currente version of agent policy
          example: 1
        backend:
          type: string
          example: pktvisor
          description: Agent backend this policy is for. Cannot change once created.
        schema_version:
          type: string
          example: '1.0'
          description: Schema version which needs to match the schema defined by the backend which will use the policy.
        policy:
          type: object
          properties:
            kind:
              type: string
              example: "collection"
            input:
              type: object
              properties:
                tap:
                  type: string
                  example: "default_pcap"
                input_type:
                  type: string
                  example: "pcap"
                config:
                  type: object
                  properties:
                    host_spec:
                      type: string
                      example: "host_spec"
                filter:
                  type: object
                  properties:
                    bpf:
                      type: string
                      example: "filter_exp"
            handlers:
              type: object
              properties:
                modules:
                  type: object
                  properties:
                    handlers_label:
                      type: object
                      properties:
                        type:
                          type: string
                          example: "dns"
          description: Agent backend specific policy data in json format
          example:
            handlers:
              modules:
                default_dns:
                  type: dns
                default_net:
                  type: net
            input:
              input_type: pcap
              tap: default_pcap
            kind: collection
    PolicyCreateReqSchemaYaml:
      type: object
      required:
        - name
        - backend
        - tags
        - policy_data
        - format
      properties:
        name:
          type: string
          description: A unique name label
          example: my-policy
        description:
          type: string
          description: User description of this Policy
          example: A policy example
        tags:
          type: object
          description: User defined key/values for organization and searching
          example:
            region: eu
            node_type: dns
        backend:
          type: string
          example: pktvisor
          description: Agent backend this policy is for. Cannot change once created.
        schema_version:
          type: string
          example: '1.0'
          description: Schema version which needs to match the schema defined by the backend which will use the policy.
        policy_data:
          type: string
          description: Agent backend specific policy data in yaml format
          example: "kind: collection
                    input:
                      tap: default_pcap
                      input_type: pcap
                      config:
                        host_spec: host_spec
                      filter:
                        bpf: filter_exp
                    handlers:
                      modules:
                        handler_label:
                          type: dns"
        format:
          type: string
          example: yaml
          description: Policy text format needed to specify when a policy is a yaml
    PolicyDuplicateReqSchema:
      type: object
      properties:
        name:
          type: string
          description: A unique name label
          example: my-policy
    PolicyPageSchema:
      type: object
      properties:
        policy:
          type: array
          minItems: 0
          uniqueItems: true
          items:
            $ref: "#/components/schemas/PolicyObjSchema"
        total:
          type: integer
          description: Total number of items.
        offset:
          type: integer
          description: Number of items to skip during retrieval.
        limit:
          type: integer
          description: Maximum number of items to return in one page.
      required:
        - policy
    ConfigEntrySchema:
      type: object
      properties:
        title:
          type: string
          description: Visual title of the config item shown in UI
        type:
          type: string
          description: "Data field type"
          enum:
            - string
            - password
            - int
        name:
          type: string
          description: The field label used in the JSON config object for this field
        description:
          type: string
          description: A description of the use of this configuration field
      example:
        title: Remote host
        type: string
        name: remote_host
        description:
    PolicyObjSchema:
      type: object
      required:
        - id
      properties:
        id:
          type: string
          readOnly: true
          format: uuid
          description: Unique identifier (UUID)
        name:
          type: string
          description: A unique name label
          example: my-policy
        description:
          type: string
          description: User description of this Policy
          example: An example policy
        tags:
          type: object
          description: User defined key/values for organization and searching
          example:
            region: eu
            node_type: dns
        backend:
          type: string
          example: pktvisor
          description: The policy backend to use. Cannot change once created.
        ts_created:
          type: string
          readOnly: true
          format: date-time
          description: Timestamp of creation
        version:
          type: integer
          readOnly: true
          example: 0
          description: A monotonically increasing counter starting at 0 on creation and increasing with each policy update.
        policy:
          type: object
          description: Agent backend specific policy data in json format
          example:
            handlers:
              modules:
                default_dns:
                  type: dns
                default_net:
                  type: net
            input:
              input_type: pcap
              tap: default_pcap
            kind: collection
        format:
          type: string
          example: yaml
          description: Policy text format needed to specify when a policy was created in yaml format.
        policy_data:
          type: string
          description: Agent backend specific policy data in yaml format
          example: "handlers:\n  modules:\n    default_dns:\n      type: dns\n    default_net:\n      type: net\ninput:\n  input_type: pcap\n  tap: default_pcap\nkind: collection"
    PolicyBackendResSchema:
      type: object
      properties:
        backend:
          type: string
          example: pktvisor
          description: Name and identifier of the policy backend, used when creating new policy
        description:
          type: string
          example: Text field of the description of the agent backend
        config:
          type: array
          description: Backend configuration field details
          items:
            items:
              $ref: '#/components/schemas/ConfigEntrySchema'
    PolicyBackendObjSchema:
      type: object
      required:
        - id
      properties:
        backend:
          type: string
          example: pktvisor
          description: Name and identifier of the policy backend, used when creating new policy
        description:
          type: string
          example: Text field of the description of the agent backend
        config:
          type: array
          description: Backend configuration field details
          items:
            items:
              $ref: '#/components/schemas/ConfigEntrySchema'
    DatasetUpdateReqSchema:
      type: object
      properties:
        name:
          type: string
          description: A unique name label
          example: my-dataset
        sink_ids:
          type: array
          items:
            type: string
            format: uuid
          minItems: 1
          uniqueItems: true
          description: An array of one or more sink unique identifier
    DatasetCreateReqSchema:
      type: object
      required:
        - name
        - agent_group_id
        - agent_policy_id
<<<<<<< HEAD
        - sink_id
=======
        - sink_ids
>>>>>>> 6354af16
      properties:
        name:
          type: string
          description: A unique name label
          example: my-dataset
        agent_group_id:
          type: string
          format: uuid
          description: A unique identifier of an agent_group
        agent_policy_id:
          type: string
          format: uuid
          description: A unique identifier of an agent_policy
        sink_ids:
          type: array
          items:
            type: string
            format: uuid
          minItems: 1
          description: An array of one or more sink unique identifier
    DatasetPageSchema:
      type: object
      properties:
        dataset:
          type: array
          minItems: 0
          uniqueItems: true
          items:
            $ref: "#/components/schemas/DatasetObjSchema"
        total:
          type: integer
          description: Total number of items
        offset:
          type: integer
          description: Number of items to skip during retrieval
        limit:
          type: integer
          description: Maximum number of items to return in one page
      required:
        - dataset
    DatasetObjSchema:
      type: object
      required:
        - id
      properties:
        id:
          type: string
          readOnly: true
          format: uuid
          description: Unique identifier (UUID)
        name:
          type: string
          description: A unique name label
          example: my-dataset
        agent_group_id:
          type: string
          format: uuid
          description: Unique identifier (UUID) of an agent_group
        agent_policy_id:
          type: string
          format: uuid
          description: Unique identifier (UUID) of an agent_policy
        sink_ids:
          type: array
          items:
            type: string
            format: uuid
          minItems: 1
          description: An array of one or more sink unique identifier
        valid:
          type: boolean
          readOnly: true
          description: Boolean field indicating whether the dataset is valid
        tags:
          type: object
          description: User defined key/values for organization and searching
          example:
            region: eu
            node_type: dns
        ts_created:
          type: string
          readOnly: true
          format: date-time
          description: Timestamp of creation
    Error:
      type: object
      required:
        - code
        - message
      properties:
        code:
          type: integer
          format: int32
        message:
          type: string<|MERGE_RESOLUTION|>--- conflicted
+++ resolved
@@ -825,11 +825,7 @@
         - name
         - agent_group_id
         - agent_policy_id
-<<<<<<< HEAD
-        - sink_id
-=======
         - sink_ids
->>>>>>> 6354af16
       properties:
         name:
           type: string

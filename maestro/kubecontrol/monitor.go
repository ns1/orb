package kubecontrol

import (
	"bytes"
	"context"
	"encoding/json"
	"errors"
	"fmt"
	"io"
	"strconv"
	"strings"
	"time"

	"github.com/go-redis/redis/v8"
	maestroconfig "github.com/ns1labs/orb/maestro/config"
	maestroredis "github.com/ns1labs/orb/maestro/redis"
	sinkspb "github.com/ns1labs/orb/sinks/pb"
	"go.uber.org/zap"
	k8scorev1 "k8s.io/api/core/v1"
	k8smetav1 "k8s.io/apimachinery/pkg/apis/meta/v1"
	"k8s.io/client-go/kubernetes"
	"k8s.io/client-go/rest"
)

const (
	activityPrefix       = "sinker_activity"
	deploymentKey        = "orb.sinks.deployment"
	idleTimeSeconds      = 1800
	MonitorFixedDuration = 1 * time.Minute
	TimeDiffActiveIdle   = 5 * time.Minute
)

func NewMonitorService(logger *zap.Logger, sinksClient *sinkspb.SinkServiceClient, redisClient *redis.Client, redisCache *redis.Client, kubecontrol *Service) MonitorService {
	deploymentChecks := make(map[string]int)
	return &monitorService{
		logger:           logger,
		sinksClient:      *sinksClient,
		redisClient:      redisClient,
		redisCache:       redisCache,
		kubecontrol:      *kubecontrol,
		deploymentChecks: deploymentChecks,
	}
}

type MonitorService interface {
	Start(ctx context.Context, cancelFunc context.CancelFunc) error
	GetRunningPods(ctx context.Context) ([]string, error)
}

type monitorService struct {
	logger           *zap.Logger
	sinksClient      sinkspb.SinkServiceClient
	redisClient      *redis.Client
	redisCache       *redis.Client
	kubecontrol      Service
	deploymentChecks map[string]int //to check deployment error
}

func (svc *monitorService) Start(ctx context.Context, cancelFunc context.CancelFunc) error {
	go func(ctx context.Context, cancelFunc context.CancelFunc) {
		ticker := time.NewTicker(MonitorFixedDuration)
		svc.logger.Info("start monitor routine", zap.Any("routine", ctx))
		defer func() {
			cancelFunc()
			svc.logger.Info("stopping monitor routine")
		}()
		for {
			select {
			case <-ctx.Done():
				cancelFunc()
				return
			case _ = <-ticker.C:
				svc.logger.Info("monitoring sinks")
				svc.monitorSinks(ctx)
			}
		}
	}(ctx, cancelFunc)
	return nil
}

func (svc *monitorService) getPodLogs(ctx context.Context, pod k8scorev1.Pod) ([]string, error) {
	maxTailLines := int64(10)
	podLogOpts := k8scorev1.PodLogOptions{TailLines: &maxTailLines}
	config, err := rest.InClusterConfig()
	if err != nil {
		svc.logger.Error("error on get cluster config", zap.Error(err))
		return nil, err
	}
	clientSet, err := kubernetes.NewForConfig(config)
	if err != nil {
		svc.logger.Error("error on get client", zap.Error(err))
		return nil, err
	}
	req := clientSet.CoreV1().Pods(pod.Namespace).GetLogs(pod.Name, &podLogOpts)
	podLogs, err := req.Stream(ctx)
	if err != nil {
		svc.logger.Error("error on get logs", zap.Error(err))
		return nil, err
	}
	defer func(podLogs io.ReadCloser) {
		err := podLogs.Close()
		if err != nil {
			svc.logger.Error("error closing log stream", zap.Error(err))
		}
	}(podLogs)

	buf := new(bytes.Buffer)
	_, err = io.Copy(buf, podLogs)
	if err != nil {
		svc.logger.Error("error on copying buffer", zap.Error(err))
		return nil, err
	}
	str := buf.String()
	splitLogs := strings.Split(str, "\n")
	svc.logger.Info("logs length", zap.Int("amount line logs", len(splitLogs)))
	return splitLogs, nil
}

func (svc *monitorService) GetRunningPods(ctx context.Context) ([]string, error) {
	pods, err := svc.getRunningPods(ctx)
	if err != nil {
		svc.logger.Error("error getting running collectors")
		return nil, err
	}
	runningSinks := make([]string, len(pods))
	if len(pods) > 0 {
		for i, pod := range pods {
			runningSinks[i] = strings.TrimPrefix(pod.Name, "otel-")
		}
		return runningSinks, nil
	}
	return nil, nil
}

func (svc *monitorService) getRunningPods(ctx context.Context) ([]k8scorev1.Pod, error) {
	config, err := rest.InClusterConfig()
	if err != nil {
		svc.logger.Error("error on get cluster config", zap.Error(err))
		return nil, err
	}
	clientSet, err := kubernetes.NewForConfig(config)
	if err != nil {
		svc.logger.Error("error on get client", zap.Error(err))
		return nil, err
	}
	pods, err := clientSet.CoreV1().Pods(namespace).List(ctx, k8smetav1.ListOptions{})
	return pods.Items, err
}

func (svc *monitorService) monitorSinks(ctx context.Context) {
	runningCollectors, err := svc.getRunningPods(ctx)
	if err != nil {
		svc.logger.Error("error getting running pods on namespace", zap.Error(err))
		return
	}
	if len(runningCollectors) == 0 {
		svc.logger.Info("skipping, no running collectors")
		return
	}
	sinksRes, err := svc.sinksClient.RetrieveSinks(ctx, &sinkspb.SinksFilterReq{OtelEnabled: "enabled"})

	if err != nil {
		svc.logger.Error("error collecting sinks", zap.Error(err))
		return
	}
	svc.logger.Info("reading logs from collectors", zap.Int("collectors_length", len(sinksRes.Sinks)))
	for _, sink := range sinksRes.Sinks {
		var sinkCollector *k8scorev1.Pod
		for _, collector := range runningCollectors {
			if strings.Contains(collector.Name, sink.Id) {
				sinkCollector = &collector
				break
			}
		}
		if sinkCollector == nil {
			svc.logger.Warn("collector not found for sink, checking to set state as error", zap.String("sinkID", sink.Id))
			// if collector don't spin up in 30 minutes should report error on collector deployment
			svc.deploymentChecks[sink.Id]++
			if svc.deploymentChecks[sink.Id] >= 30 {
				err := errors.New("permanent error: opentelemetry collector deployment error")
				svc.publishSinkStateChange(sink, "error", err, err)
				svc.deploymentChecks[sink.Id] = 0
			}
			continue
		}
		var data maestroconfig.SinkData
		if err := json.Unmarshal(sink.Config, &data); err != nil {
			svc.logger.Warn("failed to unmarshal sink config, skipping", zap.String("sink-id", sink.Id))
			continue
		}
		data.SinkID = sink.Id
		data.OwnerID = sink.OwnerID
		logs, err := svc.getPodLogs(ctx, *sinkCollector)
		if err != nil {
			svc.logger.Error("error on getting logs, skipping", zap.Error(err))
			continue
		}
		status, logsErr := svc.analyzeLogs(logs)
		var idleLimit int64 = 0
		if status == "fail" {
			svc.logger.Error("error during analyze logs", zap.Error(logsErr))
			continue
		}
		lastActivity, activityErr := svc.GetActivity(sink.Id)
		if status == "active" {
			// if logs reported 'active' status
			// here we should check if LastActivity is up-to-date, otherwise we need to set sink as idle
			if activityErr != nil || lastActivity == 0 {
				svc.logger.Error("error on getting last collector activity", zap.Error(activityErr))
			} else {
				idleLimit = lastActivity + idleTimeSeconds // within 30 minutes
			}
		}
		// only should change sink state just when its current status is 'active'.
		// this state can be 'error', if any error was found on otel collector during analyzeLogs() or
		// we can set it as 'idle' when we see that lastActivity is older than 30 minutes
		if sink.GetState() == "active" {
			if time.Now().Unix() >= idleLimit && lastActivity > 0 {
				svc.publishSinkStateChange(sink, "idle", logsErr, err)
				err := svc.RemoveSinkActivity(ctx, sink.Id)
				if err != nil {
					svc.logger.Error("error on remove sink activity", zap.Error(err))
					continue
				}
				deployment, errDeploy := svc.GetDeploymentEntryFromSinkId(ctx, sink.Id)
				if errDeploy != nil {
<<<<<<< HEAD
					svc.logger.Error("Remove collector: error on getting collector deployment from redis", zap.Error(activityErr))
=======
					svc.logger.Error("error on getting collector deployment from redis", zap.Error(errDeploy))
					continue
				}
				err = svc.kubecontrol.DeleteOtelCollector(ctx, sink.OwnerID, sink.Id, deployment)
				if err != nil {
					svc.logger.Error("error removing otel collector", zap.Error(err))
>>>>>>> e0ab6d31
					continue
				}

			} else if sink.GetState() != status { //updating status
				if err != nil {
					svc.logger.Info("updating status", zap.Any("before", sink.GetState()), zap.String("new status", status), zap.String("error_message (opt)", err.Error()), zap.String("SinkID", sink.Id), zap.String("ownerID", sink.OwnerID))
				} else {
					svc.logger.Info("updating status", zap.Any("before", sink.GetState()), zap.String("new status", status), zap.String("SinkID", sink.Id), zap.String("ownerID", sink.OwnerID))
				}
				svc.publishSinkStateChange(sink, status, logsErr, err)
			}
		}
	}
}

// collector activity
func (svc *monitorService) GetActivity(sinkID string) (int64, error) {
	if sinkID == "" {
		return 0, errors.New("invalid parameters")
	}
	skey := fmt.Sprintf("%s:%s", activityPrefix, sinkID)
	secs, err := svc.redisCache.Get(context.Background(), skey).Result()
	if err != nil {
		return 0, err
	}
	lastActivity, _ := strconv.ParseInt(secs, 10, 64)
	return lastActivity, nil
}

func (svc *monitorService) RemoveSinkActivity(ctx context.Context, sinkId string) error {
	skey := fmt.Sprintf("%s:%s", activityPrefix, sinkId)
	cmd := svc.redisCache.Del(ctx, skey, sinkId)
	if err := cmd.Err(); err != nil {
		svc.logger.Error("error during redis reading of SinkId", zap.String("sink-id", sinkId), zap.Error(err))
		return err
	}
	return nil
}

func (svc *monitorService) GetDeploymentEntryFromSinkId(ctx context.Context, sinkId string) (string, error) {
	cmd := svc.redisClient.HGet(ctx, deploymentKey, sinkId)
	if err := cmd.Err(); err != nil {
		svc.logger.Error("error during redis reading of SinkId", zap.String("sink-id", sinkId), zap.Error(err))
		return "", err
	}
	return cmd.String(), nil
}

func (svc *monitorService) publishSinkStateChange(sink *sinkspb.SinkRes, status string, logsErr error, err error) {
	streamID := "orb.sinker"
	logMessage := ""
	if logsErr != nil {
		logMessage = logsErr.Error()
	}
	event := maestroredis.SinkerUpdateEvent{
		SinkID:    sink.Id,
		Owner:     sink.OwnerID,
		State:     status,
		Msg:       logMessage,
		Timestamp: time.Now(),
	}

	record := &redis.XAddArgs{
		Stream: streamID,
		Values: event.Encode(),
	}
	err = svc.redisClient.XAdd(context.Background(), record).Err()
	if err != nil {
		svc.logger.Error("error sending event to event store", zap.Error(err))
	}
}

// analyzeLogs, will check for errors in exporter, and will return as follows
// for errors 429 will send a "warning" state, plus message of too many requests
// for any other errors, will add error and message
// if no error message on exporter, will log as active
// logs from otel-collector are coming in the standard from https://pkg.go.dev/log,
func (svc *monitorService) analyzeLogs(logEntry []string) (status string, err error) {
	for _, logLine := range logEntry {
		if len(logLine) > 24 {
			// known errors
			if strings.Contains(logLine, "Permanent error: remote write returned HTTP status 401 Unauthorized") {
				errorMessage := "Permanent error: remote write returned HTTP status 401 Unauthorized"
				return "error", errors.New(errorMessage)
			}
			if strings.Contains(logLine, "Permanent error: remote write returned HTTP status 429 Too Many Requests") {
				errorMessage := "Permanent error: remote write returned HTTP status 429 Too Many Requests"
				return "warning", errors.New(errorMessage)
			}
			// other errors
			if strings.Contains(logLine, "error") {
				errStringLog := strings.TrimRight(logLine, "error")
				if len(errStringLog) > 4 {
					aux := strings.Split(errStringLog, "\t")
					numItems := len(aux)
					if numItems > 3 {
						jsonError := aux[4]
						errorJson := make(map[string]interface{})
						err := json.Unmarshal([]byte(jsonError), &errorJson)
						if err != nil {
							return "fail", err
						}
						if errorJson != nil && errorJson["error"] != nil {
							errorMessage := errorJson["error"].(string)
							return "error", errors.New(errorMessage)
						}
					} else {
						return "error", errors.New("sink configuration error: please review your sink parameters")
					}
				} else {
					return "error", errors.New("sink configuration error: please review your sink parameters")
				}
			}
		}
	}
	// if nothing happens on logs is active
	return "active", nil
}<|MERGE_RESOLUTION|>--- conflicted
+++ resolved
@@ -224,17 +224,12 @@
 				}
 				deployment, errDeploy := svc.GetDeploymentEntryFromSinkId(ctx, sink.Id)
 				if errDeploy != nil {
-<<<<<<< HEAD
 					svc.logger.Error("Remove collector: error on getting collector deployment from redis", zap.Error(activityErr))
-=======
-					svc.logger.Error("error on getting collector deployment from redis", zap.Error(errDeploy))
 					continue
 				}
 				err = svc.kubecontrol.DeleteOtelCollector(ctx, sink.OwnerID, sink.Id, deployment)
 				if err != nil {
 					svc.logger.Error("error removing otel collector", zap.Error(err))
->>>>>>> e0ab6d31
-					continue
 				}
 
 			} else if sink.GetState() != status { //updating status

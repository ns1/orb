package deployment

import (
	"context"
	"fmt"
	"time"

	"github.com/jmoiron/sqlx"
	_ "github.com/lib/pq" // required for SQL access
	"github.com/orb-community/orb/pkg/errors"
	"go.uber.org/zap"
)

type Repository interface {
	FetchAll(ctx context.Context) ([]Deployment, error)
	Add(ctx context.Context, deployment *Deployment) (*Deployment, error)
	Update(ctx context.Context, deployment *Deployment) (*Deployment, error)
	UpdateStatus(ctx context.Context, ownerID string, sinkId string, status string, errorMessage string) error
	Remove(ctx context.Context, ownerId string, sinkId string) error
	FindByOwnerAndSink(ctx context.Context, ownerId string, sinkId string) (*Deployment, error)
	FindByCollectorName(ctx context.Context, collectorName string) (*Deployment, error)
}

var _ Repository = (*repositoryService)(nil)

func NewRepositoryService(db *sqlx.DB, logger *zap.Logger) Repository {
	namedLogger := logger.Named("deployment-repository")
	return &repositoryService{db: db, logger: namedLogger}
}

type repositoryService struct {
	logger *zap.Logger
	db     *sqlx.DB
}

func (r *repositoryService) FetchAll(ctx context.Context) ([]Deployment, error) {
	tx := r.db.MustBeginTx(ctx, nil)
	var deployments []Deployment
	query := `
	SELECT id,
		   owner_id,
		   sink_id,
		   backend,
		   config,
		   last_status,
		   last_status_update,
		   last_error_message,
		   last_error_time,
		   collector_name,
		   last_collector_deploy_time,
		   last_collector_stop_time
	FROM deployments`
	err := tx.SelectContext(ctx, &deployments, query, nil)
	if err != nil {
		_ = tx.Rollback()
		return nil, err
	}
	err = tx.Commit()
	if err != nil {
		_ = tx.Rollback()
		return nil, err
	}
	r.logger.Debug("fetched all deployments", zap.Int("count", len(deployments)))
	return deployments, nil
}

func (r *repositoryService) Add(ctx context.Context, deployment *Deployment) (*Deployment, error) {
	tx := r.db.MustBeginTx(ctx, nil)
	_, err := tx.NamedExecContext(ctx,
		`INSERT INTO deployments (owner_id, sink_id, backend, config, last_status, last_status_update, last_error_message, 
				last_error_time, collector_name, last_collector_deploy_time, last_collector_stop_time) 
				VALUES (:owner_id, :sink_id, :backend, :config, :last_status, :last_status_update, :last_error_message, 
				        :last_error_time, :collector_name, :last_collector_deploy_time, :last_collector_stop_time)`,
		deployment)
	if err != nil {
		_ = tx.Rollback()
		return nil, err
	}
	r.logger.Debug("added deployment", zap.String("owner-id", deployment.OwnerID), zap.String("sink-id", deployment.SinkID))
	err = tx.Commit()
	if err != nil {
		return nil, err
	}
	got, err := r.FindByOwnerAndSink(ctx, deployment.OwnerID, deployment.SinkID)
	if err != nil {
		return nil, err
	}
	deployment.Id = got.Id
	return deployment, nil
}

func (r *repositoryService) Update(ctx context.Context, deployment *Deployment) (*Deployment, error) {
	tx := r.db.MustBeginTx(ctx, nil)
	_, err := tx.NamedExecContext(ctx,
		`UPDATE deployments 
				SET 
                       owner_id = :owner_id,
                       sink_id = :sink_id,
                       backend = :backend,
                       config = :config,
                       last_status = :last_status, 
                       last_status_update = :last_status_update, 
                       last_error_message = :last_error_message,
					   last_error_time = :last_error_time, 
					   collector_name = :collector_name, 
					   last_collector_deploy_time = :last_collector_deploy_time, 
					   last_collector_stop_time = :last_collector_stop_time 
				WHERE id = :id`,
		deployment)
	if err != nil {
		_ = tx.Rollback()
		return nil, err
	}
	r.logger.Info("update deployment", zap.String("owner-id", deployment.OwnerID), zap.String("sink-id", deployment.SinkID))
	return deployment, tx.Commit()
}

func (r *repositoryService) UpdateStatus(ctx context.Context, ownerID string, sinkId string, status string, errorMessage string) error {
	tx := r.db.MustBeginTx(ctx, nil)
	now := time.Now()
	fields := map[string]interface{}{
		"last_status":        status,
		"last_status_update": now,
		"last_error_message": errorMessage,
		"last_error_time":    now,
		"owner_id":           ownerID,
		"sink_id":            sinkId,
	}
	_, err := tx.ExecContext(ctx,
		`UPDATE deployments 
				SET 
					   last_status = :last_status, 
					   last_status_update = :last_status_update, 
					   last_error_message = :last_error_message,
					   last_error_time = :last_error_time
				WHERE owner_id = :owner_id AND sink_id = :sink_id`,
		fields)
	if err != nil {
		_ = tx.Rollback()
		return err
	}
	r.logger.Debug("update deployment", zap.String("owner-id", ownerID), zap.String("sink-id", sinkId))
	return tx.Commit()
}

func (r *repositoryService) Remove(ctx context.Context, ownerId string, sinkId string) error {
	tx := r.db.MustBeginTx(ctx, nil)
	tx.MustExecContext(ctx, "DELETE FROM deployments WHERE owner_id = $1 AND sink_id = $2", ownerId, sinkId)
	err := tx.Commit()
	if err != nil {
		_ = tx.Rollback()
		return err
	}
	return nil
}

func (r *repositoryService) FindByOwnerAndSink(ctx context.Context, ownerId string, sinkId string) (*Deployment, error) {
	tx := r.db.MustBeginTx(ctx, nil)
	var rows []Deployment
<<<<<<< HEAD
	query := `SELECT * FROM deployments WHERE owner_id = $1 AND sink_id = $2`
=======
	query := `
		SELECT id, 
		       owner_id, 
		       sink_id, 
		       backend,
		       config,
		       last_status,
		       last_status_update,
		       last_error_message,
		       last_error_time,
		       collector_name,
		       last_collector_deploy_time,
		       last_collector_stop_time
		       FROM deployments WHERE owner_id = ? AND sink_id = ?
		     `
>>>>>>> 1d1ed00f
	err := tx.SelectContext(ctx, &rows, query, ownerId, sinkId)
	if err != nil {
		_ = tx.Rollback()
		return nil, err
	}
	err = tx.Commit()
	if err != nil {
		return nil, err
	}
	if len(rows) == 0 {
		return nil, errors.New(fmt.Sprintf("not found deployment for owner-id: %s and sink-id: %s", ownerId, sinkId))
	}
	deployment := &rows[0]

	return deployment, nil
}

func (r *repositoryService) FindByCollectorName(ctx context.Context, collectorName string) (*Deployment, error) {
	tx := r.db.MustBeginTx(ctx, nil)
	var rows []Deployment
	err := tx.SelectContext(ctx, &rows, "SELECT * FROM deployments WHERE collector_name = :collector_name",
		map[string]interface{}{"collector_name": collectorName})
	if err != nil {
		_ = tx.Rollback()
		return nil, err
	}
	err = tx.Commit()
	if err != nil {
		_ = tx.Rollback()
		return nil, err
	}
	if len(rows) == 0 {
		return nil, errors.New(fmt.Sprintf("not found deployment for collector name: %s", collectorName))
	}
	deployment := &rows[0]

	return deployment, nil
}<|MERGE_RESOLUTION|>--- conflicted
+++ resolved
@@ -76,6 +76,7 @@
 		_ = tx.Rollback()
 		return nil, err
 	}
+
 	r.logger.Debug("added deployment", zap.String("owner-id", deployment.OwnerID), zap.String("sink-id", deployment.SinkID))
 	err = tx.Commit()
 	if err != nil {
@@ -157,25 +158,7 @@
 func (r *repositoryService) FindByOwnerAndSink(ctx context.Context, ownerId string, sinkId string) (*Deployment, error) {
 	tx := r.db.MustBeginTx(ctx, nil)
 	var rows []Deployment
-<<<<<<< HEAD
 	query := `SELECT * FROM deployments WHERE owner_id = $1 AND sink_id = $2`
-=======
-	query := `
-		SELECT id, 
-		       owner_id, 
-		       sink_id, 
-		       backend,
-		       config,
-		       last_status,
-		       last_status_update,
-		       last_error_message,
-		       last_error_time,
-		       collector_name,
-		       last_collector_deploy_time,
-		       last_collector_stop_time
-		       FROM deployments WHERE owner_id = ? AND sink_id = ?
-		     `
->>>>>>> 1d1ed00f
 	err := tx.SelectContext(ctx, &rows, query, ownerId, sinkId)
 	if err != nil {
 		_ = tx.Rollback()

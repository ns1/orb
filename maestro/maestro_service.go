--- conflicted
+++ resolved
@@ -23,19 +23,10 @@
 	ErrConflictMaestro = errors.New("Otel collector already exists")
 )
 
-<<<<<<< HEAD
 const namespace = "otelcollectors"
 
 func (svc maestroService) collectorDeploy(ctx context.Context, operation, sinkId, manifest string) error {
 
-=======
-func (svc maestroService) collectorDeploy(operation, namespace, manifest, sinkId, sinkUrl, sinkUsername, sinkPassword string) error {
-	manifest, err := GetDeploymentJson(sinkId, sinkUrl, sinkUsername, sinkPassword)
-	if err != nil {
-		svc.logger.Error("failed to get deployment json", zap.Error(err))
-		return err
-	}
->>>>>>> ed67f47b
 	fileContent := []byte(manifest)
 	err = os.WriteFile("/tmp/otel-collector-"+sinkId+".json", fileContent, 0644)
 	if err != nil {
@@ -75,7 +66,7 @@
 	return nil
 }
 
-<<<<<<< HEAD
+
 func (svc maestroService) getConfigFromSinkId(config SinkConfig) (sinkID, sinkUrl, sinkUsername, sinkPassword string) {
 
 	return config.Id, config.Url, config.Username, config.Password
@@ -83,34 +74,19 @@
 
 func (svc maestroService) CreateOtelCollector(ctx context.Context, sinkID, deploymentEntry string) error {
 	err := svc.collectorDeploy(ctx, "apply", sinkID, deploymentEntry)
-=======
-func (svc maestroService) getConfigFromSinkId(id string) (sinkUrl, sinkUsername, sinkPassword string) {
 
-	return "", "", ""
-}
-
-func (svc maestroService) CreateOtelCollector(ctx context.Context, sinkID string, msg string, ownerID string) error {
-	sinkUrl, sinkUsername, sinkPassword := svc.getConfigFromSinkId(sinkID)
-	err := svc.collectorDeploy("apply", "otelcollectors", k8sOtelCollector, sinkID, sinkUrl, sinkUsername, sinkPassword)
->>>>>>> ed67f47b
 	if err != nil {
 		return err
 	}
 	return nil
 }
 
-<<<<<<< HEAD
 func (svc maestroService) UpdateOtelCollector(ctx context.Context, sinkID, deploymentEntry string) error {
 	err := svc.DeleteOtelCollector(ctx, sinkID)
 	if err != nil {
 		return err
 	}
 	err = svc.CreateOtelCollector(ctx, sinkID, deploymentEntry)
-=======
-func (svc maestroService) UpdateOtelCollector(ctx context.Context, sinkID string, msg string, ownerID string) error {
-	sinkUrl, sinkUsername, sinkPassword := svc.getConfigFromSinkId(sinkID)
-	err := svc.collectorDeploy("apply", "otelcollectors", k8sOtelCollector, sinkID, sinkUrl, sinkUsername, sinkPassword)
->>>>>>> ed67f47b
 	if err != nil {
 		return err
 	}
@@ -118,11 +94,7 @@
 }
 
 func (svc maestroService) DeleteOtelCollector(ctx context.Context, sinkID string) error {
-<<<<<<< HEAD
 	err := svc.collectorDeploy(ctx, "delete", sinkID, "")
-=======
-	err := svc.collectorDeploy("delete", "otelcollectors", k8sOtelCollector, sinkID, "", "", "")
->>>>>>> ed67f47b
 	if err != nil {
 		return err
 	}

// Copyright (c) Mainflux
// SPDX-License-Identifier: Apache-2.0

// Adapted for Orb project, modifications licensed under MPL v. 2.0:
/* This Source Code Form is subject to the terms of the Mozilla Public
 * License, v. 2.0. If a copy of the MPL was not distributed with this
 * file, You can obtain one at https://mozilla.org/MPL/2.0/. */

package sinks_test

import (
	"context"
	"fmt"
	"github.com/gofrs/uuid"
	mfsdk "github.com/mainflux/mainflux/pkg/sdk/go"
	thmocks "github.com/mainflux/mainflux/things/mocks"
	"github.com/orb-community/orb/pkg/errors"
	"github.com/orb-community/orb/pkg/types"
	"github.com/orb-community/orb/sinks"
	skmocks "github.com/orb-community/orb/sinks/mocks"
	"github.com/stretchr/testify/assert"
	"github.com/stretchr/testify/require"
	"go.uber.org/zap"
	"testing"
)

const (
	contentType  = "application/json"
	token        = "token"
	invalidToken = "invalid"
	email        = "user@example.com"
	n            = uint64(10)
)

var (
	nameID, _   = types.NewIdentifier("my-sink")
	description = "An example prometheus sink"
	sink        = sinks.Sink{
		Name:        nameID,
		Description: &description,
		Backend:     "prometheus",
		State:       sinks.Unknown,
		Error:       "",
		Config:      map[string]interface{}{"remote_host": "https://orb.community/", "username": "dbuser"},
		Tags:        map[string]string{"cloud": "aws"},
	}
	wrongID, _ = uuid.NewV4()
)

func newService(tokens map[string]string) sinks.SinkService {
	logger := zap.NewNop()
	auth := thmocks.NewAuthService(tokens, make(map[string][]thmocks.MockSubjectSet))
	pwdSvc := sinks.NewPasswordService(logger, "_testing_string_")
	sinkRepo := skmocks.NewSinkRepository(pwdSvc)

	config := mfsdk.Config{
		ThingsURL: "localhost",
	}

	newSDK := mfsdk.NewSDK(config)
<<<<<<< HEAD
	pwdSvc := sinks.NewPasswordService(logger, "_testing_string_")
=======
>>>>>>> 070896fd
	return sinks.NewSinkService(logger, auth, sinkRepo, newSDK, pwdSvc)
}

func TestCreateSink(t *testing.T) {
	service := newService(map[string]string{token: email})

	description := "An example prometheus sink"
	var invalidBackendSink = sinks.Sink{
		Name:        nameID,
		Description: &description,
		Backend:     "invalid",
		State:       sinks.Unknown,
		Error:       "",
		Config:      map[string]interface{}{"remote_host": "data", "username": "dbuser"},
		Tags:        map[string]string{"cloud": "aws"},
	}

	cases := map[string]struct {
		sink  sinks.Sink
		token string
		err   error
	}{
		"create a new sink": {
			sink:  sink,
			token: token,
			err:   nil,
		},
		"add a sink with a invalid token": {
			sink:  sink,
			token: "invalid",
			err:   sinks.ErrUnauthorizedAccess,
		},
		"create a sink with a invalid backend": {
			sink:  invalidBackendSink,
			token: token,
			err:   sinks.ErrInvalidBackend,
		},
	}

	for desc, tc := range cases {
		t.Run(desc, func(t *testing.T) {
			_, err := service.CreateSink(context.Background(), tc.token, tc.sink)
			assert.True(t, errors.Contains(err, tc.err), fmt.Sprintf("%s: expected %s got %s", desc, tc.err, err))
			t.Log(tc.token)
		})
	}

}

func TestIdempotencyUpdateSink(t *testing.T) {
	ctx := context.Background()
	service := newService(map[string]string{token: email})
	jsonSinkName, err := types.NewIdentifier("initial-json-Sink")
	require.Nil(t, err, fmt.Sprintf("unexpected error: %s", err))
	yamlSinkName, err := types.NewIdentifier("initial-yaml-Sink")
	require.Nil(t, err, fmt.Sprintf("unexpected error: %s", err))
	aInitialDescription := "A initial description worthy reading"
	initialJsonSink := sinks.Sink{
		Name:        jsonSinkName,
		Description: &aInitialDescription,
		Backend:     "prometheus",
		State:       sinks.Unknown,
		Error:       "",
		Config:      map[string]interface{}{"remote_host": "https://orb.community/", "username": "netops", "password": "w0w-orb-Rocks!"},
		Tags:        map[string]string{"cloud": "aws"},
	}
	initialUsername := "netops"
	initialPassword := "w0w-orb-Rocks!"
	initialYamlSink := sinks.Sink{
		Name:        yamlSinkName,
		Description: &aInitialDescription,
		Backend:     "prometheus",
		State:       sinks.Unknown,
		Error:       "",
		ConfigData:  "remote_host: https://orb.community/\nusername: netops\npassword: w0w-orb-Rocks!",
		Format:      "yaml",
		MFOwnerID:   "OrbCommunity",
		Config:      map[string]interface{}{"remote_host": "https://orb.community/", "username": &initialUsername, "password": &initialPassword},
		Tags:        map[string]string{"cloud": "aws"},
	}
	jsonCreatedSink, err := service.CreateSink(ctx, token, initialJsonSink)
	require.NoError(t, err, "failed to create entity")
	require.NotEmptyf(t, jsonCreatedSink.ID, "id must not be empty")
	yamlCreatedSink, err := service.CreateSink(ctx, token, initialYamlSink)
	require.NoError(t, err, "failed to create entity")
	initialJsonSink.ID = jsonCreatedSink.ID
	initialYamlSink.ID = yamlCreatedSink.ID
	var cases = map[string]struct {
		name        string
		requestSink sinks.Sink
		expected    func(t *testing.T, value sinks.Sink, err error)
		token       string
	}{
		"idempotency json update": {
			requestSink: initialJsonSink,
			expected: func(t *testing.T, value sinks.Sink, err error) {
				require.NoError(t, err, "no error expected")
				require.NotNilf(t, value.Description, "description is nil")
				desc := *value.Description
				require.Equal(t, desc, aInitialDescription, "description is not equal")
				require.Equal(t, value.Name, jsonSinkName, "sink name is not equal")
				tagVal, tagOk := value.Tags["cloud"]
				require.True(t, tagOk)
				require.Equal(t, "aws", tagVal)
				require.Equalf(t, "https://orb.community/", value.Config["remote_host"], "remote host is not equal")
				require.Equalf(t, "netops", value.Config["username"], "username is not equal")
			},
			token: token,
		},
		"idempotency yaml update": {
			requestSink: initialYamlSink,
			expected: func(t *testing.T, value sinks.Sink, err error) {
				require.NoError(t, err, "no error expected")
				require.NotNilf(t, value.Description, "description is nil")
				desc := *value.Description
				require.Equal(t, desc, aInitialDescription, "description is not equal")
				require.Equal(t, value.Name, yamlSinkName, "sink name is not equal")
				tagVal, tagOk := value.Tags["cloud"]
				require.True(t, tagOk)
				require.Equal(t, "aws", tagVal)
				require.Equalf(t, "https://orb.community/", value.Config["remote_host"], "remote host is not equal")
				actual := value.Config["username"].(*string)
				require.Equalf(t, "netops", *actual, "username is not equal")
			},
			token: token,
		},
	}
	for desc, tc := range cases {
		t.Run(desc, func(t *testing.T) {
			res, err := service.UpdateSink(ctx, tc.token, tc.requestSink)
			tc.expected(t, res, err)
		})
	}
}

func TestPartialUpdateSink(t *testing.T) {
	ctx := context.Background()
	service := newService(map[string]string{token: email})
	jsonSinkName, err := types.NewIdentifier("initial-json-Sink")
	require.Nil(t, err, fmt.Sprintf("unexpected error: %s", err))
	yamlSinkName, err := types.NewIdentifier("initial-yaml-Sink")
	require.Nil(t, err, fmt.Sprintf("unexpected error: %s", err))
	//newSinkName, err := types.NewIdentifier("updated-Sink")
	require.Nil(t, err, fmt.Sprintf("unexpected error: %s", err))
	//aNewDescription := "A new description worthy reading"
	aInitialDescription := "A initial description worthy reading"
	initialJsonSink := sinks.Sink{
		Name:        jsonSinkName,
		Description: &aInitialDescription,
		Backend:     "prometheus",
		State:       sinks.Unknown,
		Error:       "",
		Config:      map[string]interface{}{"remote_host": "https://orb.community/", "username": "netops", "password": "w0w-orb-Rocks!"},
		Tags:        map[string]string{"cloud": "aws"},
	}
	initialUsername := "netops"
	initialPassword := "w0w-orb-Rocks!"
	initialYamlSink := sinks.Sink{
		Name:        yamlSinkName,
		Description: &aInitialDescription,
		Backend:     "prometheus",
		State:       sinks.Unknown,
		Error:       "",
		ConfigData:  "remote_host:https://orb.community/\nusername: netops\npassword: w0w-orb-Rocks!",
		Format:      "yaml",
		MFOwnerID:   "OrbCommunity",
		Config:      map[string]interface{}{"remote_host": "https://orb.community/", "username": &initialUsername, "password": &initialPassword},
		Tags:        map[string]string{"cloud": "aws"},
	}
	jsonCreatedSink, err := service.CreateSink(ctx, token, initialJsonSink)
	require.NoError(t, err, "failed to create entity")
	require.NotEmptyf(t, jsonCreatedSink.ID, "id must not be empty")
	yamlCreatedSink, err := service.CreateSink(ctx, token, initialYamlSink)
	require.NoError(t, err, "failed to create entity")
	userHelper := "netops_admin"
	initialJsonSink.ID = jsonCreatedSink.ID
	initialYamlSink.ID = yamlCreatedSink.ID
	var cases = map[string]struct {
		name        string
		requestSink sinks.Sink
		expected    func(t *testing.T, value sinks.Sink, err error)
		token       string
	}{
		// TODO this will fail locally because of password encryption,
		// TODO we will revisit this whenever there is a update on password encryption
		//"update only name": {
		//	requestSink: sinks.Sink{
		//		ID:   jsonCreatedSink.ID,
		//		Name: newSinkName,
		//	},
		//	expected: func(t *testing.T, value sinks.Sink, err error) {
		//		require.NoError(t, err, "no error expected")
		//		require.Equal(t, value.Name, newSinkName, "sink name is not equal")
		//	},
		//	token: token,
		//},
		//"update only description": {
		//	requestSink: sinks.Sink{
		//		ID:          jsonCreatedSink.ID,
		//		Description: &aNewDescription,
		//	},
		//	expected: func(t *testing.T, value sinks.Sink, err error) {
		//		require.NoError(t, err, "no error expected")
		//		require.NotNilf(t, value.Description, "description is nil")
		//		desc := *value.Description
		//		require.Equal(t, desc, aNewDescription, "description is not equal")
		//	},
		//	token: token,
		//}, "update only tags": {
		//	requestSink: sinks.Sink{
		//		ID:   jsonCreatedSink.ID,
		//		Tags: map[string]string{"cloud": "gcp", "from_aws": "true"},
		//	},
		//	expected: func(t *testing.T, value sinks.Sink, err error) {
		//		require.NoError(t, err, "no error expected")
		//		tagVal, tagOk := value.Tags["cloud"]
		//		tag2Val, tag2Ok := value.Tags["from_aws"]
		//		require.True(t, tagOk)
		//		require.Equal(t, "gcp", tagVal)
		//		require.True(t, tag2Ok)
		//		require.Equal(t, "true", tag2Val)
		//	},
		//	token: token,
		//},
		"update config json": {
			requestSink: sinks.Sink{
				ID:     jsonCreatedSink.ID,
				Config: map[string]interface{}{"remote_host": "https://orb.community/prom/push", "username": "netops_admin", "password": "w0w-orb-Rocks!"},
			},
			expected: func(t *testing.T, value sinks.Sink, err error) {
				require.NoError(t, err, "no error expected")
				require.Equalf(t, "https://orb.community/prom/push", value.Config["remote_host"], "want %s, got %s", "https://orb.community/prom/push", value.Config["remote_host"])
				require.Equalf(t, "netops_admin", value.Config["username"], "want %s, got %s", "netops_admin", value.Config["username"])
			},
			token: token,
		}, "update config yaml": {
			requestSink: sinks.Sink{
				ID:         yamlCreatedSink.ID,
				Format:     "yaml",
				ConfigData: "remote_host: https://orb.community/prom/push\nusername: netops_admin\npassword: \"w0w-orb-Rocks!\"",
			},
			expected: func(t *testing.T, value sinks.Sink, err error) {
				require.NoError(t, err, "no error expected")
				require.Equalf(t, "https://orb.community/prom/push", value.Config["remote_host"], "want %s, got %s", "https://orb.community/prom/push", value.Config["remote_host"])
				require.NotNilf(t, value.Config["username"], "description is nil")
				desc := value.Config["username"]
				require.Equal(t, &userHelper, desc, "description is not equal")
			},
			token: token,
		},
	}
	for desc, tc := range cases {
		t.Run(desc, func(t *testing.T) {
			res, err := service.UpdateSink(ctx, tc.token, tc.requestSink)
			tc.expected(t, res, err)
		})
	}
}

func TestUpdateSink(t *testing.T) {
	service := newService(map[string]string{token: email})
	sk, err := service.CreateSink(context.Background(), token, sink)
	require.Nil(t, err, fmt.Sprintf("unexpected error: %s", err))

	sk.Backend = ""
	sk.State = sinks.Unknown
	sk.Error = ""
	wrongSink := sinks.Sink{ID: wrongID.String()}
	sink.ID = sk.ID

	noConfig := sk
	noConfig.Config = make(map[string]interface{})

	description := "An example prometheus sink"
	newDescription := "new description"

	nameTestConfigAttribute, _ := types.NewIdentifier("configSink")
	sinkTestConfigAttribute, err := service.CreateSink(context.Background(), token, sinks.Sink{
		Name:        nameTestConfigAttribute,
		Description: &description,
		Backend:     "prometheus",
		State:       sinks.Unknown,
		Error:       "",
		Config:      map[string]interface{}{"remote_host": "https://orb.community/", "username": "dbuser"},
		Tags:        map[string]string{"cloud": "aws"},
	})
	require.Nil(t, err, fmt.Sprintf("unexpected error: %s", err))

	nameTestDescriptionAttribute, _ := types.NewIdentifier("emptyDescSink")
	sinkTestDescriptionAttribute, err := service.CreateSink(context.Background(), token, sinks.Sink{
		Name:        nameTestDescriptionAttribute,
		Description: &description,
		Backend:     "prometheus",
		State:       sinks.Unknown,
		Error:       "",
		Config:      map[string]interface{}{"remote_host": "https://orb.community/", "username": "dbuser"},
		Tags:        map[string]string{"cloud": "aws"},
	})
	require.Nil(t, err, fmt.Sprintf("unexpected error: %s", err))

	emptyTagsSinkName, _ := types.NewIdentifier("emptyTagsSink")
	emptyTagsSink, err := service.CreateSink(context.Background(), token, sinks.Sink{
		Name:        emptyTagsSinkName,
		Description: &description,
		Backend:     "prometheus",
		State:       sinks.Unknown,
		Error:       "",
		Config:      map[string]interface{}{"remote_host": "https://orb.community/", "username": "dbuser"},
		Tags:        map[string]string{"cloud": "aws"},
	})
	require.Nil(t, err, fmt.Sprintf("unexpected error: %s", err))

	addTagsToSinkName, _ := types.NewIdentifier("addTagsToSinkName")
	addTagsToSink, err := service.CreateSink(context.Background(), token, sinks.Sink{
		Name:        addTagsToSinkName,
		Description: &description,
		Backend:     "prometheus",
		State:       sinks.Unknown,
		Error:       "",
		Config:      map[string]interface{}{"remote_host": "https://orb.community/", "username": "dbuser"},
		Tags:        map[string]string{"cloud": "aws"},
	})
	require.Nil(t, err, fmt.Sprintf("unexpected error: %s", err))

	cases := map[string]struct {
		incomingSink sinks.Sink
		expectedSink sinks.Sink
		token        string
		err          error
	}{
		"update existing sink": {
			incomingSink: sk,
			expectedSink: sk,
			token:        token,
			err:          nil,
		},
		"update sink with wrong credentials": {
			incomingSink: sink,
			token:        invalidToken,
			err:          sinks.ErrUnauthorizedAccess,
		},
		"update a non-existing sink": {
			incomingSink: wrongSink,
			token:        token,
			err:          sinks.ErrNotFound,
		},
		"update existing sink - only updating config": {
			incomingSink: sinks.Sink{
				ID: sinkTestConfigAttribute.ID,
				Config: types.Metadata{
					"remote_host": "https://orb.community/",
				},
				Error: "",
			},
			expectedSink: sinks.Sink{
				Name: sinkTestConfigAttribute.Name,
				Config: types.Metadata{
					"opentelemetry": "enabled", "remote_host": "https://orb.community/",
				},
				Description: sinkTestConfigAttribute.Description,
				Tags:        sinkTestConfigAttribute.Tags,
			},
			token: token,
			err:   nil,
		},
		"update existing sink - omitted config": {
			incomingSink: sinks.Sink{
				ID:    sink.ID,
				Error: "",
			},
			expectedSink: sinks.Sink{
				Name:        sink.Name,
				Config:      sink.Config,
				Description: sink.Description,
				Tags:        sink.Tags,
			},
			token: token,
			err:   nil,
		},
		"update existing sink using empty tags": {
			incomingSink: sinks.Sink{
				ID:    emptyTagsSink.ID,
				Error: "",
				Tags:  make(map[string]string),
			},
			expectedSink: sinks.Sink{
				Name:        emptyTagsSink.Name,
				Config:      emptyTagsSink.Config,
				Description: emptyTagsSink.Description,
				Tags:        make(map[string]string),
			},
			token: token,
			err:   nil,
		},
		"update existing sink - only updating description": {
			incomingSink: sinks.Sink{
				ID:          sinkTestDescriptionAttribute.ID,
				Description: &newDescription,
			},
			expectedSink: sinks.Sink{
				Name:        sinkTestDescriptionAttribute.Name,
				Description: &newDescription,
				Tags:        sinkTestDescriptionAttribute.Tags,
				Config:      sinkTestDescriptionAttribute.Config,
			},
			token: token,
			err:   nil,
		},
		"update existing sink - omitted description": {
			incomingSink: sinks.Sink{
				ID: sink.ID,
			},
			expectedSink: sinks.Sink{
				Name:        sink.Name,
				Description: sink.Description,
				Tags:        sink.Tags,
				Config:      sink.Config,
			},
			token: token,
			err:   nil,
		},
		"update sink tags with new tags": {
			incomingSink: sinks.Sink{
				ID:   addTagsToSink.ID,
				Tags: map[string]string{"cloud": "aws", "test": "true"},
			},
			expectedSink: sinks.Sink{
				Name:        addTagsToSink.Name,
				Config:      addTagsToSink.Config,
				Description: addTagsToSink.Description,
				Tags:        types.Tags{"cloud": "aws", "test": "true"},
			},
			token: token,
			err:   nil,
		},
		"update sink tags with omitted tags": {
			incomingSink: sinks.Sink{
				ID: sink.ID,
			},
			expectedSink: sinks.Sink{
				Name:        sink.Name,
				Config:      sink.Config,
				Description: sink.Description,
				Tags:        sink.Tags,
			},
			token: token,
			err:   nil,
		},
	}

	for desc, tc := range cases {
		t.Run(desc, func(t *testing.T) {
			res, err := service.UpdateSink(context.Background(), tc.token, tc.incomingSink)
			if err == nil {
				assert.Equal(t, tc.expectedSink.Config, res.Config, "config not as expected")
				assert.Equal(t, tc.expectedSink.Name.String(), res.Name.String(), "sink name not as expected")
				assert.Equal(t, *tc.expectedSink.Description, *res.Description, "sink description not as expected")
				assert.Equal(t, tc.expectedSink.Tags, res.Tags, "sink tags not as expected")
			}
			assert.True(t, errors.Contains(err, tc.err), fmt.Sprintf("%s: expected %d got %d", desc, tc.err, err))
		})
	}
}

func TestViewSink(t *testing.T) {
	service := newService(map[string]string{token: email})

	sk, err := service.CreateSink(context.Background(), token, sink)
	require.Nil(t, err, fmt.Sprintf("unexpected error: %s", err))

	cases := map[string]struct {
		key   string
		token string
		err   error
	}{
		"view a existing sink": {
			key:   sk.ID,
			token: token,
			err:   nil,
		},
		"view a existing sink with wrong credentials": {
			key:   sk.ID,
			token: invalidToken,
			err:   sinks.ErrUnauthorizedAccess,
		},
		"view a non-existing sink": {
			key:   wrongID.String(),
			token: token,
			err:   sinks.ErrNotFound,
		},
	}

	for desc, tc := range cases {
		t.Run(desc, func(t *testing.T) {
			_, err := service.ViewSink(context.Background(), tc.token, tc.key)
			assert.True(t, errors.Contains(err, tc.err), fmt.Sprintf("%s: expected %s got %s\n", desc, tc.err, err))
		})
	}
}

func TestListSinks(t *testing.T) {
	service := newService(map[string]string{token: email})
	metadata := make(map[string]interface{})
	metadata["serial"] = "12345"
	var sks []sinks.Sink
	for i := uint64(0); i < n; i++ {
		sink.Name, _ = types.NewIdentifier(fmt.Sprintf("my-sink-%d", i))
		sk, err := service.CreateSink(context.Background(), token, sink)
		require.Nil(t, err, fmt.Sprintf("unexpected error: %s", err))
		sks = append(sks, sk)
	}

	cases := map[string]struct {
		token        string
		pageMetadata sinks.PageMetadata
		size         uint64
		err          error
	}{
		"list all sinks": {
			token: token,
			pageMetadata: sinks.PageMetadata{
				Offset: 0,
				Limit:  n,
			},
			size: n,
			err:  nil,
		},
		"list half of sinks": {
			token: token,
			pageMetadata: sinks.PageMetadata{
				Offset: n / 2,
				Limit:  n,
			},
			size: n / 2,
			err:  nil,
		},
		"list last sinks": {
			token: token,
			pageMetadata: sinks.PageMetadata{
				Offset: n - 1,
				Limit:  n,
			},
			size: 1,
			err:  nil,
		},
		"list empty set": {
			token: token,
			pageMetadata: sinks.PageMetadata{
				Offset: n + 1,
				Limit:  n,
			},
			size: 0,
			err:  nil,
		},
		"list with zero limit": {
			token: token,
			pageMetadata: sinks.PageMetadata{
				Offset: 1,
				Limit:  0,
			},
			size: 0,
			err:  nil,
		},
		"list sinks with wrong credentials": {
			token: invalidToken,
			pageMetadata: sinks.PageMetadata{
				Offset: 0,
				Limit:  n,
			},
			size: 0,
			err:  sinks.ErrUnauthorizedAccess,
		},
		"list sinks with metadata": {
			token: token,
			pageMetadata: sinks.PageMetadata{
				Offset:   0,
				Limit:    n,
				Metadata: metadata,
			},
			size: n,
			err:  nil,
		},
		"list all sinks sorted by name asc": {
			token: token,
			pageMetadata: sinks.PageMetadata{
				Offset: 0,
				Limit:  n,
				Order:  "name",
				Dir:    "asc",
			},
			size: n,
			err:  nil,
		},
		"list all sinks sorted by name desc": {
			token: token,
			pageMetadata: sinks.PageMetadata{
				Offset: 0,
				Limit:  n,
				Order:  "name",
				Dir:    "desc",
			},
			size: n,
			err:  nil,
		},
	}

	for desc, tc := range cases {
		t.Run(desc, func(t *testing.T) {
			page, err := service.ListSinks(context.Background(), tc.token, tc.pageMetadata)
			size := uint64(len(page.Sinks))
			assert.Equal(t, tc.size, size, fmt.Sprintf("%s: expected %d got %d\n", desc, tc.size, size))
			assert.True(t, errors.Contains(err, tc.err), fmt.Sprintf("%s: expected %s got %s", desc, tc.err, err))

			testSortSinks(t, tc.pageMetadata, page.Sinks)
		})
	}

}

func TestViewBackends(t *testing.T) {
	service := newService(map[string]string{token: email})

	cases := map[string]struct {
		token   string
		backend string
		err     error
	}{
		"view a existing backend": {
			token:   token,
			backend: "prometheus",
			err:     nil,
		},
		"view a non-existing backend": {
			token:   token,
			backend: "grafana",
			err:     sinks.ErrNotFound,
		},
		"view sinks with wrong credentials": {
			token:   invalidToken,
			backend: "prometheus",
			err:     sinks.ErrUnauthorizedAccess,
		},
	}

	for desc, tc := range cases {
		t.Run(desc, func(t *testing.T) {
			_, err := service.ViewBackend(context.Background(), tc.token, tc.backend)
			assert.True(t, errors.Contains(err, tc.err), fmt.Sprintf("%s: expected %s got %s", desc, tc.err, err))
		})
	}

}

func TestListBackends(t *testing.T) {
	service := newService(map[string]string{token: email})

	cases := map[string]struct {
		token string
		err   error
	}{
		"list all backends": {
			token: token,
			err:   nil,
		},
		"list backends with wrong credentials": {
			token: invalidToken,
			err:   sinks.ErrUnauthorizedAccess,
		},
	}

	for desc, tc := range cases {
		t.Run(desc, func(t *testing.T) {
			_, err := service.ListBackends(context.Background(), tc.token)
			assert.True(t, errors.Contains(err, tc.err), fmt.Sprintf("%s: expected %s got %s", desc, tc.err, err))
		})
	}

}

func TestDeleteSink(t *testing.T) {
	svc := newService(map[string]string{token: email})

	sk, err := svc.CreateSink(context.Background(), token, sink)
	require.Nil(t, err, fmt.Sprintf("unexpected error: %s\n", err))

	cases := map[string]struct {
		id    string
		token string
		err   error
	}{
		"delete existing sink": {
			id:    sk.ID,
			token: token,
			err:   nil,
		},
		"delete non-existent sink": {
			id:    wrongID.String(),
			token: token,
			err:   nil,
		},
		"delete sink with wrong credentials": {
			id:    sk.ID,
			token: invalidToken,
			err:   sinks.ErrUnauthorizedAccess,
		},
	}

	for desc, tc := range cases {
		t.Run(desc, func(t *testing.T) {
			err := svc.DeleteSink(context.Background(), tc.token, tc.id)
			assert.True(t, errors.Contains(err, tc.err), fmt.Sprintf("%s: expected %s got %s\n", desc, tc.err, err))
		})
	}
}

func TestValidateSink(t *testing.T) {
	service := newService(map[string]string{token: email})

	description := "An example prometheus sink"

	cases := map[string]struct {
		sink  sinks.Sink
		token string
		err   error
	}{
		"validate a new sink": {
			sink:  sink,
			token: token,
			err:   nil,
		},
		"validate a sink with a invalid token": {
			sink:  sink,
			token: invalidToken,
			err:   sinks.ErrUnauthorizedAccess,
		},
		"validate a sink with a invalid backend": {
			sink: sinks.Sink{
				Name:        nameID,
				Description: &description,
				Backend:     "invalid",
				Config:      map[string]interface{}{"remote_host": "data", "username": "dbuser"},
				Tags:        map[string]string{"cloud": "aws"},
			},
			token: token,
			err:   sinks.ErrValidateSink,
		},
	}

	for desc, tc := range cases {
		t.Run(desc, func(t *testing.T) {
			_, err := service.ValidateSink(context.Background(), tc.token, tc.sink)
			assert.True(t, errors.Contains(err, tc.err), fmt.Sprintf("%s: expected %s got %s", desc, tc.err, err))
		})
	}

}

func TestViewSinkInternal(t *testing.T) {
	service := newService(map[string]string{token: email})

	sk, err := service.CreateSink(context.Background(), token, sink)
	require.Nil(t, err, fmt.Sprintf("unexpected error: %s", err))

	cases := map[string]struct {
		key     string
		ownerID string
		err     error
	}{
		"view a existing sink": {
			key:     sk.ID,
			ownerID: sk.MFOwnerID,
			err:     nil,
		},
		"view a existing sink with wrong credentials": {
			key:     sk.ID,
			ownerID: "invalid",
			err:     sinks.ErrNotFound,
		},
		"view a non-existing sink": {
			key:     wrongID.String(),
			ownerID: sk.MFOwnerID,
			err:     sinks.ErrNotFound,
		},
	}

	for desc, tc := range cases {
		t.Run(desc, func(t *testing.T) {
			_, err := service.ViewSinkInternal(context.Background(), tc.ownerID, tc.key)
			assert.True(t, errors.Contains(err, tc.err), fmt.Sprintf("%s: expected %s got %s\n", desc, tc.err, err))
		})
	}
}

func testSortSinks(t *testing.T, pm sinks.PageMetadata, sks []sinks.Sink) {
	switch pm.Order {
	case "name":
		current := sks[0]
		for _, res := range sks {
			if pm.Dir == "asc" {
				assert.GreaterOrEqual(t, res.Name.String(), current.Name.String())
			}
			if pm.Dir == "desc" {
				assert.GreaterOrEqual(t, current.Name.String(), res.Name.String())
			}
			current = res
		}
	default:
		break
	}
}<|MERGE_RESOLUTION|>--- conflicted
+++ resolved
@@ -58,10 +58,6 @@
 	}
 
 	newSDK := mfsdk.NewSDK(config)
-<<<<<<< HEAD
-	pwdSvc := sinks.NewPasswordService(logger, "_testing_string_")
-=======
->>>>>>> 070896fd
 	return sinks.NewSinkService(logger, auth, sinkRepo, newSDK, pwdSvc)
 }
 

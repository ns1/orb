// Copyright (c) Mainflux
// SPDX-License-Identifier: Apache-2.0

// Adapted for Orb project, modifications licensed under MPL v. 2.0:
/* This Source Code Form is subject to the terms of the Mozilla Public
 * License, v. 2.0. If a copy of the MPL was not distributed with this
 * file, You can obtain one at https://mozilla.org/MPL/2.0/. */

package sinks

import (
	"context"
	"github.com/ns1labs/orb/pkg/errors"
	"github.com/ns1labs/orb/sinks/backend"
)

var (
	ErrCreateSink                 = errors.New("failed to create Sink")
	ErrConflictSink               = errors.New("entity already exists")
	ErrUnsupportedContentTypeSink = errors.New("unsupported content type")
	ErrValidateSink               = errors.New("failed to validate Sink")
)

func (svc sinkService) CreateSink(ctx context.Context, token string, sink Sink) (Sink, error) {

	mfOwnerID, err := svc.identify(token)
	if err != nil {
		return Sink{}, err
	}

	sink.MFOwnerID = mfOwnerID

	err = validateBackend(&sink)
	if err != nil {
		return Sink{}, err
	}

	id, err := svc.sinkRepo.Save(ctx, sink)
	if err != nil {
		return Sink{}, errors.Wrap(ErrCreateSink, err)
	}
	sink.ID = id
	return sink, nil
}

func (svc sinkService) UpdateSink(ctx context.Context, token string, sink Sink) (Sink, error) {
	skOwnerID, err := svc.identify(token)
	if err != nil {
		return Sink{}, err
	}

	if sink.Backend != "" || sink.Error != "" {
		return Sink{}, errors.ErrUpdateEntity
	}

	sink.MFOwnerID = skOwnerID
	err = svc.sinkRepo.Update(ctx, sink)
	if err != nil {
		return Sink{}, err
	}
<<<<<<< HEAD
	return sink, nil
=======

	sinkEdited, err := svc.sinkRepo.RetrieveById(ctx, sink.ID)
	if err != nil {
		return Sink{}, err
	}

	return sinkEdited, nil
>>>>>>> 5b552fbc
}

func (svc sinkService) ListBackends(ctx context.Context, token string) ([]string, error) {
	_, err := svc.identify(token)
	if err != nil {
		return []string{}, err
	}
	return backend.GetList(), nil
}

func (svc sinkService) ViewBackend(ctx context.Context, token string, key string) (backend.Backend, error) {
	_, err := svc.identify(token)
	if err != nil {
		return nil, err
	}
	res := backend.GetBackend(key)
	if res == nil {
		return nil, errors.Wrap(errors.ErrNotFound, err)
	}
	return res, nil
}

func (svc sinkService) ViewSink(ctx context.Context, token string, key string) (Sink, error) {
	_, err := svc.identify(token)
	if err != nil {
		return Sink{}, err
	}
	res, err := svc.sinkRepo.RetrieveById(ctx, key)
	if err != nil {
		return Sink{}, errors.Wrap(errors.ErrNotFound, err)
	}
	return res, nil
}

func (svc sinkService) ViewSinkInternal(ctx context.Context, ownerID string, key string) (Sink, error) {
	res, err := svc.sinkRepo.RetrieveByOwnerAndId(ctx, ownerID, key)
	if err != nil {
		return Sink{}, errors.Wrap(errors.ErrNotFound, err)
	}
	return res, nil
}

func (svc sinkService) ListSinks(ctx context.Context, token string, pm PageMetadata) (Page, error) {
	res, err := svc.identify(token)
	if err != nil {
		return Page{}, err
	}

	return svc.sinkRepo.RetrieveAll(ctx, res, pm)
}

func (svc sinkService) DeleteSink(ctx context.Context, token string, id string) error {
	res, err := svc.identify(token)
	if err != nil {
		return err
	}

	return svc.sinkRepo.Remove(ctx, res, id)
}

func (svc sinkService) ValidateSink(ctx context.Context, token string, sink Sink) (Sink, error) {

	mfOwnerID, err := svc.identify(token)
	if err != nil {
		return Sink{}, err
	}

	sink.MFOwnerID = mfOwnerID

	err = validateBackend(&sink)
	if err != nil {
		return Sink{}, errors.Wrap(ErrValidateSink, err)
	}

	return sink, nil
}

func (svc sinkService) ChangeSinkStateInternal(ctx context.Context, sinkID string, msg string, ownerID string, state State) error {
	return svc.sinkRepo.UpdateSinkState(ctx, sinkID, msg, ownerID, state)
}

func validateBackend(sink *Sink) error {
	if backend.HaveBackend(sink.Backend) {
		sink.State = Unknown
	} else {
		return ErrInvalidBackend
	}
	return nil
}<|MERGE_RESOLUTION|>--- conflicted
+++ resolved
@@ -58,9 +58,6 @@
 	if err != nil {
 		return Sink{}, err
 	}
-<<<<<<< HEAD
-	return sink, nil
-=======
 
 	sinkEdited, err := svc.sinkRepo.RetrieveById(ctx, sink.ID)
 	if err != nil {
@@ -68,7 +65,6 @@
 	}
 
 	return sinkEdited, nil
->>>>>>> 5b552fbc
 }
 
 func (svc sinkService) ListBackends(ctx context.Context, token string) ([]string, error) {

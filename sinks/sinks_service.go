--- conflicted
+++ resolved
@@ -107,7 +107,6 @@
 	return svc.sinkRepo.Remove(ctx, res, id)
 }
 
-<<<<<<< HEAD
 func (svc sinkService) ValidateSink(ctx context.Context, token string, sink Sink) (Sink, error) {
 
 	mfOwnerID, err := svc.identify(token)
@@ -117,7 +116,7 @@
 
 	sink.MFOwnerID = mfOwnerID
 
-	err = validateBackend(sink)
+	err = validateBackend(&sink)
 	if err != nil {
 		return Sink{}, errors.Wrap(ErrCreateSink, err)
 	}
@@ -125,10 +124,7 @@
 	return sink, nil
 }
 
-func validateBackend(sink Sink) error {
-=======
 func validateBackend(sink *Sink) error {
->>>>>>> 1e574a94
 	if backend.HaveBackend(sink.Backend) {
 		err := backend.GetBackend(sink.Backend).Connect(sink.Config)
 		if err != nil {

// Copyright (c) Mainflux
// SPDX-License-Identifier: Apache-2.0

// Adapted for Orb project, modifications licensed under MPL v. 2.0:
/* This Source Code Form is subject to the terms of the Mozilla Public
 * License, v. 2.0. If a copy of the MPL was not distributed with this
 * file, You can obtain one at https://mozilla.org/MPL/2.0/. */

package http

import (
	"context"
	"time"

	"github.com/go-kit/kit/endpoint"
	"github.com/orb-community/orb/pkg/errors"
	"github.com/orb-community/orb/pkg/types"
	"github.com/orb-community/orb/sinks"
	"github.com/orb-community/orb/sinks/authentication_type"
	"github.com/orb-community/orb/sinks/backend"
	"go.uber.org/zap"
)

func omitSecretInformation(configSvc *sinks.Configuration, inputSink sinks.Sink) (returnSink sinks.Sink, err error) {
	a, err := configSvc.Authentication.OmitInformation("object", inputSink.Config)
	if err != nil {
		return sinks.Sink{}, err
	}
	returnSink = inputSink
	authMeta := a.(types.Metadata)
	returnSink.Config = authMeta
	if inputSink.Format == "yaml" {
		configData, newErr := configSvc.Authentication.ConfigToFormat(inputSink.Format, authMeta)
		if newErr != nil {
			err = newErr
			return
		}
		returnSink.ConfigData = configData.(string)
	}
	return
}

func addEndpoint(svc sinks.SinkService) endpoint.Endpoint {
	return func(ctx context.Context, request interface{}) (interface{}, error) {
		req := request.(addReq)
		if err := req.validate(); err != nil {
			svc.GetLogger().Error("got error in validating request", zap.Error(err))
			return nil, err
		}

		nID, err := types.NewIdentifier(req.Name)
		if err != nil {
			svc.GetLogger().Error("got error in creating new identifier", zap.Error(err))
			return nil, err
		}
		var exporterConfig types.Metadata
		var authConfig types.Metadata
		var configSvc *sinks.Configuration
		if len(req.Format) > 0 && req.Format == "yaml" {
			if len(req.ConfigData) > 0 {
				configSvc, exporterConfig, authConfig, err = GetConfigurationAndMetadataFromYaml(req.Backend, req.ConfigData)
				if err != nil {
					svc.GetLogger().Error("got error in parse and validate configuration", zap.Error(err))
					return nil, errors.Wrap(errors.ErrMalformedEntity, err)
				}
			} else {
				svc.GetLogger().Error("got error in parse and validate configuration", zap.Error(err))
				return nil, errors.Wrap(errors.ErrMalformedEntity, errors.New("missing required field when format is sent, config_data must be sent also"))
			}
		} else {
			configSvc, exporterConfig, authConfig, err = GetConfigurationAndMetadataFromMeta(req.Backend, req.Config)
			if err != nil {
				svc.GetLogger().Error("got error in parse and validate configuration", zap.Error(err))
				return nil, errors.Wrap(errors.ErrMalformedEntity, err)
			}
		}
		config := types.Metadata{
			"exporter":                            exporterConfig,
			authentication_type.AuthenticationKey: authConfig,
		}
		sink := sinks.Sink{
			Name:        nID,
			Backend:     req.Backend,
			Config:      config,
			Description: &req.Description,
			Tags:        req.Tags,
			ConfigData:  req.ConfigData,
			Format:      req.Format,
			Created:     time.Now(),
		}
		saved, err := svc.CreateSink(ctx, req.token, sink)
		if err != nil {
			svc.GetLogger().Error("received error on creating sink", zap.Error(err))
			return nil, err
		}

		omittedSink, err := omitSecretInformation(configSvc, saved)
		if err != nil {
			svc.GetLogger().Error("sink was created, but got error in the response build", zap.Error(err))
			return nil, err
		}
		res := sinkRes{
			ID:          saved.ID,
			Name:        saved.Name.String(),
			Description: *saved.Description,
			Tags:        saved.Tags,
			State:       saved.State.String(),
			Error:       saved.Error,
			Backend:     saved.Backend,
			Config:      omittedSink.Config,
			ConfigData:  omittedSink.ConfigData,
			Format:      saved.Format,
			TsCreated:   saved.Created,
			created:     true,
		}

		return res, nil
	}
}

func updateSinkEndpoint(svc sinks.SinkService) endpoint.Endpoint {
	return func(ctx context.Context, request interface{}) (response interface{}, err error) {
		req := request.(updateSinkReq)
		if req.token == "" {
			return nil, errors.ErrUnauthorizedAccess
		}
		currentSink, err := svc.ViewSink(ctx, req.token, req.id)
		if err != nil {
			svc.GetLogger().Error("could not find sink with id", zap.String("sinkID", req.id), zap.Error(err))
			return nil, err
		}
		if err := req.validate(); err != nil {
			svc.GetLogger().Error("error validating request", zap.Error(err))
			return nil, err
		}
<<<<<<< HEAD

=======
>>>>>>> cf237858
		// Update only the fields in currentSink that are populated in req
		if req.Tags != nil {
			currentSink.Tags = req.Tags
		}
<<<<<<< HEAD
=======
		if req.ConfigData != "" {
			currentSink.ConfigData = req.ConfigData
		}
>>>>>>> cf237858
		if req.Format != "" {
			currentSink.Format = req.Format
		}
		if req.Description != nil {
			currentSink.Description = req.Description
		}
		if req.Name != "" {
			nameID, err := types.NewIdentifier(req.Name)
			if err != nil {
				svc.GetLogger().Error("error on getting new identifier", zap.Error(err))
				return nil, errors.ErrConflict
			}
			currentSink.Name = nameID
		}
		var configSvc *sinks.Configuration
		var exporterConfig types.Metadata
		var authConfig types.Metadata

		// Update the config if either req.Config or req.ConfigData is populated
		if req.Config != nil || req.ConfigData != "" {
			if req.Format == "yaml" {
				configSvc, exporterConfig, authConfig, err = GetConfigurationAndMetadataFromYaml(currentSink.Backend, req.ConfigData)
				if err != nil {
					svc.GetLogger().Error("got error in parse and validate configuration", zap.Error(err))
					return nil, errors.Wrap(errors.ErrMalformedEntity, err)
				}
			} else if req.Config != nil {
				configSvc, exporterConfig, authConfig, err = GetConfigurationAndMetadataFromMeta(currentSink.Backend, req.Config)
				if err != nil {
					svc.GetLogger().Error("got error in parse and validate configuration", zap.Error(err))
					return nil, errors.Wrap(errors.ErrMalformedEntity, err)
				}
			}
<<<<<<< HEAD
		} else {
			if currentSink.Format == "yaml" {
				configSvc, exporterConfig, authConfig, err = GetConfigurationAndMetadataFromYaml(currentSink.Backend, currentSink.ConfigData)
				if err != nil {
					svc.GetLogger().Error("got error in parse and validate configuration", zap.Error(err))
					return nil, errors.Wrap(errors.ErrMalformedEntity, err)
				}
			} else {
				configSvc, exporterConfig, authConfig, err = GetConfigurationAndMetadataFromMeta(currentSink.Backend, currentSink.Config)
				if err != nil {
					svc.GetLogger().Error("got error in parse and validate configuration", zap.Error(err))
					return nil, errors.Wrap(errors.ErrMalformedEntity, err)
				}
			}
		}

		currentSink.Config = types.Metadata{
			"exporter":                            exporterConfig,
			authentication_type.AuthenticationKey: authConfig,
=======

			currentSink.Config = types.Metadata{
				"exporter":                            exporterConfig,
				authentication_type.AuthenticationKey: authConfig,
			}
		}

		if err := req.validate(); err != nil {
			svc.GetLogger().Error("error validating request", zap.Error(err))
			return nil, err
>>>>>>> cf237858
		}

		sinkEdited, err := svc.UpdateSink(ctx, req.token, currentSink)
		if err != nil {
			svc.GetLogger().Error("error on updating sink", zap.Error(err))
			return nil, err
		}

		var omittedSink sinks.Sink
		omittedSink, err = omitSecretInformation(configSvc, sinkEdited)
		if err != nil {
			svc.GetLogger().Error("sink was updated, but got error in the response build", zap.Error(err))
			return nil, err
		}

		res := sinkRes{
			ID:          sinkEdited.ID,
			Name:        sinkEdited.Name.String(),
			Description: *sinkEdited.Description,
			Tags:        sinkEdited.Tags,
			State:       sinkEdited.State.String(),
			Error:       sinkEdited.Error,
			Backend:     sinkEdited.Backend,
			Config:      omittedSink.Config,
			ConfigData:  omittedSink.ConfigData,
			Format:      sinkEdited.Format,
			created:     false,
		}

		return res, nil
	}
}

func listSinksEndpoint(svc sinks.SinkService) endpoint.Endpoint {
	return func(ctx context.Context, request interface{}) (interface{}, error) {
		req := request.(listResourcesReq)

		if err := req.validate(); err != nil {
			return nil, err
		}

		page, err := svc.ListSinks(ctx, req.token, req.pageMetadata)
		if err != nil {
			return nil, err
		}

		res := sinksPagesRes{
			pageRes: pageRes{
				Total:  page.Total,
				Offset: page.Offset,
				Limit:  page.Limit,
				Order:  page.Order,
				Dir:    page.Dir,
			},
			Sinks: []sinkRes{},
		}
		for _, sink := range page.Sinks {
			reqBackend := backend.GetBackend(sink.Backend)
			reqAuthType, _ := authentication_type.GetAuthType(sink.GetAuthenticationTypeName())
			cfg := sinks.Configuration{
				Exporter:       reqBackend,
				Authentication: reqAuthType,
			}
			responseSink, err := omitSecretInformation(&cfg, sink)
			if err != nil {
				return nil, err
			}
			view := sinkRes{
				ID:         sink.ID,
				Name:       sink.Name.String(),
				Tags:       sink.Tags,
				State:      sink.State.String(),
				Error:      sink.Error,
				Backend:    sink.Backend,
				Config:     responseSink.Config,
				ConfigData: responseSink.ConfigData,
				Format:     sink.Format,
				TsCreated:  sink.Created,
			}
			if sink.Description != nil {
				view.Description = *sink.Description
			}
			res.Sinks = append(res.Sinks, view)
		}
		return res, nil
	}
}

func listAuthenticationTypes(svc sinks.SinkService) endpoint.Endpoint {
	return func(ctx context.Context, request interface{}) (response interface{}, err error) {
		req := request.(listBackendsReq)
		if err = req.validate(); err != nil {
			return nil, err
		}

		authtypes, err := svc.ListAuthenticationTypes(ctx, req.token)
		if err != nil {
			return nil, err
		}

		response = sinkAuthTypesRes{
			AuthenticationTypes: authtypes,
		}

		return
	}
}

func viewAuthenticationType(svc sinks.SinkService) endpoint.Endpoint {
	return func(ctx context.Context, request interface{}) (response interface{}, err error) {
		req := request.(viewResourceReq)
		if err = req.validate(); err != nil {
			return nil, err
		}
		authType, err := svc.ViewAuthenticationType(ctx, req.token, req.id)
		if err != nil {
			return nil, err
		}

		response = sinkAuthTypeRes{
			AuthenticationTypes: authType,
		}
		return
	}
}

func listBackendsEndpoint(svc sinks.SinkService) endpoint.Endpoint {
	return func(ctx context.Context, request interface{}) (response interface{}, err error) {
		req := request.(listBackendsReq)

		if err := req.validate(); err != nil {
			return nil, err
		}

		backends, err := svc.ListBackends(ctx, req.token)
		if err != nil {
			return nil, err
		}

		var completeBackends []interface{}
		for _, bk := range backends {
			b, err := svc.ViewBackend(ctx, req.token, bk)
			if err != nil {
				return nil, err
			}
			completeBackends = append(completeBackends, b.Metadata())
		}

		res := sinksBackendsRes{
			Backends: completeBackends,
		}

		return res, nil
	}
}

func viewBackendEndpoint(svc sinks.SinkService) endpoint.Endpoint {
	return func(ctx context.Context, request interface{}) (response interface{}, err error) {
		req := request.(viewResourceReq)

		if err := req.validate(); err != nil {
			return nil, err
		}

		backend, err := svc.ViewBackend(ctx, req.token, req.id)
		if err != nil {
			return nil, err
		}

		res := sinksBackendRes{
			backend.Metadata(),
		}

		return res, nil
	}
}

func viewSinkEndpoint(svc sinks.SinkService) endpoint.Endpoint {
	return func(ctx context.Context, request interface{}) (response interface{}, err error) {
		req := request.(viewResourceReq)
		sink, err := svc.ViewSink(ctx, req.token, req.id)
		if err != nil {
			return sink, err
		}
		reqBackend := backend.GetBackend(sink.Backend)
		reqAuthType, _ := authentication_type.GetAuthType(sink.GetAuthenticationTypeName())
		cfg := sinks.Configuration{
			Exporter:       reqBackend,
			Authentication: reqAuthType,
		}
		responseSink, err := omitSecretInformation(&cfg, sink)
		res := sinkRes{
			ID:          sink.ID,
			Name:        sink.Name.String(),
			Description: *sink.Description,
			Tags:        sink.Tags,
			State:       sink.State.String(),
			Error:       sink.Error,
			Backend:     sink.Backend,
			Config:      responseSink.Config,
			ConfigData:  responseSink.ConfigData,
			Format:      sink.Format,
			TsCreated:   sink.Created,
		}
		if sink.Description != nil {
			res.Description = *sink.Description
		}

		return res, err
	}
}

func deleteSinkEndpoint(svc sinks.SinkService) endpoint.Endpoint {
	return func(ctx context.Context, request interface{}) (response interface{}, err error) {
		req := request.(deleteSinkReq)

		err = req.validate()
		if err != nil {
			return nil, err
		}

		if err := svc.DeleteSink(ctx, req.token, req.id); err != nil {
			return nil, err
		}

		return removeRes{}, nil
	}
}

func validateSinkEndpoint(svc sinks.SinkService) endpoint.Endpoint {
	return func(ctx context.Context, request interface{}) (response interface{}, err error) {
		req := request.(validateReq)
		if err := req.validate(); err != nil {
			return nil, err
		}

		nID, err := types.NewIdentifier(req.Name)
		if err != nil {
			return nil, err
		}

		sink := sinks.Sink{
			Name:        nID,
			Backend:     req.Backend,
			Config:      req.Config,
			Description: &req.Description,
			Tags:        req.Tags,
		}

		validated, err := svc.ValidateSink(ctx, req.token, sink)
		if err != nil {
			return nil, err
		}

		res := validateSinkRes{
			ID:          validated.ID,
			Name:        validated.Name.String(),
			Description: *validated.Description,
			Tags:        validated.Tags,
			State:       validated.State.String(),
			Error:       validated.Error,
			Backend:     validated.Backend,
			Config:      validated.Config,
		}

		return res, err
	}
}<|MERGE_RESOLUTION|>--- conflicted
+++ resolved
@@ -133,20 +133,12 @@
 			svc.GetLogger().Error("error validating request", zap.Error(err))
 			return nil, err
 		}
-<<<<<<< HEAD
-
-=======
->>>>>>> cf237858
+
 		// Update only the fields in currentSink that are populated in req
 		if req.Tags != nil {
 			currentSink.Tags = req.Tags
 		}
-<<<<<<< HEAD
-=======
-		if req.ConfigData != "" {
-			currentSink.ConfigData = req.ConfigData
-		}
->>>>>>> cf237858
+
 		if req.Format != "" {
 			currentSink.Format = req.Format
 		}
@@ -180,7 +172,6 @@
 					return nil, errors.Wrap(errors.ErrMalformedEntity, err)
 				}
 			}
-<<<<<<< HEAD
 		} else {
 			if currentSink.Format == "yaml" {
 				configSvc, exporterConfig, authConfig, err = GetConfigurationAndMetadataFromYaml(currentSink.Backend, currentSink.ConfigData)
@@ -200,18 +191,6 @@
 		currentSink.Config = types.Metadata{
 			"exporter":                            exporterConfig,
 			authentication_type.AuthenticationKey: authConfig,
-=======
-
-			currentSink.Config = types.Metadata{
-				"exporter":                            exporterConfig,
-				authentication_type.AuthenticationKey: authConfig,
-			}
-		}
-
-		if err := req.validate(); err != nil {
-			svc.GetLogger().Error("error validating request", zap.Error(err))
-			return nil, err
->>>>>>> cf237858
 		}
 
 		sinkEdited, err := svc.UpdateSink(ctx, req.token, currentSink)

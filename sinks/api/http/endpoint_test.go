// Copyright (c) Mainflux
// SPDX-License-Identifier: Apache-2.0

// Adapted for Orb project, modifications licensed under MPL v. 2.0:
/* This Source Code Form is subject to the terms of the Mozilla Public
 * License, v. 2.0. If a copy of the MPL was not distributed with this
 * file, You can obtain one at https://mozilla.org/MPL/2.0/. */

package http

import (
	"context"
	"encoding/json"
	"fmt"
	"github.com/gofrs/uuid"
	mfsdk "github.com/mainflux/mainflux/pkg/sdk/go"
	"github.com/opentracing/opentracing-go/mocktracer"
	"github.com/orb-community/orb/pkg/types"
	"github.com/orb-community/orb/sinks"
	"github.com/orb-community/orb/sinks/backend"
	prometheusbackend "github.com/orb-community/orb/sinks/backend/prometheus"
	skmocks "github.com/orb-community/orb/sinks/mocks"
	"github.com/stretchr/testify/assert"
	"github.com/stretchr/testify/require"
	"go.uber.org/zap"
	"io"
	"io/ioutil"
	"net/http"
	"net/http/httptest"
	"strings"
	"testing"
)

const (
	contentType       = "application/json"
	token             = "token"
	invalidToken      = "invalid"
	email             = "user@example.com"
	validJson         = "{    \"name\": \"my-prom-sink\",    \"backend\": \"prometheus\",    \"config\": {        \"remote_host\": \"https://orb.community/\",        \"username\": \"dbuser\",        \"password\": \"dbpassword\"   },    \"description\": \"An example prometheus sink\",    \"tags\": {        \"cloud\": \"aws\"    },    \"validate_only\": false}"
	conflictValidJson = "{\n    \"name\": \"conflict\",\n    \"backend\": \"prometheus\",\n    \"config\": {\n        \"remote_host\": \"https://orb.community/\",\n        \"username\": \"dbuser\"\n, \"password\": \"dbpass\"\n    },\n    \"description\": \"An example prometheus sink\",\n    \"tags\": {\n        \"cloud\": \"aws\"\n    },\n    \"validate_only\": false\n}"
	invalidJson       = "{"
)

var (
	nameID, _   = types.NewIdentifier("my-sink")
	description = "An example prometheus sink"
	sink        = sinks.Sink{
		Name:        nameID,
		Description: &description,
		Backend:     "prometheus",
		Config:      map[string]interface{}{"remote_host": "https://orb.community/", "username": "dbuser", "password": "dbpass"},
		Tags:        map[string]string{"cloud": "aws"},
	}
	invalidName        = strings.Repeat("m", maxNameSize+1)
	notFoundRes        = toJSON(errorRes{sinks.ErrNotFound.Error()})
	unauthRes          = toJSON(errorRes{sinks.ErrUnauthorizedAccess.Error()})
	notSupported       = toJSON(errorRes{sinks.ErrUnsupportedContentTypeSink.Error()})
	malformedEntityRes = toJSON(errorRes{sinks.ErrMalformedEntity.Error()})
	wrongID, _         = uuid.NewV4()
)

type testRequest struct {
	client      *http.Client
	method      string
	url         string
	contentType string
	token       string
	body        io.Reader
}

func (tr testRequest) make() (*http.Response, error) {
	req, err := http.NewRequest(tr.method, tr.url, tr.body)
	if err != nil {
		return nil, err
	}
	if tr.token != "" {
		req.Header.Set("Authorization", tr.token)
	}
	if tr.contentType != "" {
		req.Header.Set("Content-Type", tr.contentType)
	}
	return tr.client.Do(req)
}

func newService(tokens map[string]string) sinks.SinkService {
	auth := skmocks.NewAuthService(tokens)
	sinkRepo := skmocks.NewSinkRepository()
	logger := zap.NewNop()

	config := mfsdk.Config{
		ThingsURL: "localhost",
	}

	mfsdk := mfsdk.NewSDK(config)
	pwdSvc := sinks.NewPasswordService(logger, "_testing_string_")
	return sinks.NewSinkService(logger, auth, sinkRepo, mfsdk, pwdSvc)
}

func newServer(svc sinks.SinkService) *httptest.Server {
	mux := MakeHandler(mocktracer.New(), "sinks", svc)
	return httptest.NewServer(mux)
}

func toJSON(data interface{}) string {
	jsonData, _ := json.Marshal(data)
	return string(jsonData)
}

func TestCreateSinks(t *testing.T) {
	service := newService(map[string]string{token: email})
	server := newServer(service)
	defer server.Close()

	// Conflict creation scenario
	sinkConflict := sink
	conflictNameID, err := types.NewIdentifier("conflict")
	require.Nil(t, err, fmt.Sprintf("Unexpected error: %s", err))

	sinkConflict.Name = conflictNameID
	_, err = service.CreateSink(context.Background(), token, sinkConflict)
	require.Nil(t, err, fmt.Sprintf("unexpected error: %s", err))

	invalidNameJson := toJSON(addReq{
		Name:    "s",
		Backend: "prometheus",
		Config: types.Metadata{
			"username":    "test",
			"remote_host": "https://orb.community/",
			"description": "An example prometheus sink",
		},
		Tags: map[string]string{
			"cloud": "aws",
		},
	})

	emptyNameJson := toJSON(addReq{
		Name:    "",
		Backend: "prometheus",
		Config: types.Metadata{
			"username":    "test",
			"remote_host": "https://orb.community/",
			"description": "An example prometheus sink",
		},
		Tags: map[string]string{
			"cloud": "aws",
		},
	})

	jsonSinkTestConfigNoConfig := toJSON(addReq{
		Name:    "sinkConfig",
		Backend: "prometheus",
	})

	jsonSinkTestConfig := toJSON(addReq{
		Name:    "sinkConfig",
		Backend: "prometheus",
		Config: types.Metadata{
			"user": "test",
		},
	})

	cases := map[string]struct {
		req         string
		contentType string
		auth        string
		status      int
		location    string
	}{
		"add a valid sink": {
			req:         validJson,
			contentType: contentType,
			auth:        token,
			status:      http.StatusCreated,
			location:    "/sinks",
		},
		"add a duplicate sink": {
			req:         conflictValidJson,
			contentType: contentType,
			auth:        token,
			status:      http.StatusConflict,
			location:    "/sinks",
		},
		"add sink with invalid json": {
			req:         invalidJson,
			contentType: contentType,
			auth:        token,
			status:      http.StatusBadRequest,
			location:    "/sinks",
		},
		"add a sink with a invalid token": {
			req:         validJson,
			contentType: contentType,
			auth:        "",
			status:      http.StatusUnauthorized,
			location:    "/sinks",
		},
		"add a valid without content type": {
			req:         validJson,
			contentType: "",
			auth:        token,
			status:      http.StatusUnsupportedMediaType,
			location:    "/sinks",
		},
		"add a sink with invalid name": {
			req:         invalidNameJson,
			contentType: contentType,
			auth:        token,
			status:      http.StatusBadRequest,
			location:    "/sinks",
		},
		"add a sink with empty name": {
			req:         emptyNameJson,
			contentType: contentType,
			auth:        token,
			status:      http.StatusBadRequest,
			location:    "/sinks",
		},
		"add sink with missing config": {
			req:         string(jsonSinkTestConfigNoConfig),
			contentType: contentType,
			auth:        token,
			status:      http.StatusBadRequest,
			location:    "/sinks",
		},
		"add sink with only 1 key on config": {
			req:         string(jsonSinkTestConfig),
			contentType: contentType,
			auth:        token,
			status:      http.StatusBadRequest,
			location:    "/sinks",
		},
	}

	for desc, tc := range cases {
		t.Run(desc, func(t *testing.T) {
			req := testRequest{
				client:      server.Client(),
				method:      http.MethodPost,
				url:         fmt.Sprintf("%s/sinks", server.URL),
				contentType: tc.contentType,
				token:       fmt.Sprintf("Bearer %s", tc.auth),
				body:        strings.NewReader(tc.req),
			}
			res, err := req.make()
			assert.Nil(t, err, fmt.Sprintf("unexpected error %s", err))
			assert.Equal(t, tc.status, res.StatusCode, fmt.Sprintf("%s: expected status code %d got %d", desc, tc.status, res.StatusCode))
		})
	}

}

func TestUpdateSink(t *testing.T) {
	service := newService(map[string]string{token: email})
	server := newServer(service)
	defer server.Close()

	sk, err := service.CreateSink(context.Background(), token, sink)
	require.Nil(t, err, fmt.Sprintf("unexpected error: %s", err))

	dataInvalidName := toJSON(updateSinkReq{
		Name:        invalidName,
		Backend:     "prometheus",
		Description: sk.Description,
		Config:      sink.Config,
		Tags:        sk.Tags,
	})

	dataInvalidRgxName := toJSON(updateSinkReq{
		Name:        "&*sink*&",
		Backend:     "prometheus",
		Description: sk.Description,
		Config:      sink.Config,
		Tags:        sk.Tags,
	})

	cases := map[string]struct {
		req         string
		id          string
		contentType string
		auth        string
		status      int
	}{
		"update existing sink": {
			req: toJSON(updateSinkReq{
				Name:        sk.Name.String(),
				Backend:     "prometheus",
				Description: sk.Description,
				Config:      sink.Config,
				Tags:        sk.Tags,
			}),
			id:          sk.ID,
			contentType: contentType,
			auth:        token,
			status:      http.StatusOK,
		},
		"update sink with a empty json request": {
			req:         "{}",
			id:          sk.ID,
			contentType: contentType,
			auth:        token,
			status:      http.StatusBadRequest,
		},
		"update sink with a invalid id": {
			req: toJSON(updateSinkReq{
				Name:        sk.Name.String(),
				Backend:     "prometheus",
				Description: sk.Description,
				Config:      sink.Config,
				Tags:        sk.Tags,
			}),
			id:          "invalid",
			contentType: contentType,
			auth:        token,
			status:      http.StatusNotFound,
		},
		"update non-existing sink": {
			req: toJSON(updateSinkReq{
				Name:        sk.Name.String(),
				Backend:     "prometheus",
				Description: sk.Description,
				Config:      sink.Config,
				Tags:        sk.Tags,
			}),
			id:          wrongID.String(),
			contentType: contentType,
			auth:        token,
			status:      http.StatusNotFound,
		},
		"update sink with invalid user token": {
			req: toJSON(updateSinkReq{
				Name:        sk.Name.String(),
				Backend:     "prometheus",
				Description: sk.Description,
				Config:      sink.Config,
				Tags:        sk.Tags,
			}),
			id:          sk.ID,
			contentType: contentType,
			auth:        "invalid",
			status:      http.StatusUnauthorized,
		},
		"update sink with empty user token": {
			req: toJSON(updateSinkReq{
				Name:        sk.Name.String(),
				Backend:     "prometheus",
				Description: sk.Description,
				Config:      sink.Config,
				Tags:        sk.Tags,
			}),
			id:          sk.ID,
			contentType: contentType,
			auth:        "",
			status:      http.StatusUnauthorized,
		},
		"update sink with invalid content type": {
			req: toJSON(updateSinkReq{
				Name:        sk.Name.String(),
				Backend:     "prometheus",
				Description: sk.Description,
				Config:      sink.Config,
				Tags:        sk.Tags,
			}),
			id:          sk.ID,
			contentType: "invalid",
			auth:        token,
			status:      http.StatusUnsupportedMediaType,
		},
		"update sink without content type": {
			req: toJSON(updateSinkReq{
				Name:        sk.Name.String(),
				Backend:     "prometheus",
				Description: sk.Description,
				Config:      sink.Config,
				Tags:        sk.Tags,
			}),
			id:          sk.ID,
			contentType: "",
			auth:        token,
			status:      http.StatusUnsupportedMediaType,
		},
		"update sink with a empty request": {
			req:         "",
			id:          sk.ID,
			contentType: contentType,
			auth:        token,
			status:      http.StatusBadRequest,
		},
		"update sink with a invalid data format": {
			req:         invalidJson,
			id:          sk.ID,
			contentType: contentType,
			auth:        token,
			status:      http.StatusBadRequest,
		},
		"update sink with different owner": {
			req:         invalidJson,
			id:          sk.ID,
			contentType: contentType,
			auth:        token,
			status:      http.StatusBadRequest,
		},
		"update existing sink with a invalid name": {
			req:         dataInvalidName,
			id:          sk.ID,
			contentType: contentType,
			auth:        token,
			status:      http.StatusBadRequest,
		},
		"update existing sink with a invalid regex name": {
			req:         dataInvalidRgxName,
			id:          sk.ID,
			contentType: contentType,
			auth:        token,
			status:      http.StatusBadRequest,
		},
	}

	for desc, tc := range cases {
		t.Run(desc, func(t *testing.T) {
			req := testRequest{
				client:      server.Client(),
				method:      http.MethodPut,
				url:         fmt.Sprintf("%s/sinks/%s", server.URL, tc.id),
				contentType: tc.contentType,
				token:       fmt.Sprintf("Bearer %s", tc.auth),
				body:        strings.NewReader(tc.req),
			}
			res, err := req.make()
			require.Nil(t, err, "%s: unexpected error: %s", desc, err)
			assert.Equal(t, tc.status, res.StatusCode, fmt.Sprintf("%s: expected status code %d got %d", desc, tc.status, res.StatusCode))
		})
	}
}

func TestListSinks(t *testing.T) {
	svc := newService(map[string]string{token: email})
	server := newServer(svc)
	defer server.Close()

	var data []sinks.Sink
	for i := 0; i < 20; i++ {
		var skName, _ = types.NewIdentifier(fmt.Sprintf("name%d", i))
		snk := sinks.Sink{
			Name:    skName,
			Backend: "prometheus",
			Config:  map[string]interface{}{"remote_host": "https://orb.community/", "username": "dbuser"},
			Tags:    map[string]string{"cloud": "aws"},
		}

		sk, err := svc.CreateSink(context.Background(), token, snk)
		require.Nil(t, err, fmt.Sprintf("unexpected error: %s", err))

		data = append(data, sk)
	}

	sinkURL := fmt.Sprintf("%s/sinks", server.URL)

	cases := map[string]struct {
		auth   string
		status int
		url    string
		total  uint64
	}{
		"get a list of sinks": {
			auth:   token,
			status: http.StatusOK,
			url:    fmt.Sprintf("%s?offset=%d&limit=%d", sinkURL, 0, 5),
			total:  5,
		},
		"get a list of sinks with empty token": {
			auth:   "",
			status: http.StatusUnauthorized,
			url:    fmt.Sprintf("%s?offset=%d&limit=%d", sinkURL, 0, 1),
			total:  0,
		},
		"get a list of sinks with invalid token": {
			auth:   invalidToken,
			status: http.StatusUnauthorized,
			url:    fmt.Sprintf("%s?offset=%d&limit=%d", sinkURL, 0, 1),
			total:  0,
		},
		"get a list of sinks ordered by name descendent": {
			auth:   token,
			status: http.StatusOK,
			url:    fmt.Sprintf("%s?offset=%d&limit=%d&order=name&dir=desc", sinkURL, 0, 5),
			total:  5,
		},
		"get a list of sinks ordered by name ascendent": {
			auth:   token,
			status: http.StatusOK,
			url:    fmt.Sprintf("%s?offset=%d&limit=%d&order=name&dir=asc", sinkURL, 0, 5),
			total:  5,
		},
		"get a list of sinks with invalid order": {
			auth:   token,
			status: http.StatusBadRequest,
			url:    fmt.Sprintf("%s?offset=%d&limit=%d&order=wrong", sinkURL, 0, 5),
			total:  0,
		},
		"get a list of sinks with invalid dir": {
			auth:   token,
			status: http.StatusBadRequest,
			url:    fmt.Sprintf("%s?offset=%d&limit=%d&order=name&dir=wrong", sinkURL, 0, 5),
			total:  0,
		},
		"get a list of sinks with negative offset": {
			auth:   token,
			status: http.StatusBadRequest,
			url:    fmt.Sprintf("%s?offset=%d&limit=%d", sinkURL, -1, 5),
			total:  0,
		},
		"get a list of sinks with negative limit": {
			auth:   token,
			status: http.StatusBadRequest,
			url:    fmt.Sprintf("%s?offset=%d&limit=%d", sinkURL, 1, -5),
			total:  0,
		},
		"get a list of sinks with offset 1 and zero limit": {
			auth:   token,
			status: http.StatusOK,
			url:    fmt.Sprintf("%s?offset=%d&limit=%d", sinkURL, 1, 0),
			total:  10,
		},
		"get a list of sinks without offset": {
			auth:   token,
			status: http.StatusOK,
			url:    fmt.Sprintf("%s?limit=%d", sinkURL, 5),
			total:  5,
		},
		"get a list of sinks without limit": {
			auth:   token,
			status: http.StatusOK,
			url:    fmt.Sprintf("%s?offset=%d", sinkURL, 1),
			total:  10,
		},
		"get a list of sinks with redundant query params": {
			auth:   token,
			status: http.StatusOK,
			url:    fmt.Sprintf("%s?offset=%d&limit=%d&value=something", sinkURL, 0, 5),
			total:  5,
		},
		"get a list of sinks with limit greater than max": {
			auth:   token,
			status: http.StatusBadRequest,
			url:    fmt.Sprintf("%s?offset=%d&limit=%d", sinkURL, 0, 110),
			total:  0,
		},
		"get a list of sinks with default URL": {
			auth:   token,
			status: http.StatusOK,
			url:    fmt.Sprintf("%s%s", sinkURL, ""),
			total:  10,
		},
		"get a list of sinks with invalid number of params": {
			auth:   token,
			status: http.StatusBadRequest,
			url:    fmt.Sprintf("%s%s", sinkURL, "?offset=4&limit=4&limit=5&offset=5"),
			total:  0,
		},
		"get a list of sinks with invalid offset": {
			auth:   token,
			status: http.StatusBadRequest,
			url:    fmt.Sprintf("%s%s", sinkURL, "?offset=e&limit=5"),
			total:  0,
		},
		"get a list of sinks with invalid limit": {
			auth:   token,
			status: http.StatusBadRequest,
			url:    fmt.Sprintf("%s%s", sinkURL, "?offset=5&limit=e"),
			total:  0,
		},
		"get a list of sinks filtering with invalid name": {
			auth:   token,
			status: http.StatusBadRequest,
			url:    fmt.Sprintf("%s?offset=%d&limit=%d&name=%s", sinkURL, 0, 5, invalidName),
			total:  0,
		},
		"get a list of sinks sorted by name ascendent": {
			auth:   token,
			status: http.StatusOK,
			url:    fmt.Sprintf("%s?offset=%d&limit=%d&order=name&dir=asc", sinkURL, 0, 5),
			total:  5,
		},
		"get a list of sinks sorted by name descendent": {
			auth:   token,
			status: http.StatusOK,
			url:    fmt.Sprintf("%s?offset=%d&limit=%d&order=name&dir=desc", sinkURL, 0, 5),
			total:  5,
		},
		"get a list of sinks sorted with invalid order": {
			auth:   token,
			status: http.StatusBadRequest,
			url:    fmt.Sprintf("%s?offset=%d&limit=%d&order=wrong&dir=desc", sinkURL, 0, 5),
			total:  0,
		},
		"get a list of sinks sorted with invalid direction": {
			auth:   token,
			status: http.StatusBadRequest,
			url:    fmt.Sprintf("%s?offset=%d&limit=%d&order=name&dir=wrong", sinkURL, 0, 5),
			total:  0,
		},
		"get a list of sinks filtered by tag": {
			auth:   token,
			status: http.StatusOK,
			url:    fmt.Sprintf("%s?offset=%d&limit=%d&tags={\"%s\":\"%s\"}", sinkURL, 0, 5, "test", "test"),
			total:  0,
		},
	}

	for desc, tc := range cases {
		t.Run(desc, func(t *testing.T) {
			req := testRequest{
				client: server.Client(),
				method: http.MethodGet,
				url:    tc.url,
				token:  fmt.Sprintf("Bearer %s", tc.auth),
			}

			res, err := req.make()
			require.Nil(t, err, fmt.Sprintf("%s: unexpected error: %s", desc, err))
			var body sinksPagesRes
			json.NewDecoder(res.Body).Decode(&body)
			total := uint64(len(body.Sinks))

			assert.Nil(t, err, fmt.Sprintf("unexpected error: %s", err))
			assert.Equal(t, tc.status, res.StatusCode, fmt.Sprintf("%s: expected status code %d, got %d", desc, tc.status, res.StatusCode))
			assert.Equal(t, tc.total, total, fmt.Sprintf("%s: expected total %d got %d", desc, tc.total, total))
		})
	}
}

func TestViewBackend(t *testing.T) {
	service := newService(map[string]string{token: email})
	server := newServer(service)
	defer server.Close()

	bes, err := service.ListBackends(context.Background(), token)
	require.Nil(t, err, fmt.Sprintf("unexpected error: %s", err))
	id := strings.Trim(string(bes[0]), "\n")
	be, err := service.ViewBackend(context.Background(), token, id)
	require.Nil(t, err, fmt.Sprintf("unexpected error: %s", err))

	data := toJSON(sinksBackendRes{
		Backend: be.Metadata(),
	})

	cases := map[string]struct {
		id     string
		auth   string
		status int
		res    string
	}{
		"view existing backend": {
			id:     id,
			auth:   token,
			status: http.StatusOK,
			res:    data,
		},
		"view non-existing backend": {
			id:     "logstash",
			auth:   token,
			status: http.StatusNotFound,
			res:    notFoundRes,
		},
		"view backend by passing invalid token": {
			id:     id,
			auth:   "blah",
			status: http.StatusUnauthorized,
			res:    unauthRes,
		},
		"view backend by passing empty token": {
			id:     id,
			auth:   "",
			status: http.StatusUnauthorized,
			res:    unauthRes,
		},
		"view backend by passing invalid id": {
			id:     "invalid",
			auth:   token,
			status: http.StatusNotFound,
			res:    notFoundRes,
		},
		"view backend with empty id": {
			id:     "",
			auth:   token,
			status: http.StatusBadRequest,
			res:    malformedEntityRes,
		},
	}

	for desc, tc := range cases {
		t.Run(desc, func(t *testing.T) {
			req := testRequest{
				client: server.Client(),
				method: http.MethodGet,
				url:    fmt.Sprintf("%s/features/sinks/%s", server.URL, tc.id),
				token:  fmt.Sprintf("Bearer %s", tc.auth),
			}
			res, err := req.make()
			assert.Nil(t, err, fmt.Sprintf("unexpected error %s", err))
			body, err := ioutil.ReadAll(res.Body)
			assert.Nil(t, err, fmt.Sprintf("unexpected error %s", err))
			data := strings.Trim(string(body), "\n")
			assert.Equal(t, tc.status, res.StatusCode, fmt.Sprintf("%s: expected status code %d got %d", desc, tc.status, res.StatusCode))
			assert.Equal(t, tc.res, data, fmt.Sprintf("%s: expected body %s got %s", desc, tc.res, data))
		})
	}

}

func TestViewBackends(t *testing.T) {
	service := newService(map[string]string{token: email})
	server := newServer(service)
	defer server.Close()

	bes, err := service.ListBackends(context.Background(), token)
	require.Nil(t, err, fmt.Sprintf("unexpected error: %s", err))

	var backends []interface{}
	for _, bk := range bes {
		b, err := service.ViewBackend(context.Background(), token, bk)
		if err != nil {
			require.Nil(t, err, fmt.Sprintf("unexpected error: %s", err))
		}
		backends = append(backends, b.Metadata())
	}

	data := toJSON(sinksBackendsRes{
		Backends: backends,
	})

	cases := map[string]struct {
		auth   string
		status int
		res    string
	}{
		"view existing backends": {
			auth:   token,
			status: http.StatusOK,
			res:    data,
		},
		"view backends by passing invalid token": {
			auth:   "blah",
			status: http.StatusUnauthorized,
			res:    unauthRes,
		},
		"view backends by passing empty token": {
			auth:   "",
			status: http.StatusUnauthorized,
			res:    unauthRes,
		},
	}

	for desc, tc := range cases {
		t.Run(desc, func(t *testing.T) {
			req := testRequest{
				client: server.Client(),
				method: http.MethodGet,
				url:    fmt.Sprintf("%s/features/sinks", server.URL),
				token:  fmt.Sprintf("Bearer %s", tc.auth),
			}
			res, err := req.make()
			assert.Nil(t, err, fmt.Sprintf("unexpected error %s", err))
			body, err := ioutil.ReadAll(res.Body)
			assert.Nil(t, err, fmt.Sprintf("unexpected error %s", err))
			data := strings.Trim(string(body), "\n")
			assert.Equal(t, tc.status, res.StatusCode, fmt.Sprintf("%s: expected status code %d got %d", desc, tc.status, res.StatusCode))
			assert.Equal(t, tc.res, data, fmt.Sprintf("%s: expected body %s got %s", desc, tc.res, data))
		})
	}

}

func TestViewSink(t *testing.T) {
	service := newService(map[string]string{token: email})
	server := newServer(service)
	defer server.Close()

	sk, err := service.CreateSink(context.Background(), token, sink)
	require.Nil(t, err, fmt.Sprintf("unexpected error: %s", err))

	data := toJSON(sinkRes{
		ID:          sk.ID,
		Name:        sk.Name.String(),
		Description: *sk.Description,
		Backend:     sk.Backend,
		Config:      sk.Config,
		Tags:        sk.Tags,
		State:       sk.State.String(),
		Error:       sk.Error,
		TsCreated:   sk.Created,
	})

	cases := map[string]struct {
		id          string
		contentType string
		auth        string
		status      int
		res         string
	}{
		"view existing sink": {
			id:          sk.ID,
			contentType: contentType,
			auth:        token,
			status:      http.StatusOK,
			res:         data,
		},
		"view non-existing sink": {
			id:          "logstash",
			contentType: contentType,
			auth:        token,
			status:      http.StatusNotFound,
			res:         notFoundRes,
		},
		"view backend by passing invalid token": {
			id:          sink.ID,
			contentType: contentType,
			auth:        "blah",
			status:      http.StatusUnauthorized,
			res:         unauthRes,
		},
		"view backend by passing empty token": {
			id:          sink.ID,
			contentType: contentType,
			auth:        "",
			status:      http.StatusUnauthorized,
			res:         unauthRes,
		},
		"view backend by passing invalid id": {
			id:          "invalid",
			contentType: contentType,
			auth:        token,
			status:      http.StatusNotFound,
			res:         notFoundRes,
		},
	}

	for desc, tc := range cases {
		t.Run(desc, func(t *testing.T) {
			req := testRequest{
				client:      server.Client(),
				method:      http.MethodGet,
				contentType: tc.contentType,
				url:         fmt.Sprintf("%s/sinks/%s", server.URL, tc.id),
				token:       fmt.Sprintf("Bearer %s", tc.auth),
			}
			res, err := req.make()
			assert.Nil(t, err, fmt.Sprintf("unexpected error %s", err))
			body, err := ioutil.ReadAll(res.Body)
			assert.Nil(t, err, fmt.Sprintf("unexpected error %s", err))
			data := strings.Trim(string(body), "\n")
			assert.Equal(t, tc.status, res.StatusCode, fmt.Sprintf("%s: expected status code %d got %d", desc, tc.status, res.StatusCode))
			assert.Equal(t, tc.res, data, fmt.Sprintf("%s: expected body %s got %s", desc, tc.res, data))
		})
	}

}

func TestDeleteSink(t *testing.T) {
	svc := newService(map[string]string{token: email})
	server := newServer(svc)
	defer server.Close()
	sk, err := svc.CreateSink(context.Background(), token, sink)
	require.Nil(t, err, fmt.Sprintf("unexpected error: %s\n", err))
	cases := map[string]struct {
		id     string
		auth   string
		status int
	}{
		"delete existing sink": {
			id:     sk.ID,
			auth:   token,
			status: http.StatusNoContent,
		},
		"delete non-existent sink": {
			id:     wrongID.String(),
			auth:   token,
			status: http.StatusNoContent,
		},
		"delete sink with invalid token": {
			id:     sk.ID,
			auth:   invalidToken,
			status: http.StatusUnauthorized,
		},
		"delete sink with empty token": {
			id:     sk.ID,
			auth:   "",
			status: http.StatusUnauthorized,
		},
		"delete sink with empty id": {
			id:     "",
			auth:   token,
			status: http.StatusBadRequest,
		},
	}
	for desc, tc := range cases {
		t.Run(desc, func(t *testing.T) {
			req := testRequest{
				client: server.Client(),
				method: http.MethodDelete,
				url:    fmt.Sprintf("%s/sinks/%s", server.URL, tc.id),
				token:  fmt.Sprintf("Bearer %s", tc.auth),
			}
			res, err := req.make()
			assert.Nil(t, err, fmt.Sprintf("%s: unexpected error %s", desc, err))
			assert.Equal(t, tc.status, res.StatusCode, fmt.Sprintf("%s: expected status code %d got %d", desc, tc.status, res.StatusCode))
		})
	}
}

func TestValidateSink(t *testing.T) {
	service := newService(map[string]string{token: email})
	server := newServer(service)
	defer server.Close()

	var invalidSinkField = "{\n    \"namee\": \"my-prom-sink\",\n    \"backend\": \"prometheus\",\n    \"config\": {\n        \"remote_host\": \"https://orb.community/\",\n        \"username\": \"dbuser\"\n    },\n    \"description\": \"An example prometheus sink\",\n    \"tags\": {\n        \"cloud\": \"aws\"\n    }}"
	var invalidSinkValueName = "{\n    \"name\": \"my...SINK1\",\n    \"backend\": \"prometheus\",\n    \"config\": {\n        \"remote_host\": \"https://orb.community/\",\n        \"username\": \"dbuser\"\n    },\n    \"description\": \"An example prometheus sink\",\n    \"tags\": {\n        \"cloud\": \"aws\"\n    }}"
	var invalidSinkValueBackend = "{\n    \"name\": \"my-prom-sink\",\n    \"backend\": \"invalidBackend\",\n    \"config\": {\n        \"remote_host\": \"https://orb.community/\",\n        \"username\": \"dbuser\"\n    },\n    \"description\": \"An example prometheus sink\",\n    \"tags\": {\n        \"cloud\": \"aws\"\n    }}"
	var invalidSinkValueTag = "{\n    \"name\": \"my-prom-sink\",\n    \"backend\": \"prometheus\",\n    \"config\": {\n        \"remote_host\": \"https://orb.community/\",\n        \"username\": \"dbuser\"\n    },\n    \"description\": \"An example prometheus sink\",\n    \"tags\": \"invalidTag\"}"

	cases := map[string]struct {
		req         string
		contentType string
		auth        string
		status      int
		location    string
	}{
		"validate a valid sink": {
			req:         validJson,
			contentType: contentType,
			auth:        token,
			status:      http.StatusOK,
			location:    "/sinks/validate",
		},
		"validate an invalid json": {
			req:         invalidJson,
			contentType: contentType,
			auth:        token,
			status:      http.StatusBadRequest,
			location:    "/sinks/validate",
		},
		"validate a sink with a empty token": {
			req:         validJson,
			contentType: contentType,
			auth:        "",
			status:      http.StatusUnauthorized,
			location:    "/sinks/validate",
		},
		"validate a sink with an invalid token": {
			req:         validJson,
			contentType: contentType,
			auth:        invalidToken,
			status:      http.StatusUnauthorized,
			location:    "/sinks/validate",
		},
		"validate a valid sink without content type": {
			req:         validJson,
			contentType: "",
			auth:        token,
			status:      http.StatusUnsupportedMediaType,
			location:    "/sinks/validate",
		},
		"validate an invalid sink field": {
			req:         invalidSinkField,
			contentType: contentType,
			auth:        token,
			status:      http.StatusBadRequest,
			location:    "/sinks/validate",
		},
		"validate a sink with invalid name value": {
			req:         invalidSinkValueName,
			contentType: contentType,
			auth:        token,
			status:      http.StatusBadRequest,
			location:    "/sinks/validate",
		},
		"validate a sink with invalid backend value": {
			req:         invalidSinkValueBackend,
			contentType: contentType,
			auth:        token,
			status:      http.StatusBadRequest,
			location:    "/sinks/validate",
		},
		"validate a sink with invalid tag value": {
			req:         invalidSinkValueTag,
			contentType: contentType,
			auth:        token,
			status:      http.StatusBadRequest,
			location:    "/sinks/validate",
		},
	}

	for desc, tc := range cases {
		t.Run(desc, func(t *testing.T) {
			req := testRequest{
				client:      server.Client(),
				method:      http.MethodPost,
				url:         fmt.Sprintf("%s/sinks/validate", server.URL),
				contentType: tc.contentType,
				token:       fmt.Sprintf("Bearer %s", tc.auth),
				body:        strings.NewReader(tc.req),
			}
			res, err := req.make()
			assert.Nil(t, err, fmt.Sprintf("unexpected erro %s", err))
			assert.Equal(t, tc.status, res.StatusCode, fmt.Sprintf("%s: expected status code %d got %d", desc, tc.status, res.StatusCode))
		})
	}
}

<<<<<<< HEAD
func TestOmitPasswords(t *testing.T) {
	username := "387157"
	cases := map[string]struct {
		backend          backend.Backend
		inputMetadata    types.Metadata
		expectedMetadata types.Metadata
	}{
		"omit configuration with password": {
			backend:          &prometheusbackend.Backend{},
			inputMetadata:    types.Metadata{"username": &username, "password": "s3cr3tp@ssw0rd", "remote_host": "someUrl"},
			expectedMetadata: types.Metadata{"username": &username, "password": "", "remote_host": "someUrl"},
		},
	}

	for desc, tc := range cases {
		t.Run(desc, func(t *testing.T) {
			metadata, _ := omitSecretInformation(tc.backend, "yaml", tc.inputMetadata)
			assert.Equal(t, tc.expectedMetadata, metadata)
		})
	}
}
=======
//func TestOmitPasswords(t *testing.T) {
//	cases := map[string]struct {
//		inputMetadata    types.Metadata
//		expectedMetadata types.Metadata
//	}{
//		"omit configuration with password": {
//			inputMetadata:    types.Metadata{"user": 387157, "password": "s3cr3tp@ssw0rd", "url": "someUrl"},
//			expectedMetadata: types.Metadata{"user": 387157, "password": "", "url": "someUrl"},
//		},
//	}
//
//	for desc, tc := range cases {
//		t.Run(desc, func(t *testing.T) {
//			metadata, _ := omitSecretInformation(, tc.inputMetadata)
//			assert.Equal(t, tc.expectedMetadata, metadata)
//		})
//	}
//}
>>>>>>> 383cb8dd
<|MERGE_RESOLUTION|>--- conflicted
+++ resolved
@@ -1007,7 +1007,6 @@
 	}
 }
 
-<<<<<<< HEAD
 func TestOmitPasswords(t *testing.T) {
 	username := "387157"
 	cases := map[string]struct {
@@ -1028,24 +1027,4 @@
 			assert.Equal(t, tc.expectedMetadata, metadata)
 		})
 	}
-}
-=======
-//func TestOmitPasswords(t *testing.T) {
-//	cases := map[string]struct {
-//		inputMetadata    types.Metadata
-//		expectedMetadata types.Metadata
-//	}{
-//		"omit configuration with password": {
-//			inputMetadata:    types.Metadata{"user": 387157, "password": "s3cr3tp@ssw0rd", "url": "someUrl"},
-//			expectedMetadata: types.Metadata{"user": 387157, "password": "", "url": "someUrl"},
-//		},
-//	}
-//
-//	for desc, tc := range cases {
-//		t.Run(desc, func(t *testing.T) {
-//			metadata, _ := omitSecretInformation(, tc.inputMetadata)
-//			assert.Equal(t, tc.expectedMetadata, metadata)
-//		})
-//	}
-//}
->>>>>>> 383cb8dd
+}
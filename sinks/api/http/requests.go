--- conflicted
+++ resolved
@@ -78,21 +78,9 @@
 		return nil, nil, nil, errors.Wrap(errors.ErrMalformedEntity, errors.New("backend not found"))
 	}
 
-<<<<<<< HEAD
 	_ = backend.GetBackend(backendName)
 	return
 }
-=======
-	var config types.Metadata
-	if req.Format == "yaml" {
-		config, err = reqBackend.ParseConfig(req.Format, req.ConfigData)
-		if err != nil {
-			return errors.Wrap(errors.ErrMalformedEntity, errors.New("invalid config"))
-		}
-	} else {
-		config = req.Config
-	}
->>>>>>> d5bbabfe
 
 func (req addReq) validate() (err error) {
 	if req.token == "" {
@@ -131,26 +119,6 @@
 		return errors.ErrMalformedEntity
 	}
 
-<<<<<<< HEAD
-=======
-	if req.ConfigData != "" || req.Config != nil {
-		var config types.Metadata
-		var err error
-		if req.Format == "yaml" {
-			config, err = sinkBackend.ParseConfig(req.Format, req.ConfigData)
-			if err != nil {
-				return errors.Wrap(errors.ErrMalformedEntity, err)
-			}
-		} else {
-			config = req.Config
-		}
-		err = sinkBackend.ValidateConfiguration(config)
-		if err != nil {
-			return errors.Wrap(errors.ErrMalformedEntity, err)
-		}
-	}
-
->>>>>>> d5bbabfe
 	if req.Description == nil && req.Name == "" && req.ConfigData == "" && len(req.Config) == 0 && req.Tags == nil {
 		return errors.ErrMalformedEntity
 	}

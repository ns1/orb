--- conflicted
+++ resolved
@@ -134,13 +134,10 @@
 	DeleteSink(ctx context.Context, token string, key string) error
 	// ValidateSink validate a sink configuration without saving
 	ValidateSink(ctx context.Context, token string, sink Sink) (Sink, error)
-<<<<<<< HEAD
+	// ChangeState
+	ChangeSinkStateInternal(ctx context.Context, sinkID string, msg string, ownerID string, state State) error
 	// AllStatisticsSummary summarises sinks states and retrieve total sinks by owner
 	SinksStatistics(ctx context.Context, owner string) (SinksStatistics, error)
-=======
-	// ChangeState
-	ChangeSinkStateInternal(ctx context.Context, sinkID string, msg string, ownerID string, state State) error
->>>>>>> 509eb957
 }
 
 type SinkRepository interface {
@@ -158,13 +155,10 @@
 	RetrieveByOwnerAndId(ctx context.Context, ownerID string, key string) (Sink, error)
 	// Remove a existing Sink by id
 	Remove(ctx context.Context, owner string, key string) error
-<<<<<<< HEAD
+	// UpdateSinkState
+	UpdateSinkState(ctx context.Context, sinkID string, msg string, ownerID string, state State) error
 	// RetrieveSinksStatistics
 	RetrieveSinksStatistics(ctx context.Context, owner string) ([]SinkStates, error)
 	// RetrieveTotalSinksByOwner
 	RetrieveTotalSinksByOwner(ctx context.Context, owner string) (int, error)
-=======
-	// UpdateSinkState
-	UpdateSinkState(ctx context.Context, sinkID string, msg string, ownerID string, state State) error
->>>>>>> 509eb957
 }
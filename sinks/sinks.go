--- conflicted
+++ resolved
@@ -43,34 +43,6 @@
 	Name        types.Identifier
 	MFOwnerID   string
 	Description string
-<<<<<<< HEAD
-	Backend	    string
-	Config      types.Metadata
-	Tags        types.Tags
-	//Status      Status
-	Created     time.Time
-}
-
-// Page contains page related metadata as well as list of sinks that
-// belong to this page
-type Page struct {
-	PageMetadata
-	Sinks []Sink
-}
-
-// SinkService Sink CRUD interface
-type SinkService interface {
-	// CreateSink creates new data sink
-	CreateSink(ctx context.Context, token string, s Sink) (Sink, error)
-	// ListSinks retrieves data about sinks
-	ListSinks(ctx context.Context, token string, pm PageMetadata) (Page, error)
-	// ListBackends retreives a lista of availible backends
-	ListBackends(ctx context.Context, token string) ([]string, error)
-	// DeleteSink deletes an existing sink
-	DeleteSink(ctx context.Context, token string, id string) error
-}
-
-=======
 	Backend     string
 	Config      types.Metadata
 	Tags        types.Tags
@@ -100,20 +72,14 @@
 	ViewBackend(ctx context.Context, token string, key string) (backend.Backend, error)
 	// ViewSink retreives a sink by id
 	ViewSink(ctx context.Context, token string, key string) (Sink, error)
+	// DeleteSink deletes an existing sink
+	DeleteSink(ctx context.Context, token string, id string) error
 }
 
->>>>>>> 45868a34
 type SinkRepository interface {
 	// Save persists the Sink. Successful operation is indicated by non-nil
 	// error response.
 	Save(ctx context.Context, sink Sink) (string, error)
-<<<<<<< HEAD
-	// RetrieveAll retrieves Sinks
-	RetrieveAll(ctx context.Context, owner string, pm PageMetadata) (Page, error)
-	// Remove removes the sink having the provided identifier, that is owned
-	//  by the specific user.
-	Remove(ctx context.Context, owner string, id string) error
-=======
 	// Update performs an update to the existing sink, A non-nil error is
 	// returned to indicate operation failure
 	Update(ctx context.Context, sink Sink) error
@@ -121,5 +87,7 @@
 	RetrieveAll(ctx context.Context, owner string, pm PageMetadata) (Page, error)
 	// RetriveById retrieves a Sink by Id
 	RetrieveById(ctx context.Context, key string) (Sink, error)
->>>>>>> 45868a34
+	// Remove removes the sink having the provided identifier, that is owned
+	//  by the specific user.
+	Remove(ctx context.Context, owner string, id string) error
 }
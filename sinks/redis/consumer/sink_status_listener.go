--- conflicted
+++ resolved
@@ -89,11 +89,7 @@
 			gotSink.Error = event.Msg
 		}
 		gotSink.State = newState
-<<<<<<< HEAD
 		_, err = s.sinkService.UpdateSinkStatusInternal(ctx, gotSink)
-=======
-		_, err = s.sinkService.UpdateSinkInternal(ctx, gotSink)
->>>>>>> 65de143d
 		if err != nil {
 			logger.Error("failed to update sink", zap.String("owner_id", event.OwnerID),
 				zap.String("sink_id", event.SinkID), zap.Error(err))

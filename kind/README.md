# Orb local k8s cluster

Follow those steps to setup a local k8s cluster and deploy Orb.

## 🧱 Requirements

- [Docker Environment](#docker)
- [Helm 3](#helm-3)
- [Kubectl](#kubectl)
- [Kind](#install-kind)

> **💡 Note:** If you have those installed, please skip to [Deploy Orb on Kind](#deploy-orb-kind).

<a name="docker"></a>
## 🐳 Docker Environment (Requirement)

Quick install a **Docker** executing:
```shell
make install-docker
```

Check if you have a **Docker** running by executing:
```shell
docker version
```
If you need help to setup a **Docker Environment**, follow the [steps from here](https://docs.docker.com/engine/install/debian/).

<a name="helm-3"></a>
## ⚓ Helm 3 (Requirement)

Quick install a **Helm 3** executing:
```shell
make install-helm
```

Check if you have **Helm 3** installed by executing:
```shell
helm version
```
If you need help to install **Helm 3**, follow the [steps from here](https://helm.sh/docs/intro/install/).

> 🚨 **Warning:** Make sure you have version 3 installed, orb helm charts doesn't officialy support helm 2.

<a name="kubectl"></a>
## 🐋 Kubectl (Requirement)

Quick install a **Kubectl** executing:
```shell
make install-kubectl
```

Check if you have **Kubectl** cmd installed by executing:
```shell
kubectl version --client
```
If you need help to install **Kubectl**, follow the [steps from here](https://kubernetes.io/docs/tasks/tools/).

<a name="install-kind"></a>
## 🚢 Install Kind (Requirement)

Kind is a tool for running local k8s clusters using docker container as nodes.

Quick install a **Kind** on Linux executing:
```shell
make install-kind
```

If you have `go 1.17 or later` installed:
```shell
go install sigs.k8s.io/kind@v0.14.0
```

macOS users can also use `brew`:
```shell
brew install kind
```

> 🚨 **Windows WSL users**: WSL is also supported, but for some reason the Orb stack mess up the WSL internal DNS.
> You can fix that by editing your `/etc/wsl.conf` and adding the following:
> ```shell
> [network]
> generateResolvConf = false
> ```
> Restart WSL by executing the following on CMD:
> ```shell
> wsl --shutdown
> ```
> Open WSL terminal again and remove the symbolic link from `/etc/resolv.conf`:
> ```shell
> sudo unlink /etc/resolv.conf
> ```
> Create a new `/etc/resolv.conf` file and add the following:
> ```shell
> nameserver 8.8.8.8
> ```
> save the file and you are done.

<a name="kubectl"></a>
## 🐋 k9s (Optional)

Quick install a **k9s** to manage your cluster executing:
```shell
make install-k9s
```

<a name="deploy-orb-kind"></a>
## 🚀  Deploy Orb on Kind

Add `kubernetes.docker.internal` host as `127.0.0.1` address in your hosts file:
```shell
echo "127.0.0.1 kubernetes.docker.internal" | sudo tee -a /etc/hosts
```
> **💡 Note:** This is needed just once

Setup **Orb Charts** dependencies repositories:
```shell
make prepare-helm
```
> **💡 Note:** You just need to run those steps until here once, even if you delete the cluster afterwards.

Use the following command to create the cluster and deploy **Orb**:
```shell
make run
```

Access the **Orb UI** by accessing: https://kubernetes.docker.internal/. The following users are created during the mainflux bootstrap:
E-mail | Password | Role
:--- | :--- | :---
admin@kind.com | pass123456 | Admin

Have fun! 🎉 When you are done, you can delete the cluster by running:
```shell
make kind-delete-cluster
```

<<<<<<< HEAD
<a name="update-service"></a>
## Updating inflight service with recent development

If you want to change a service, lets say you added some logs to the fleet service, after commiting the changes, add this
=======
## Development flow with Kind


Use the following command to create the empty cluster:
```shell
make kind-create-cluster
```
> **💡 Note:** Now you have and empty kind cluster with minimum necessary to spin up pods


Let's add helm charts for orb:
```shell
make prepare-helm
```
> **💡 Note:** Now your dependencies are configured


Building all orb images:
```shell
make dockers
```

> **💡 Note:** This can take some time

Loading all images into the kind cluster:
```shell
make kind-load-images
```

> **💡 Note:** Your are loading from your local docker registry to kind cluster registry

Load just one image to the kind cluster
```shell
kind load docker-image ns1labs/orb-maestro:0.22.0-088bee14
```

> **💡 Note:** Dont forget to change **kind/values.yaml** manifest to use your image tag


Install orb application:
```shell
make kind-install-orb
```

> **💡 Note:** Now orb was installed properly

If you have any problem to load your new deployment use:
```shell
kubectl rollout restart deployment -n orb
```

<a name="update-service"></a>
## Updating inflight service with recent development
 

If you want to change a service, lets say you added some logs to the fleet service, before commiting the changes, add this
>>>>>>> 3b30e52b
```shell
SERVICE=fleet make build_docker
```
This will build only the docker image of the new service.
After changing you can simply execute
```shell
make kind-upgrade-all
```<|MERGE_RESOLUTION|>--- conflicted
+++ resolved
@@ -133,12 +133,6 @@
 make kind-delete-cluster
 ```
 
-<<<<<<< HEAD
-<a name="update-service"></a>
-## Updating inflight service with recent development
-
-If you want to change a service, lets say you added some logs to the fleet service, after commiting the changes, add this
-=======
 ## Development flow with Kind
 
 
@@ -195,7 +189,6 @@
  
 
 If you want to change a service, lets say you added some logs to the fleet service, before commiting the changes, add this
->>>>>>> 3b30e52b
 ```shell
 SERVICE=fleet make build_docker
 ```

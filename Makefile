# Copyright (c) Mainflux
# SPDX-License-Identifier: Apache-2.0

# Adapted for Orb project, modifications licensed under MPL v. 2.0:
# This Source Code Form is subject to the terms of the Mozilla Public
# License, v. 2.0. If a copy of the MPL was not distributed with this
# file, You can obtain one at https://mozilla.org/MPL/2.0/. */
include docker/.env

# expects to be set as env var
PRODUCTION_AGENT_REF_TAG ?= latest
PRODUCTION_AGENT_DEBUG_REF_TAG ?= latest-debug
REF_TAG ?= develop
DEBUG_REF_TAG ?= develop-debug
PKTVISOR_TAG ?= latest-develop
PKTVISOR_DEBUG_TAG ?= latest-develop-debug
DOCKER_IMAGE_NAME_PREFIX ?= orb
DOCKERHUB_REPO = ns1labs
BUILD_DIR = build
SERVICES = fleet policies sinks sinker migrate maestro
DOCKERS = $(addprefix docker_,$(SERVICES))
DOCKERS_DEV = $(addprefix docker_dev_,$(SERVICES))
CGO_ENABLED ?= 0
GOARCH ?= $(shell dpkg-architecture -q DEB_BUILD_ARCH)
ORB_VERSION = $(shell cat VERSION)
COMMIT_HASH = $(shell git rev-parse --short HEAD)

define compile_service
    echo "ORB_VERSION: $(ORB_VERSION)"
	CGO_ENABLED=$(CGO_ENABLED) GOOS=$(GOOS) GOARCH=$(GOARCH) GOARM=$(GOARM) go build -mod=mod -ldflags "-extldflags "-static" -X 'github.com/ns1labs/orb/buildinfo.version=$(ORB_VERSION)'" -o ${BUILD_DIR}/$(DOCKER_IMAGE_NAME_PREFIX)-$(1) cmd/$(1)/main.go
endef

define compile_service_linux
	$(eval svc=$(subst docker_dev_,,$(1)))
    echo "ORB_VERSION: $(ORB_VERSION)-$(COMMIT_HASH)"
	CGO_ENABLED=$(CGO_ENABLED) GOOS=linux GOARCH=$(GOARCH) GOARM=$(GOARM) go build -mod=mod -ldflags "-extldflags "-static" -X 'github.com/ns1labs/orb/buildinfo.version=$(ORB_VERSION)-$(COMMIT_HASH)'" -o ${BUILD_DIR}/$(DOCKER_IMAGE_NAME_PREFIX)-$(svc) cmd/$(svc)/main.go
endef

define run_test
	 go test -mod=mod -short -race -count 1 -tags test $(shell go list ./... | grep -v 'cmd' | grep '$(SERVICE)')
endef

define run_test_coverage
	 go test -mod=mod -short -race -count 1 -tags test -cover -coverprofile=coverage.out -covermode=atomic $(shell go list ./... | grep -v 'cmd' | grep '$(SERVICE)')
endef

define make_docker
	$(eval SERVICE=$(shell [ -z "$(SERVICE)" ] && echo $(subst docker_,,$(1)) || echo $(SERVICE)))
	docker build \
		--no-cache \
		--build-arg SVC=$(SERVICE) \
		--build-arg GOARCH=$(GOARCH) \
		--build-arg GOARM=$(GOARM) \
		--tag=$(DOCKERHUB_REPO)/$(DOCKER_IMAGE_NAME_PREFIX)-$(SERVICE):$(REF_TAG) \
		--tag=$(DOCKERHUB_REPO)/$(DOCKER_IMAGE_NAME_PREFIX)-$(SERVICE):$(ORB_VERSION) \
		--tag=$(DOCKERHUB_REPO)/$(DOCKER_IMAGE_NAME_PREFIX)-$(SERVICE):$(ORB_VERSION)-$(COMMIT_HASH) \
		-f docker/Dockerfile .
	$(eval SERVICE="")
endef
define make_docker_dev
	$(eval svc=$(shell [ -z "$(SERVICE)" ] && echo $(subst docker_dev_,,$(1)) || echo $(svc)))
	docker build \
		--no-cache \
		--build-arg SVC=$(svc) \
		--tag=$(DOCKERHUB_REPO)/$(DOCKER_IMAGE_NAME_PREFIX)-$(svc):$(REF_TAG) \
		--tag=$(DOCKERHUB_REPO)/$(DOCKER_IMAGE_NAME_PREFIX)-$(svc):$(ORB_VERSION) \
		--tag=$(DOCKERHUB_REPO)/$(DOCKER_IMAGE_NAME_PREFIX)-$(svc):$(ORB_VERSION)-$(COMMIT_HASH) \
		-f docker/Dockerfile.dev ./build
	$(eval svc="")
endef

all: platform

.PHONY: all $(SERVICES) dockers dockers_dev ui services agent agent_bin

clean:
	rm -rf ${BUILD_DIR}

cleandocker:
	# Stops containers and removes containers, networks, volumes, and images created by up
#	docker-compose -f docker/docker-compose.yml down --rmi all -v --remove-orphans
	docker-compose -f docker/docker-compose.yml down -v --remove-orphans

ifdef pv
	# Remove unused volumes
	docker volume ls -f name=$(DOCKER_IMAGE_NAME_PREFIX) -f dangling=true -q | xargs -r docker volume rm
endif

test:
	go test -mod=mod -short -race -count 1 -tags test $(shell go list ./... | grep -v 'cmd')

run_test_service: test_service $(2)

run_test_service_cov: test_service_cov $(2)

test_service:
	$(call run_test,$(@))

test_service_cov:
	$(call run_test_coverage,$(@))

proto:
	protoc --go_out=. --go_opt=paths=source_relative --go-grpc_out=. --go-grpc_opt=paths=source_relative policies/pb/policies.proto
	protoc --go_out=. --go_opt=paths=source_relative --go-grpc_out=. --go-grpc_opt=paths=source_relative fleet/pb/fleet.proto
	protoc --go_out=. --go_opt=paths=source_relative --go-grpc_out=. --go-grpc_opt=paths=source_relative sinks/pb/sinks.proto

$(SERVICES):
	$(call compile_service,$(@))

$(DOCKERS):
	$(call make_docker,$(@),$(GOARCH))

$(DOCKERS_DEV):
	$(call compile_service_linux,$(@))
	$(call make_docker_dev,$(@))

services: $(SERVICES)
dockers: $(DOCKERS)
dockers_dev: $(DOCKERS_DEV)

build_docker:
	$(call make_docker,$(@),$(GOARCH))

# install tools for kind

install-kind:
	cd /tmp && \
	curl -Lo ./kind https://kind.sigs.k8s.io/dl/v0.17.0/kind-linux-amd64 && \
	chmod +x ./kind && \
	sudo mv ./kind /usr/local/bin/kind

install-helm:
	cd /tmp
	curl https://raw.githubusercontent.com/helm/helm/main/scripts/get-helm-3 | bash

install-kubectl:
	cd /tmp && \
	curl -LO "https://dl.k8s.io/release/$(curl -L -s https://dl.k8s.io/release/stable.txt)/bin/linux/amd64/kubectl" && \
	chmod a+x /kubectl && \
	sudo mv ./kubectl /user/local/bin/kubectl

install-docker:
	cd /tmp
	curl -fsSL https://get.docker.com -o get-docker.sh
	sh ./get-docker.sh

install-k9s:
	cd /tmp && \
	wget https://github.com/derailed/k9s/releases/download/v0.26.7/k9s_Linux_x86_64.tar.gz && \
	tar -xvzf k9s_Linux_x86_64.tar.gz && \
	sudo install -o root -g root -m 0755 k9s /usr/local/bin/k9s


# minikube

install-minikube:
	curl -LO https://storage.googleapis.com/minikube/releases/latest/minikube-linux-amd64
	sudo install minikube-linux-amd64 /usr/local/bin/minikube

minikube-create:
	minikube start --kubernetes-version=v1.22.7
	minikube addons enable ingress
	make kind-install-orb

minikube-opts:
	minikube addons enable metrics-server

minikube-remove:
	minikube delete

# kind commands

prepare-helm:
	cd ./kind/ && \
	helm repo add jaegertracing https://jaegertracing.github.io/helm-charts && \
<<<<<<< HEAD
	helm repo add orbcommunity-orb https://orb-community.github.io/orb-helm/ && \
=======
	helm repo add orb-community https://orb-community.github.io/orb-helm/ && \
>>>>>>> 0e215e20
	helm dependency build

kind-create-all: kind-create-cluster kind-install-orb

kind-upgrade-all: kind-load-images kind-upgrade-orb

kind-create-cluster:
	kind create cluster --image kindest/node:v1.22.15 --config=./kind/config.yaml

kind-delete-cluster:
	kind delete cluster

kind-load-images:
	kind load docker-image ns1labs/orb-fleet:develop
	kind load docker-image ns1labs/orb-policies:develop
	kind load docker-image ns1labs/orb-sinks:develop
	kind load docker-image ns1labs/orb-sinker:develop
	kind load docker-image ns1labs/orb-migrate:develop
	kind load docker-image ns1labs/orb-maestro:develop
	kind load docker-image ns1labs/orb-ui:develop

kind-install-orb:
	kubectl create namespace orb
	kubectl create namespace otelcollectors
	kubectl create secret generic orb-auth-service --from-literal=jwtSecret=MY_SECRET -n orb
	kubectl create secret generic orb-user-service --from-literal=adminEmail=admin@kind.com --from-literal=adminPassword=pass123456 -n orb
	kubectl create secret generic orb-sinks-encryption-key --from-literal=key=MY_SINKS_SECRET -n orb
	helm install -n orb kind-orb ./kind
	kubectl apply -f ./kind/nginx.yaml

kind-upgrade-orb:
	helm upgrade -n orb kind-orb ./kind
	kubectl rollout restart deployment -n orb

kind-delete-orb:
	kubectl delete -f ./kind/nginx.yaml
	helm delete -n orb kind-orb
	kubectl delete secret orb-user-service -n orb
	kubectl delete secret orb-auth-service -n orb
	kubectl delete namespace orb
	kubectl delete namespace otelcollectors

#

run: kind-create-all

stop: kind-delete-orb kind-delete-cluster

agent_bin:
	$(call compile_service_linux,agent)

agent:
	docker build --no-cache \
	  --build-arg PKTVISOR_TAG=$(PKTVISOR_TAG) \
	  --tag=$(DOCKERHUB_REPO)/$(DOCKER_IMAGE_NAME_PREFIX)-agent:$(REF_TAG) \
	  --tag=$(DOCKERHUB_REPO)/$(DOCKER_IMAGE_NAME_PREFIX)-agent:$(ORB_VERSION) \
	  --tag=$(DOCKERHUB_REPO)/$(DOCKER_IMAGE_NAME_PREFIX)-agent:$(ORB_VERSION)-$(COMMIT_HASH) \
	  -f agent/docker/Dockerfile .

agent_debug:
	docker build \
	  --build-arg PKTVISOR_TAG=$(PKTVISOR_DEBUG_TAG) \
	  --tag=$(DOCKERHUB_REPO)/$(DOCKER_IMAGE_NAME_PREFIX)-agent:$(DEBUG_REF_TAG) \
	  -f agent/docker/Dockerfile .

agent_production:
	docker build \
	  --build-arg PKTVISOR_TAG=$(PKTVISOR_TAG) \
	  --tag=$(DOCKERHUB_REPO)/$(DOCKER_IMAGE_NAME_PREFIX)-agent:$(PRODUCTION_AGENT_REF_TAG) \
	  --tag=$(DOCKERHUB_REPO)/$(DOCKER_IMAGE_NAME_PREFIX)-agent:$(ORB_VERSION) \
	  --tag=$(DOCKERHUB_REPO)/$(DOCKER_IMAGE_NAME_PREFIX)-agent:$(ORB_VERSION)-$(COMMIT_HASH) \
	  -f agent/docker/Dockerfile .

agent_debug_production:
	docker build \
	  --build-arg PKTVISOR_TAG=$(PKTVISOR_DEBUG_TAG) \
	  --tag=$(DOCKERHUB_REPO)/$(DOCKER_IMAGE_NAME_PREFIX)-agent:$(PRODUCTION_AGENT_DEBUG_REF_TAG) \
	  -f agent/docker/Dockerfile .

test_ui:
	cd ui/ && yarn test

ui-modules:
	cd ui/ && docker build \
		--tag=$(DOCKERHUB_REPO)/orb-ui-modules:latest \
		--tag=$(DOCKERHUB_REPO)/orb-ui-modules:$(REF_TAG) \
		--tag=$(DOCKERHUB_REPO)/orb-ui-modules:$(ORB_VERSION)-$(COMMIT_HASH) \
		-f docker/Dockerfile.buildyarn .

ui:
	cd ui/ && docker build \
		--build-arg ENV_PS_SID=${PS_SID} \
		--build-arg ENV_PS_GROUP_KEY=${PS_GROUP_KEY} \
		--build-arg ENV=${ENVIRONMENT} \
		--tag=$(DOCKERHUB_REPO)/$(DOCKER_IMAGE_NAME_PREFIX)-ui:$(REF_TAG) \
		--tag=$(DOCKERHUB_REPO)/$(DOCKER_IMAGE_NAME_PREFIX)-ui:$(ORB_VERSION) \
		--tag=$(DOCKERHUB_REPO)/$(DOCKER_IMAGE_NAME_PREFIX)-ui:$(ORB_VERSION)-$(COMMIT_HASH) \
		-f docker/Dockerfile .

platform: dockers_dev agent ui<|MERGE_RESOLUTION|>--- conflicted
+++ resolved
@@ -173,11 +173,7 @@
 prepare-helm:
 	cd ./kind/ && \
 	helm repo add jaegertracing https://jaegertracing.github.io/helm-charts && \
-<<<<<<< HEAD
-	helm repo add orbcommunity-orb https://orb-community.github.io/orb-helm/ && \
-=======
 	helm repo add orb-community https://orb-community.github.io/orb-helm/ && \
->>>>>>> 0e215e20
 	helm dependency build
 
 kind-create-all: kind-create-cluster kind-install-orb

# Copyright (c) Mainflux
# SPDX-License-Identifier: Apache-2.0

# Adapted for Orb project, modifications licensed under MPL v. 2.0:
# This Source Code Form is subject to the terms of the Mozilla Public
# License, v. 2.0. If a copy of the MPL was not distributed with this
# file, You can obtain one at https://mozilla.org/MPL/2.0/. */

# expects to be set as env var
REF_TAG ?= develop
<<<<<<< HEAD
PKTVISOR_TAG ?= latest-develop
=======
DEBUG_REF_TAG ?= develop-debug
PKTVISOR_TAG ?= latest-develop
PKTVISOR_DEBUG_TAG ?= latest-develop-debug
>>>>>>> d0bb59aa
DOCKER_IMAGE_NAME_PREFIX ?= orb
DOCKERHUB_REPO = ns1labs
BUILD_DIR = build
SERVICES = fleet policies sinks sinker
DOCKERS = $(addprefix docker_,$(SERVICES))
DOCKERS_DEV = $(addprefix docker_dev_,$(SERVICES))
CGO_ENABLED ?= 0
GOARCH ?= amd64
ORB_VERSION = $(shell cat VERSION)
COMMIT_HASH = $(shell git rev-parse --short HEAD)

define compile_service
    echo "ORB_VERSION: $(ORB_VERSION)"
	CGO_ENABLED=$(CGO_ENABLED) GOOS=$(GOOS) GOARCH=$(GOARCH) GOARM=$(GOARM) go build -mod=mod -ldflags "-extldflags "-static" -X 'github.com/ns1labs/orb/buildinfo.version=$(ORB_VERSION)'" -o ${BUILD_DIR}/$(DOCKER_IMAGE_NAME_PREFIX)-$(1) cmd/$(1)/main.go
endef

define compile_service_linux
	$(eval svc=$(subst docker_dev_,,$(1)))
    echo "ORB_VERSION: $(ORB_VERSION)"
	CGO_ENABLED=$(CGO_ENABLED) GOOS=linux GOARCH=$(GOARCH) GOARM=$(GOARM) go build -mod=mod -ldflags "-extldflags "-static" -X 'github.com/ns1labs/orb/buildinfo.version=$(ORB_VERSION)'" -o ${BUILD_DIR}/$(DOCKER_IMAGE_NAME_PREFIX)-$(svc) cmd/$(svc)/main.go
endef

define make_docker
	$(eval svc=$(subst docker_,,$(1)))

	docker build \
		--no-cache \
		--build-arg SVC=$(svc) \
		--build-arg GOARCH=$(GOARCH) \
		--build-arg GOARM=$(GOARM) \
		--tag=$(DOCKERHUB_REPO)/$(DOCKER_IMAGE_NAME_PREFIX)-$(svc):$(REF_TAG) \
		--tag=$(DOCKERHUB_REPO)/$(DOCKER_IMAGE_NAME_PREFIX)-$(svc):$(ORB_VERSION) \
		--tag=$(DOCKERHUB_REPO)/$(DOCKER_IMAGE_NAME_PREFIX)-$(svc):$(ORB_VERSION)-$(COMMIT_HASH) \
		-f docker/Dockerfile .
endef

define make_docker_dev
	$(eval svc=$(subst docker_dev_,,$(1)))

	docker build \
		--no-cache \
		--build-arg SVC=$(svc) \
		--tag=$(DOCKERHUB_REPO)/$(DOCKER_IMAGE_NAME_PREFIX)-$(svc):$(REF_TAG) \
		--tag=$(DOCKERHUB_REPO)/$(DOCKER_IMAGE_NAME_PREFIX)-$(svc):$(ORB_VERSION) \
		--tag=$(DOCKERHUB_REPO)/$(DOCKER_IMAGE_NAME_PREFIX)-$(svc):$(ORB_VERSION)-$(COMMIT_HASH) \
		-f docker/Dockerfile.dev ./build
endef

all: platform

.PHONY: all $(SERVICES) dockers dockers_dev ui services agent agent_bin

clean:
	rm -rf ${BUILD_DIR}

cleandocker:
	# Stops containers and removes containers, networks, volumes, and images created by up
#	docker-compose -f docker/docker-compose.yml down --rmi all -v --remove-orphans
	docker-compose -f docker/docker-compose.yml down -v --remove-orphans

ifdef pv
	# Remove unused volumes
	docker volume ls -f name=$(DOCKER_IMAGE_NAME_PREFIX) -f dangling=true -q | xargs -r docker volume rm
endif

test:
	go test -mod=mod -race -count 1 -tags test $(shell go list ./... | grep -v 'cmd')

proto:
	protoc --go_out=. --go_opt=paths=source_relative --go-grpc_out=. --go-grpc_opt=paths=source_relative policies/pb/policies.proto
	protoc --go_out=. --go_opt=paths=source_relative --go-grpc_out=. --go-grpc_opt=paths=source_relative fleet/pb/fleet.proto
	protoc --go_out=. --go_opt=paths=source_relative --go-grpc_out=. --go-grpc_opt=paths=source_relative sinks/pb/sinks.proto

$(SERVICES):
	$(call compile_service,$(@))

$(DOCKERS):
	$(call make_docker,$(@),$(GOARCH))

$(DOCKERS_DEV):
	$(call compile_service_linux,$(@))
	$(call make_docker_dev,$(@))

services: $(SERVICES)
dockers: $(DOCKERS)
dockers_dev: $(DOCKERS_DEV)

run:
	docker-compose -f docker/docker-compose.yml up -d

agent_bin:
	$(call compile_service_linux,agent)

agent:
	docker build \
	  --build-arg PKTVISOR_TAG=$(PKTVISOR_TAG) \
	  --tag=$(DOCKERHUB_REPO)/$(DOCKER_IMAGE_NAME_PREFIX)-agent:$(REF_TAG) \
	  --tag=$(DOCKERHUB_REPO)/$(DOCKER_IMAGE_NAME_PREFIX)-agent:$(ORB_VERSION) \
	  --tag=$(DOCKERHUB_REPO)/$(DOCKER_IMAGE_NAME_PREFIX)-agent:$(ORB_VERSION)-$(COMMIT_HASH) \
	  -f agent/docker/Dockerfile .

agent_debug:
	docker build \
	  --build-arg PKTVISOR_TAG=$(PKTVISOR_DEBUG_TAG) \
	  --tag=$(DOCKERHUB_REPO)/$(DOCKER_IMAGE_NAME_PREFIX)-agent:$(DEBUG_REF_TAG) \
	  -f agent/docker/Dockerfile .

ui:
	cd ui/ && docker build \
		--build-arg ENV_PS_SID=${PS_SID} \
		--build-arg ENV_PS_GROUP_KEY=${PS_GROUP_KEY} \
		--build-arg ENV=${ENVIRONMENT} \
		--tag=$(DOCKERHUB_REPO)/$(DOCKER_IMAGE_NAME_PREFIX)-ui:$(REF_TAG) \
		--tag=$(DOCKERHUB_REPO)/$(DOCKER_IMAGE_NAME_PREFIX)-ui:$(ORB_VERSION) \
		--tag=$(DOCKERHUB_REPO)/$(DOCKER_IMAGE_NAME_PREFIX)-ui:$(ORB_VERSION)-$(COMMIT_HASH) \
		-f docker/Dockerfile .

platform: dockers_dev docker_sinker agent ui<|MERGE_RESOLUTION|>--- conflicted
+++ resolved
@@ -8,13 +8,9 @@
 
 # expects to be set as env var
 REF_TAG ?= develop
-<<<<<<< HEAD
-PKTVISOR_TAG ?= latest-develop
-=======
 DEBUG_REF_TAG ?= develop-debug
 PKTVISOR_TAG ?= latest-develop
 PKTVISOR_DEBUG_TAG ?= latest-develop-debug
->>>>>>> d0bb59aa
 DOCKER_IMAGE_NAME_PREFIX ?= orb
 DOCKERHUB_REPO = ns1labs
 BUILD_DIR = build

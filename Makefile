--- conflicted
+++ resolved
@@ -145,8 +145,6 @@
 	  --tag=$(DOCKERHUB_REPO)/$(DOCKER_IMAGE_NAME_PREFIX)-agent:$(PRODUCTION_AGENT_DEBUG_REF_TAG) \
 	  -f agent/docker/Dockerfile .
 
-<<<<<<< HEAD
-=======
 test_ui:
 	cd ui/ && yarn test
 
@@ -157,7 +155,6 @@
 		--tag=$(DOCKERHUB_REPO)/orb-ui-modules:$(ORB_VERSION)-$(COMMIT_HASH) \
 		-f docker/Dockerfile.buildyarn .
 
->>>>>>> 6354af16
 ui:
 	cd ui/ && docker build \
 		--build-arg ENV_PS_SID=${PS_SID} \

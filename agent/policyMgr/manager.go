/* This Source Code Form is subject to the terms of the Mozilla Public
 * License, v. 2.0. If a copy of the MPL was not distributed with this
 * file, You can obtain one at https://mozilla.org/MPL/2.0/. */

package manager

import (
	"github.com/jmoiron/sqlx"
	"github.com/ns1labs/orb/agent/backend"
	"github.com/ns1labs/orb/agent/config"
	"github.com/ns1labs/orb/agent/policies"
	"github.com/ns1labs/orb/fleet"
	"go.uber.org/zap"
)

type PolicyManager interface {
	ManagePolicy(payload fleet.AgentPolicyRPCPayload)
	GetPolicyState() ([]policies.PolicyData, error)
}

var _ PolicyManager = (*policyManager)(nil)

type policyManager struct {
	logger *zap.Logger
	config config.Config

	repo policies.PolicyRepo
}

func (a *policyManager) GetPolicyState() ([]policies.PolicyData, error) {
	d, e := a.repo.GetAll()
	return d, e
}

func New(logger *zap.Logger, c config.Config, db *sqlx.DB) (PolicyManager, error) {
	repo, err := policies.NewMemRepo(logger)
	if err != nil {
		return nil, err
	}
	return &policyManager{logger: logger, config: c, repo: repo}, nil
}

func (a *policyManager) ManagePolicy(payload fleet.AgentPolicyRPCPayload) {

	a.logger.Info("managing agent policy from core",
		zap.String("action", payload.Action),
		zap.String("name", payload.Name),
		zap.String("dataset", payload.DatasetID),
		zap.String("backend", payload.Backend),
		zap.String("id", payload.ID),
		zap.Int32("version", payload.Version))

	if !backend.HaveBackend(payload.Backend) {
		a.logger.Warn("policy for a backend we do not have, ignoring", zap.String("id", payload.ID))
		return
	}

	be := backend.GetBackend(payload.Backend)

	switch payload.Action {
	case "manage":
		var pd = policies.PolicyData{
			ID:      payload.ID,
			Name:    payload.Name,
			Backend: payload.Backend,
			Version: payload.Version,
			Data:    payload.Data,
			State:   policies.Unknown,
		}
		if a.repo.Exists(payload.ID) {
			// we have already processed this policy id before (it may be running or failed)
			// ensure we are associating this dataset with this policy
			err := a.repo.EnsureDataset(payload.ID, payload.DatasetID)
			if err != nil {
				a.logger.Warn("policy failed to ensure dataset id", zap.String("id", payload.ID), zap.String("dataset_id", payload.DatasetID), zap.Error(err))
			}
<<<<<<< HEAD
			pd := applyPolicy(payload, be, a)
			a.repo.Edit(pd)
		} else {
			pd := applyPolicy(payload, be, a)
			a.repo.Add(pd)
=======
		} else {
			// new policy we have not seen before, associate with this dataset
			pd.Datasets = map[string]bool{payload.DatasetID: true}
>>>>>>> 89ba6471
		}
		// attempt to apply the policy to the backend. status of policy application (running/failed) is maintained there.
		a.applyPolicy(payload, be, &pd)
		// save policy (with latest status) to local policy db
		a.repo.Update(pd)
		return
	case "remove":
		err := be.RemovePolicy(payload.ID)
		if err != nil {
			a.logger.Warn("policy failed to remove", zap.String("id", payload.ID), zap.Error(err))
		}
		break
	default:
		a.logger.Error("unknown policy action, ignored", zap.String("action", payload.Action))
	}

}

<<<<<<< HEAD
func applyPolicy(payload fleet.AgentPolicyRPCPayload, be backend.Backend, a *policyManager) policies.PolicyData {
	pd := policies.PolicyData{
		ID:       payload.ID,
		Name:     payload.Name,
		Backend:  payload.Backend,
		Version:  payload.Version,
		Data:     payload.Data,
		State:    policies.Unknown,
		Datasets: map[string]bool{payload.DatasetID: true},
	}
	err := be.ApplyPolicy(pd)
=======
func (a *policyManager) applyPolicy(payload fleet.AgentPolicyRPCPayload, be backend.Backend, pd *policies.PolicyData) {
	err := be.ApplyPolicy(*pd)
>>>>>>> 89ba6471
	if err != nil {
		a.logger.Warn("policy failed to apply", zap.String("id", payload.ID), zap.Error(err))
		pd.State = policies.FailedToApply
		pd.BackendErr = err.Error()
<<<<<<< HEAD
		return pd
=======
>>>>>>> 89ba6471
	} else {
		a.logger.Info("policy applied successfully", zap.String("id", payload.ID))
		pd.State = policies.Running
		pd.BackendErr = ""
	}
<<<<<<< HEAD
	return pd
=======
>>>>>>> 89ba6471
}<|MERGE_RESOLUTION|>--- conflicted
+++ resolved
@@ -74,17 +74,9 @@
 			if err != nil {
 				a.logger.Warn("policy failed to ensure dataset id", zap.String("id", payload.ID), zap.String("dataset_id", payload.DatasetID), zap.Error(err))
 			}
-<<<<<<< HEAD
-			pd := applyPolicy(payload, be, a)
-			a.repo.Edit(pd)
-		} else {
-			pd := applyPolicy(payload, be, a)
-			a.repo.Add(pd)
-=======
 		} else {
 			// new policy we have not seen before, associate with this dataset
 			pd.Datasets = map[string]bool{payload.DatasetID: true}
->>>>>>> 89ba6471
 		}
 		// attempt to apply the policy to the backend. status of policy application (running/failed) is maintained there.
 		a.applyPolicy(payload, be, &pd)
@@ -103,37 +95,15 @@
 
 }
 
-<<<<<<< HEAD
-func applyPolicy(payload fleet.AgentPolicyRPCPayload, be backend.Backend, a *policyManager) policies.PolicyData {
-	pd := policies.PolicyData{
-		ID:       payload.ID,
-		Name:     payload.Name,
-		Backend:  payload.Backend,
-		Version:  payload.Version,
-		Data:     payload.Data,
-		State:    policies.Unknown,
-		Datasets: map[string]bool{payload.DatasetID: true},
-	}
-	err := be.ApplyPolicy(pd)
-=======
 func (a *policyManager) applyPolicy(payload fleet.AgentPolicyRPCPayload, be backend.Backend, pd *policies.PolicyData) {
 	err := be.ApplyPolicy(*pd)
->>>>>>> 89ba6471
 	if err != nil {
 		a.logger.Warn("policy failed to apply", zap.String("id", payload.ID), zap.Error(err))
 		pd.State = policies.FailedToApply
 		pd.BackendErr = err.Error()
-<<<<<<< HEAD
-		return pd
-=======
->>>>>>> 89ba6471
 	} else {
 		a.logger.Info("policy applied successfully", zap.String("id", payload.ID))
 		pd.State = policies.Running
 		pd.BackendErr = ""
 	}
-<<<<<<< HEAD
-	return pd
-=======
->>>>>>> 89ba6471
 }
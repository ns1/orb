--- conflicted
+++ resolved
@@ -22,10 +22,7 @@
 	GetRepo() policies.PolicyRepo
 	ApplyBackendPolicies(be backend.Backend) error
 	RemoveBackendPolicies(be backend.Backend, permanently bool) error
-<<<<<<< HEAD
-=======
 	RemovePolicy(policyID string, policyName string, beName string) error
->>>>>>> 95f1d9a9
 }
 
 var _ PolicyManager = (*policyManager)(nil)

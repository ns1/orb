--- conflicted
+++ resolved
@@ -14,16 +14,12 @@
 	"github.com/go-cmd/cmd"
 	"github.com/go-co-op/gocron"
 	"github.com/ns1labs/orb/agent/backend"
-	"github.com/ns1labs/orb/agent/otel/otlpexporter"
 	"github.com/ns1labs/orb/agent/otel/pktvisorreceiver"
 	"github.com/ns1labs/orb/agent/policies"
 	"github.com/ns1labs/orb/fleet"
 	promexporter "github.com/open-telemetry/opentelemetry-collector-contrib/exporter/prometheusexporter"
 	"go.opentelemetry.io/collector/component"
 	otelconfig "go.opentelemetry.io/collector/config"
-	"go.opentelemetry.io/collector/config/configgrpc"
-	"go.opentelemetry.io/collector/config/configtls"
-	"go.opentelemetry.io/collector/exporter/exporterhelper"
 	"go.opentelemetry.io/otel/metric/global"
 	"go.opentelemetry.io/otel/trace"
 	"go.uber.org/zap"
@@ -33,8 +29,6 @@
 	"net/http"
 	"os/exec"
 	"time"
-
-	"go.opentelemetry.io/collector/config"
 )
 
 var _ backend.Backend = (*pktvisorBackend)(nil)
@@ -277,18 +271,11 @@
 	p.scraper.StartAsync()
 
 	if p.scrapeOtel {
-<<<<<<< HEAD
-		p.scrapeOpentelemetry(err)
-	} else {
-		err = p.scrapeDefault()
-		if err != nil {
-=======
 		if err := p.scrapeOpentelemetry(); err != nil {
 			return err
 		}
 	} else {
 		if err := p.scrapeDefault(); err != nil {
->>>>>>> 21a401e5
 			return err
 		}
 	}
@@ -352,22 +339,14 @@
 			p.logger.Error("error sending metrics RPC", zap.String("topic", p.metricsTopic), zap.Error(token.Error()))
 		}
 		p.logger.Info("scraped and published metrics", zap.String("topic", p.metricsTopic), zap.Int("payload_size_b", totalSize), zap.Int("batch_count", len(batchPayload)))
-<<<<<<< HEAD
 
 	})
 
-=======
-
-	})
-
->>>>>>> 21a401e5
 	if err != nil {
 		return err
 	}
 
 	job.SingletonMode()
-<<<<<<< HEAD
-=======
 	return nil
 }
 
@@ -393,33 +372,7 @@
 		p.logger.Error("otel receiver startup error", zap.Error(err))
 		return err
 	}
->>>>>>> 21a401e5
-	return nil
-}
-
-func (p *pktvisorBackend) scrapeOpentelemetry(err error) {
-	ctx := context.Background()
-	p.exporter, err = createOtlpExporter(ctx, p.logger)
-	if err != nil {
-		p.logger.Error("failed to create a exporter", zap.Error(err))
-	}
-
-	p.receiver, err = createReceiver(ctx, p.exporter, p.logger)
-	if err != nil {
-		p.logger.Error("failed to create a receiver", zap.Error(err))
-	}
-
-	err = p.exporter.Start(ctx, nil)
-	if err != nil {
-		p.logger.Error("otel exporter startup error", zap.Error(err))
-		os.Exit(1)
-	}
-
-	err = p.receiver.Start(ctx, nil)
-	if err != nil {
-		p.logger.Error("otel receiver startup error", zap.Error(err))
-		os.Exit(1)
-	}
+	return nil
 }
 
 func (p *pktvisorBackend) Stop() error {
@@ -493,7 +446,7 @@
 	return true
 }
 
-func createPromExporter(ctx context.Context, logger *zap.Logger) (component.MetricsExporter, error) {
+func createExporter(ctx context.Context, logger *zap.Logger) (component.MetricsExporter, error) {
 	// 2. Create the Prometheus metrics exporter that'll receive and verify the metrics produced.
 	exporterCfg := &promexporter.Config{
 		ExporterSettings: otelconfig.NewExporterSettings(otelconfig.NewComponentID("pktvisor_prometheus_exporter")),
@@ -512,37 +465,6 @@
 		BuildInfo: component.NewDefaultBuildInfo(),
 	}
 	exporter, err := exporterFactory.CreateMetricsExporter(ctx, set, exporterCfg)
-	if err != nil {
-		return nil, err
-	}
-	return exporter, nil
-}
-
-func createOtlpExporter(ctx context.Context, logger *zap.Logger) (component.MetricsExporter, error) {
-	// 2. Create the Prometheus metrics exporter that'll receive and verify the metrics produced.
-	exporterCfg := &otlpexporter.Config{
-		ExporterSettings: config.NewExporterSettings(config.NewComponentID("otlp_exporter")), // Definir o id do component via config
-		TimeoutSettings:  exporterhelper.DefaultTimeoutSettings(),
-		QueueSettings:    exporterhelper.DefaultQueueSettings(),
-		RetrySettings:    exporterhelper.DefaultRetrySettings(),
-		GRPCClientSettings: configgrpc.GRPCClientSettings{
-			Endpoint:        "localhost:1234", // Definir pra qual url serão enviadas as métricas via config
-			Headers:         map[string]string{},
-			WriteBufferSize: 512 * 1024,
-			TLSSetting: configtls.TLSClientSetting{
-				Insecure: true,
-			},
-		},
-	}
-	set := component.ExporterCreateSettings{
-		TelemetrySettings: component.TelemetrySettings{
-			Logger:         logger,
-			TracerProvider: trace.NewNoopTracerProvider(),
-			MeterProvider:  global.GetMeterProvider(),
-		},
-		BuildInfo: component.NewDefaultBuildInfo(),
-	}
-	exporter, err := otlpexporter.CreateMetricsExporter(ctx, set, exporterCfg)
 	if err != nil {
 		return nil, err
 	}
@@ -561,7 +483,7 @@
 		BuildInfo: component.NewDefaultBuildInfo(),
 	}
 	rcvCfg := pktvisorreceiver.CreateDefaultConfig()
-	// Create the Prometheus receiver and pass in the previously created Prometheus exporter.
+	// Create the Prometheus receiver and pass in the preivously created Prometheus exporter.
 	pReceiver, err := r.CreateMetricsReceiver(ctx, receiverCreateSet, rcvCfg, exporter)
 	if err != nil {
 		return nil, err

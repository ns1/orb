/* This Source Code Form is subject to the terms of the Mozilla Public
 * License, v. 2.0. If a copy of the MPL was not distributed with this
 * file, You can obtain one at https://mozilla.org/MPL/2.0/. */

package pktvisor

import (
	"bytes"
	"context"
	"encoding/json"
	"errors"
	"fmt"
	"github.com/eclipse/paho.mqtt.golang"
	"github.com/go-cmd/cmd"
	"github.com/go-co-op/gocron"
	"github.com/ns1labs/orb/agent/backend"
	"github.com/ns1labs/orb/agent/otel/otlpexporter"
	"github.com/ns1labs/orb/agent/otel/pktvisorreceiver"
	"github.com/ns1labs/orb/agent/policies"
	"github.com/ns1labs/orb/fleet"
	promexporter "github.com/open-telemetry/opentelemetry-collector-contrib/exporter/prometheusexporter"
	"go.opentelemetry.io/collector/component"
	otelconfig "go.opentelemetry.io/collector/config"
	"go.opentelemetry.io/collector/config/configgrpc"
	"go.opentelemetry.io/collector/config/configtls"
	"go.opentelemetry.io/collector/exporter/exporterhelper"
	"go.opentelemetry.io/otel/metric/global"
	"go.opentelemetry.io/otel/trace"
	"go.uber.org/zap"
	"gopkg.in/yaml.v3"
	"io"
	"io/ioutil"
	"net/http"
	"os"
	"os/exec"
	"strconv"
	"time"

	"go.opentelemetry.io/collector/config"
)

var _ backend.Backend = (*pktvisorBackend)(nil)

const DefaultBinary = "/usr/local/sbin/pktvisord"

type pktvisorBackend struct {
	logger          *zap.Logger
	binary          string
	configFile      string
	pktvisorVersion string
	proc            *cmd.Cmd
	statusChan      <-chan cmd.Status

	mqttClient   mqtt.Client
	metricsTopic string
	scraper      *gocron.Scheduler
	policyRepo   policies.PolicyRepo

	receiver component.MetricsReceiver
	exporter component.MetricsExporter

	adminAPIHost     string
	adminAPIPort     string
	adminAPIProtocol string

	scrapeOtel bool
}

func (p *pktvisorBackend) SetCommsClient(agentID string, client mqtt.Client, baseTopic string) {
	p.mqttClient = client
	p.metricsTopic = fmt.Sprintf("%s/m/%c", baseTopic, agentID[0])
}

func (p *pktvisorBackend) GetState() (backend.BackendState, string, error) {
	_, err := p.checkAlive()
	if err != nil {
		return backend.Unknown, "", err
	}
	return backend.Running, "", nil
}

// AppMetrics represents server application information
type AppMetrics struct {
	App struct {
		Version   string  `json:"version"`
		UpTimeMin float64 `json:"up_time_min"`
	} `json:"app"`
}

// note this needs to be stateless because it is calledfor multiple go routines
func (p *pktvisorBackend) request(url string, payload interface{}, method string, body io.Reader, contentType string) error {
	client := http.Client{
		Timeout: time.Second * 5,
	}

	alive, err := p.checkAlive()
	if !alive {
		return err
	}

	URL := fmt.Sprintf("%s://%s:%s/api/v1/%s", p.adminAPIProtocol, p.adminAPIHost, p.adminAPIPort, url)

	req, err := http.NewRequest(method, URL, body)
	if err != nil {
		return err
	}
	if contentType == "" {
		contentType = "application/json"
	}
	req.Header.Add("Content-Type", contentType)

	res, getErr := client.Do(req)
	if getErr != nil {
		return getErr
	}
	if res.StatusCode != 200 {
		body, err := ioutil.ReadAll(res.Body)
		if err != nil {
			return errors.New(fmt.Sprintf("non 200 HTTP error code from pktvisord, no or invalid body: %d", res.StatusCode))
		}
		if len(body) == 0 {
			return errors.New(fmt.Sprintf("%d empty body", res.StatusCode))
		} else if body[0] == '{' {
			var jsonBody map[string]interface{}
			err := json.Unmarshal(body, &jsonBody)
			if err == nil {
				if errMsg, ok := jsonBody["error"]; ok {
					return errors.New(fmt.Sprintf("%d %s", res.StatusCode, errMsg))
				}
			}
		}
	}

	err = json.NewDecoder(res.Body).Decode(&payload)
	if err != nil {
		return err
	}
	return nil
}

func (p *pktvisorBackend) checkAlive() (bool, error) {
	status := p.proc.Status()

	if status.Error != nil {
		p.logger.Error("pktvisor process error", zap.Error(status.Error))
		return false, status.Error
	}

	if status.Complete {
		p.proc.Stop()
		// TODO auto restart
		return false, errors.New("pktvisor process ended")
	}

	return true, nil
}

func (p *pktvisorBackend) ApplyPolicy(data policies.PolicyData) error {

	p.logger.Debug("pktvisor policy apply", zap.String("policy_id", data.ID), zap.Any("data", data.Data))

	fullPolicy := map[string]interface{}{
		"version": "1.0",
		"visor": map[string]interface{}{
			"policies": map[string]interface{}{
				data.Name: data.Data,
			},
		},
	}

	pyaml, err := yaml.Marshal(fullPolicy)
	if err != nil {
		p.logger.Warn("yaml policy marshal failure", zap.String("policy_id", data.ID), zap.Any("policy", fullPolicy))
		return err
	}

	var resp map[string]interface{}
	err = p.request("policies", &resp, http.MethodPost, bytes.NewBuffer(pyaml), "application/x-yaml")
	if err != nil {
		p.logger.Warn("yaml policy application failure", zap.String("policy_id", data.ID), zap.ByteString("policy", pyaml))
		return err
	}

	return nil

}

func (p *pktvisorBackend) RemovePolicy(data policies.PolicyData) error {
	var resp interface{}
	err := p.request(fmt.Sprintf("policies/%s", data.Name), &resp, http.MethodDelete, nil, "")
	if err != nil {
		return err
	}

	return nil

}

func (p *pktvisorBackend) Version() (string, error) {
	var appMetrics AppMetrics
	err := p.request("metrics/app", &appMetrics, http.MethodGet, nil, "")
	if err != nil {
		return "", err
	}
	p.pktvisorVersion = appMetrics.App.Version
	return appMetrics.App.Version, nil
}

func (p *pktvisorBackend) Write(payload []byte) (n int, err error) {
	p.logger.Info("pktvisord", zap.ByteString("log", payload))
	return len(payload), nil
}

func (p *pktvisorBackend) Start() error {

	_, err := exec.LookPath(p.binary)
	if err != nil {
		p.logger.Error("pktvisor startup error: binary not found", zap.Error(err))
		return err
	}

	pvOptions := []string{
		"--admin-api",
		"-l",
		p.adminAPIHost,
		"-p",
		p.adminAPIPort,
	}
	if len(p.configFile) > 0 {
		pvOptions = append(pvOptions, "--config", p.configFile)
	}
	p.logger.Info("pktvisor startup", zap.Strings("arguments", pvOptions))
	p.proc = cmd.NewCmdOptions(cmd.Options{
		Buffered:  false,
		Streaming: true,
	}, p.binary, pvOptions...)
	p.statusChan = p.proc.Start()

	// log STDOUT and STDERR lines streaming from Cmd
	doneChan := make(chan struct{})
	go func() {
		defer close(doneChan)
		for p.proc.Stdout != nil || p.proc.Stderr != nil {
			select {
			case line, open := <-p.proc.Stdout:
				if !open {
					p.proc.Stdout = nil
					continue
				}
				p.logger.Info("pktvisor stdout", zap.String("log", line))
			case line, open := <-p.proc.Stderr:
				if !open {
					p.proc.Stderr = nil
					continue
				}
				p.logger.Info("pktvisor stderr", zap.String("log", line))
			}
		}
	}()

	// wait for simple startup errors
	time.Sleep(time.Second)

	status := p.proc.Status()

	if status.Error != nil {
		p.logger.Error("pktvisor startup error", zap.Error(status.Error))
		return status.Error
	}

	if status.Complete {
		p.proc.Stop()
		return errors.New("pktvisor startup error, check log")
	}

	p.logger.Info("pktvisor process started", zap.Int("pid", status.PID))

	p.scraper = gocron.NewScheduler(time.UTC)
	p.scraper.StartAsync()

<<<<<<< HEAD
	//TODO create a startup for otel receiver / exporter component
	ctx := context.Background()
	//p.exporter, err = createExporter(ctx, p.logger)
	//if err != nil {
	//	p.logger.Error("failed to create a exporter", zap.Error(err))
	//}
	p.exporter, err = createOtlpExporter(ctx, p.logger)
	if err != nil {
		p.logger.Error("failed to create a exporter", zap.Error(err))
	}

	p.receiver, err = createReceiver(ctx, p.exporter, p.logger)
	if err != nil {
		p.logger.Error("failed to create a receiver", zap.Error(err))
	}

	//err = p.exporter.Start(ctx, nil)
	//if err != nil {
	//	p.logger.Error("otel exporter startup error", zap.Error(err))
	//	os.Exit(1)
	//}

	err = p.receiver.Start(ctx, nil)
	if err != nil {
		p.logger.Error("otel receiver startup error", zap.Error(err))
		os.Exit(1)
	}

	// scrape all policy json output with one call every minute.
	// TODO support policies with custom bucket times
	job, err := p.scraper.Every(1).Minute().WaitForSchedule().Do(func() {
		metrics, err := p.scrapeMetrics(1)
=======
	if p.scrapeOtel {
		ctx := context.Background()
		p.exporter, err = createExporter(ctx, p.logger)
>>>>>>> 48a4f266
		if err != nil {
			p.logger.Error("failed to create a exporter", zap.Error(err))
		}
		p.receiver, err = createReceiver(ctx, p.exporter, p.logger)
		if err != nil {
			p.logger.Error("failed to create a receiver", zap.Error(err))
		}

		err = p.exporter.Start(ctx, nil)
		if err != nil {
			p.logger.Error("otel exporter startup error", zap.Error(err))
			os.Exit(1)
		}

		err = p.receiver.Start(ctx, nil)
		if err != nil {
			p.logger.Error("otel receiver startup error", zap.Error(err))
			os.Exit(1)
		}
	} else {
		// scrape all policy json output with one call every minute.
		// TODO support policies with custom bucket times
		job, err := p.scraper.Every(1).Minute().WaitForSchedule().Do(func() {
			metrics, err := p.scrapeMetrics(1)
			if err != nil {
				p.logger.Error("scrape failed", zap.Error(err))
				return
			}
			if len(metrics) == 0 {
				p.logger.Warn("scrape: no policies found, skipping")
				return
			}

			var batchPayload []fleet.AgentMetricsRPCPayload
			totalSize := 0
			for pName, pMetrics := range metrics {
				data, err := p.policyRepo.GetByName(pName)
				if err != nil {
					p.logger.Error("skipping pktvisor policy not managed by orb", zap.String("policy", pName), zap.Error(err))
					continue
				}
				payloadData, err := json.Marshal(pMetrics)
				if err != nil {
					p.logger.Error("error marshalling scraped metric json", zap.String("policy", pName), zap.Error(err))
					continue
				}
				metricPayload := fleet.AgentMetricsRPCPayload{
					PolicyID:   data.ID,
					PolicyName: data.Name,
					Datasets:   data.GetDatasetIDs(),
					Format:     "json",
					BEVersion:  p.pktvisorVersion,
					Data:       payloadData,
				}
				batchPayload = append(batchPayload, metricPayload)
				totalSize += len(payloadData)
				p.logger.Info("scraped metrics for policy", zap.String("policy", pName), zap.String("policy_id", data.ID), zap.Int("payload_size_b", len(payloadData)))
			}

			rpc := fleet.AgentMetricsRPC{
				SchemaVersion: fleet.CurrentRPCSchemaVersion,
				Func:          fleet.AgentMetricsRPCFunc,
				Payload:       batchPayload,
			}

			body, err := json.Marshal(rpc)
			if err != nil {
				p.logger.Error("error marshalling metric rpc payload", zap.Error(err))
				return
			}

			if token := p.mqttClient.Publish(p.metricsTopic, 1, false, body); token.Wait() && token.Error() != nil {
				p.logger.Error("error sending metrics RPC", zap.String("topic", p.metricsTopic), zap.Error(token.Error()))
			}
			p.logger.Info("scraped and published metrics", zap.String("topic", p.metricsTopic), zap.Int("payload_size_b", totalSize), zap.Int("batch_count", len(batchPayload)))

		})

		if err != nil {
			return err
		}

		job.SingletonMode()
	}

	return nil
}

func (p *pktvisorBackend) Stop() error {
	p.logger.Info("pktvisor stopping")
	err := p.proc.Stop()
	finalStatus := <-p.statusChan
	if err != nil {
		p.logger.Error("pktvisor shutdown error", zap.Error(err))
		return err
	}
	p.scraper.Stop()

	p.exporter.Shutdown(context.Background())
	p.receiver.Shutdown(context.Background())
	p.logger.Info("pktvisor process stopped", zap.Int("pid", finalStatus.PID), zap.Int("exit_code", finalStatus.Exit))
	return nil
}

func (p *pktvisorBackend) Configure(logger *zap.Logger, repo policies.PolicyRepo, config map[string]string) error {
	p.logger = logger
	p.policyRepo = repo

	var prs bool
	if p.binary, prs = config["binary"]; !prs {
		return errors.New("you must specify pktvisor binary")
	}
	if p.configFile, prs = config["config_file"]; !prs {
		p.configFile = ""
	}
	if p.adminAPIHost, prs = config["api_host"]; !prs {
		return errors.New("you must specify pktvisor admin API host")
	}
	if p.adminAPIPort, prs = config["api_port"]; !prs {
		return errors.New("you must specify pktvisor admin API port")
	}

	var otelScraper string
	if otelScraper, prs = config["scrape_otel"]; !prs {
		return errors.New("you must specify pktvisor scraper")
	}

	var err error
	p.scrapeOtel, err = strconv.ParseBool(otelScraper)
	if err != nil {
		return err
	}

	return nil
}

func (p *pktvisorBackend) scrapeMetrics(period uint) (map[string]interface{}, error) {
	var metrics map[string]interface{}
	err := p.request(fmt.Sprintf("policies/__all/metrics/bucket/%d", period), &metrics, http.MethodGet, nil, "")
	if err != nil {
		return nil, err
	}
	return metrics, nil
}

func (p *pktvisorBackend) GetCapabilities() (map[string]interface{}, error) {
	var taps interface{}
	err := p.request("taps", &taps, http.MethodGet, nil, "")
	if err != nil {
		return nil, err
	}
	jsonBody := make(map[string]interface{})
	jsonBody["taps"] = taps
	return jsonBody, nil
}

func Register() bool {
	backend.Register("pktvisor", &pktvisorBackend{
		adminAPIProtocol: "http",
	})
	return true
}

func createPromExporter(ctx context.Context, logger *zap.Logger) (component.MetricsExporter, error) {
	// 2. Create the Prometheus metrics exporter that'll receive and verify the metrics produced.
	exporterCfg := &promexporter.Config{
		ExporterSettings: otelconfig.NewExporterSettings(otelconfig.NewComponentID("pktvisor_prometheus_exporter")),
		Namespace:        "test",
		Endpoint:         ":8787",
		SendTimestamps:   true,
		MetricExpiration: 2 * time.Hour,
	}
	exporterFactory := promexporter.NewFactory()
	set := component.ExporterCreateSettings{
		TelemetrySettings: component.TelemetrySettings{
			Logger:         logger,
			TracerProvider: trace.NewNoopTracerProvider(),
			MeterProvider:  global.GetMeterProvider(),
		},
		BuildInfo: component.NewDefaultBuildInfo(),
	}
	exporter, err := exporterFactory.CreateMetricsExporter(ctx, set, exporterCfg)
	if err != nil {
		return nil, err
	}
	return exporter, nil
}

func createOtlpExporter(ctx context.Context, logger *zap.Logger) (component.MetricsExporter, error) {
	// 2. Create the Prometheus metrics exporter that'll receive and verify the metrics produced.
	exporterCfg := &otlpexporter.Config{
		ExporterSettings: config.NewExporterSettings(config.NewComponentID("otlp_exporter")), // Definir o id do component via config
		TimeoutSettings:  exporterhelper.DefaultTimeoutSettings(),
		QueueSettings:    exporterhelper.DefaultQueueSettings(),
		RetrySettings:    exporterhelper.DefaultRetrySettings(),
		GRPCClientSettings: configgrpc.GRPCClientSettings{
			Endpoint:        "localhost:1234", // Definir pra qual url serão enviadas as métricas via config
			Headers:         map[string]string{},
			WriteBufferSize: 512 * 1024,
			TLSSetting: configtls.TLSClientSetting{
				Insecure: true,
			},
		},
	}
	set := component.ExporterCreateSettings{
		TelemetrySettings: component.TelemetrySettings{
			Logger:         logger,
			TracerProvider: trace.NewNoopTracerProvider(),
			MeterProvider:  global.GetMeterProvider(),
		},
		BuildInfo: component.NewDefaultBuildInfo(),
	}
	exporter, err := otlpexporter.CreateMetricsExporter(ctx, set, exporterCfg)
	if err != nil {
		return nil, err
	}
	return exporter, nil
}

func createReceiver(ctx context.Context, exporter component.MetricsExporter, logger *zap.Logger) (component.MetricsReceiver, error) {
	// Create a pktvisor receiver factory
	r := pktvisorreceiver.NewFactory()
	receiverCreateSet := component.ReceiverCreateSettings{
		TelemetrySettings: component.TelemetrySettings{
			Logger:         logger,
			TracerProvider: trace.NewNoopTracerProvider(),
			MeterProvider:  global.GetMeterProvider(),
		},
		BuildInfo: component.NewDefaultBuildInfo(),
	}
	rcvCfg := pktvisorreceiver.CreateDefaultConfig()
	// Create the Prometheus receiver and pass in the previously created Prometheus exporter.
	pReceiver, err := r.CreateMetricsReceiver(ctx, receiverCreateSet, rcvCfg, exporter)
	if err != nil {
		return nil, err
	}
	return pReceiver, nil
}<|MERGE_RESOLUTION|>--- conflicted
+++ resolved
@@ -278,57 +278,27 @@
 	p.scraper = gocron.NewScheduler(time.UTC)
 	p.scraper.StartAsync()
 
-<<<<<<< HEAD
-	//TODO create a startup for otel receiver / exporter component
-	ctx := context.Background()
-	//p.exporter, err = createExporter(ctx, p.logger)
-	//if err != nil {
-	//	p.logger.Error("failed to create a exporter", zap.Error(err))
-	//}
-	p.exporter, err = createOtlpExporter(ctx, p.logger)
-	if err != nil {
-		p.logger.Error("failed to create a exporter", zap.Error(err))
-	}
-
-	p.receiver, err = createReceiver(ctx, p.exporter, p.logger)
-	if err != nil {
-		p.logger.Error("failed to create a receiver", zap.Error(err))
-	}
-
-	//err = p.exporter.Start(ctx, nil)
-	//if err != nil {
-	//	p.logger.Error("otel exporter startup error", zap.Error(err))
-	//	os.Exit(1)
-	//}
-
-	err = p.receiver.Start(ctx, nil)
-	if err != nil {
-		p.logger.Error("otel receiver startup error", zap.Error(err))
-		os.Exit(1)
-	}
-
-	// scrape all policy json output with one call every minute.
-	// TODO support policies with custom bucket times
-	job, err := p.scraper.Every(1).Minute().WaitForSchedule().Do(func() {
-		metrics, err := p.scrapeMetrics(1)
-=======
 	if p.scrapeOtel {
 		ctx := context.Background()
-		p.exporter, err = createExporter(ctx, p.logger)
->>>>>>> 48a4f266
+		//p.exporter, err = createExporter(ctx, p.logger)
+		//if err != nil {
+		//	p.logger.Error("failed to create a exporter", zap.Error(err))
+		//}
+		p.exporter, err = createOtlpExporter(ctx, p.logger)
 		if err != nil {
 			p.logger.Error("failed to create a exporter", zap.Error(err))
 		}
+
 		p.receiver, err = createReceiver(ctx, p.exporter, p.logger)
 		if err != nil {
 			p.logger.Error("failed to create a receiver", zap.Error(err))
 		}
 
-		err = p.exporter.Start(ctx, nil)
-		if err != nil {
-			p.logger.Error("otel exporter startup error", zap.Error(err))
-			os.Exit(1)
-		}
+		//err = p.exporter.Start(ctx, nil)
+		//if err != nil {
+		//	p.logger.Error("otel exporter startup error", zap.Error(err))
+		//	os.Exit(1)
+		//}
 
 		err = p.receiver.Start(ctx, nil)
 		if err != nil {

--- conflicted
+++ resolved
@@ -134,11 +134,9 @@
 		pvOptions = append(pvOptions, "--config", p.configFile)
 	}
 
-<<<<<<< HEAD
+	// the macros should be properly configured to enable crashpad
+
         // the macros should be properly configured to enable crashpad
-=======
-	// the macros should be properly configured to enable crashpad
->>>>>>> 9d93fd6b
 	// pvOptions = append(pvOptions, "--cp-token", PKTVISOR_CP_TOKEN)
 	// pvOptions = append(pvOptions, "--cp-url", PKTVISOR_CP_URL)
 	// pvOptions = append(pvOptions, "--cp-path", PKTVISOR_CP_PATH)

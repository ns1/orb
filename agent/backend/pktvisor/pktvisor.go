/* This Source Code Form is subject to the terms of the Mozilla Public
 * License, v. 2.0. If a copy of the MPL was not distributed with this
 * file, You can obtain one at https://mozilla.org/MPL/2.0/. */

package pktvisor

import (
	"bytes"
	"context"
	"encoding/json"
	"errors"
	"fmt"
	"io"
	"io/ioutil"
	"net/http"
	"os/exec"
	"strings"
	"time"

	mqtt "github.com/eclipse/paho.mqtt.golang"
	"github.com/go-cmd/cmd"
	"github.com/go-co-op/gocron"
	"github.com/ns1labs/orb/agent/backend"
	"github.com/ns1labs/orb/agent/config"
	"github.com/ns1labs/orb/agent/otel/otlpmqttexporter"
	"github.com/ns1labs/orb/agent/otel/pktvisorreceiver"
	"github.com/ns1labs/orb/agent/policies"
	"github.com/ns1labs/orb/fleet"
	"go.opentelemetry.io/collector/component"
	"go.uber.org/zap"
	"gopkg.in/yaml.v3"
)

var _ backend.Backend = (*pktvisorBackend)(nil)

const (
	DefaultBinary       = "/usr/local/sbin/pktvisord"
	ReadinessBackoff    = 10
	ReadinessTimeout    = 10
	ApplyPolicyTimeout  = 10
	RemovePolicyTimeout = 15
	VersionTimeout      = 5
	ScrapeTimeout       = 5
	TapsTimeout         = 5
)

type pktvisorBackend struct {
	logger          *zap.Logger
	binary          string
	configFile      string
	pktvisorVersion string
	proc            *cmd.Cmd
	statusChan      <-chan cmd.Status
	startTime       time.Time
	cancelFunc      context.CancelFunc

	// MQTT Config for OTEL MQTT Exporter
	mqttConfig config.MQTTConfig

	mqttClient       mqtt.Client
	metricsTopic     string
	otlpMetricsTopic string
	scraper          *gocron.Scheduler
	policyRepo       policies.PolicyRepo

	receiver component.MetricsReceiver
	exporter component.MetricsExporter

	adminAPIHost     string
	adminAPIPort     string
	adminAPIProtocol string

	scrapeOtel bool
}

func (p *pktvisorBackend) GetStartTime() time.Time {
	return p.startTime
}

func (p *pktvisorBackend) SetCommsClient(agentID string, client mqtt.Client, baseTopic string) {
	p.mqttClient = client
	metricsTopic := strings.Replace(baseTopic, "?", "be", 1)
	otelMetricsTopic := strings.Replace(baseTopic, "?", "otlp", 1)
	p.metricsTopic = fmt.Sprintf("%s/m/%c", metricsTopic, agentID[0])
	p.otlpMetricsTopic = fmt.Sprintf("%s/m/%c", otelMetricsTopic, agentID[0])
}

func (p *pktvisorBackend) GetState() (backend.BackendState, string, error) {
	_, err := p.checkAlive()
	if err != nil {
		return backend.Unknown, "", err
	}
	return backend.Running, "", nil
}

// AppMetrics represents server application information
type AppMetrics struct {
	App struct {
		Version   string  `json:"version"`
		UpTimeMin float64 `json:"up_time_min"`
	} `json:"app"`
}

// note this needs to be stateless because it is called for multiple go routines
func (p *pktvisorBackend) request(url string, payload interface{}, method string, body io.Reader, contentType string, timeout int32) error {
	client := http.Client{
		Timeout: time.Second * time.Duration(timeout),
	}

	alive, err := p.checkAlive()
	if !alive {
		return err
	}

	URL := fmt.Sprintf("%s://%s:%s/api/v1/%s", p.adminAPIProtocol, p.adminAPIHost, p.adminAPIPort, url)

	req, err := http.NewRequest(method, URL, body)
	if err != nil {
		p.logger.Error("received error from payload", zap.Error(err))
		return err
	}

	req.Header.Add("Content-Type", contentType)
	res, getErr := client.Do(req)

	if getErr != nil {
		p.logger.Error("received error from payload", zap.Error(getErr))
		return getErr
	}

	if (res.StatusCode < 200) || (res.StatusCode > 299) {
		body, err := ioutil.ReadAll(res.Body)
		if err != nil {
			return errors.New(fmt.Sprintf("non 2xx HTTP error code from pktvisord, no or invalid body: %d", res.StatusCode))
		}
		if len(body) == 0 {
			return errors.New(fmt.Sprintf("%d empty body", res.StatusCode))
		} else if body[0] == '{' {
			var jsonBody map[string]interface{}
			err := json.Unmarshal(body, &jsonBody)
			if err == nil {
				if errMsg, ok := jsonBody["error"]; ok {
					return errors.New(fmt.Sprintf("%d %s", res.StatusCode, errMsg))
				}
			}
		}
	}

	if res.Body != nil {
		err = json.NewDecoder(res.Body).Decode(&payload)
		if err != nil {
			return err
		}
	}
	return nil
}

func (p *pktvisorBackend) checkAlive() (bool, error) {
	status := p.proc.Status()

	if status.Error != nil {
		p.logger.Error("pktvisor process error", zap.Error(status.Error))
		return false, status.Error
	}

	if status.Complete {
		err := p.proc.Stop()
		if err != nil {
			p.logger.Error("proc.Stop error", zap.Error(err))
		}
		return false, errors.New("pktvisor process ended")
	}

	if status.StopTs > 0 {
		p.logger.Info("pktvisor process stopped")
		return false, errors.New("pktvisor process ended")
	}

	return true, nil
}

func (p *pktvisorBackend) ApplyPolicy(data policies.PolicyData, updatePolicy bool) error {

	if updatePolicy {
		// To update a policy it's necessary first remove it and then apply a new version
		err := p.RemovePolicy(data)
		if err != nil {
			p.logger.Warn("policy failed to remove", zap.String("policy_id", data.ID), zap.String("policy_name", data.Name), zap.Error(err))
		}
	}

	p.logger.Debug("pktvisor policy apply", zap.String("policy_id", data.ID), zap.Any("data", data.Data))

	fullPolicy := map[string]interface{}{
		"version": "1.0",
		"visor": map[string]interface{}{
			"policies": map[string]interface{}{
				data.Name: data.Data,
			},
		},
	}

	policyYaml, err := yaml.Marshal(fullPolicy)
	if err != nil {
		p.logger.Warn("yaml policy marshal failure", zap.String("policy_id", data.ID), zap.Any("policy", fullPolicy))
		return err
	}

	var resp map[string]interface{}
	err = p.request("policies", &resp, http.MethodPost, bytes.NewBuffer(policyYaml), "application/x-yaml", ApplyPolicyTimeout)
	if err != nil {
		p.logger.Warn("yaml policy application failure", zap.String("policy_id", data.ID), zap.ByteString("policy", policyYaml))
		return err
	}

	return nil

}

func (p *pktvisorBackend) RemovePolicy(data policies.PolicyData) error {
	var resp interface{}
	err := p.request(fmt.Sprintf("policies/%s", data.Name), &resp, http.MethodDelete, http.NoBody, "application/json", RemovePolicyTimeout)
	if err != nil {
		p.logger.Error("received error", zap.Error(err))
		return err
	}
	return nil
}

func (p *pktvisorBackend) Version() (string, error) {
	var appMetrics AppMetrics
	err := p.request("metrics/app", &appMetrics, http.MethodGet, http.NoBody, "application/json", VersionTimeout)
	if err != nil {
		return "", err
	}
	p.pktvisorVersion = appMetrics.App.Version
	return appMetrics.App.Version, nil
}

func (p *pktvisorBackend) Write(payload []byte) (n int, err error) {
	p.logger.Info("pktvisord", zap.ByteString("log", payload))
	return len(payload), nil
}

func (p *pktvisorBackend) Start(ctx context.Context, cancelFunc context.CancelFunc) error {

	// this should record the start time whether it's successful or not
	// because it is used by the automatic restart system for last attempt
	p.startTime = time.Now()
	p.cancelFunc = cancelFunc

	_, err := exec.LookPath(p.binary)
	if err != nil {
		p.logger.Error("pktvisor startup error: binary not found", zap.Error(err))
		return err
	}

	pvOptions := []string{
		"--admin-api",
		"-l",
		p.adminAPIHost,
		"-p",
		p.adminAPIPort,
	}
	if len(p.configFile) > 0 {
		pvOptions = append(pvOptions, "--config", p.configFile)
	}
	
        // the macros should be properly configured to enable crashpad
	// pvOptions = append(pvOptions, "--cp-token", PKTVISOR_CP_TOKEN)
	// pvOptions = append(pvOptions, "--cp-url", PKTVISOR_CP_URL)
	// pvOptions = append(pvOptions, "--cp-path", PKTVISOR_CP_PATH)
<<<<<<< HEAD
=======
	// pvOptions = append(pvOptions, "--default-geo-city", "/geo-db/city.mmdb")
	// pvOptions = append(pvOptions, "--default-geo-asn", "/geo-db/asn.mmdb")
	
	p.logger.Info("pktvisor startup", zap.Strings("arguments", pvOptions))

>>>>>>> 2772dad0
	p.proc = cmd.NewCmdOptions(cmd.Options{
		Buffered:  false,
		Streaming: true,
	}, p.binary, pvOptions...)
	p.statusChan = p.proc.Start()

	// log STDOUT and STDERR lines streaming from Cmd
	doneChan := make(chan struct{})
	go func() {
		defer close(doneChan)
		for p.proc.Stdout != nil || p.proc.Stderr != nil {
			select {
			case line, open := <-p.proc.Stdout:
				if !open {
					p.proc.Stdout = nil
					continue
				}
				p.logger.Info("pktvisor stdout", zap.String("log", line))
			case line, open := <-p.proc.Stderr:
				if !open {
					p.proc.Stderr = nil
					continue
				}
				p.logger.Info("pktvisor stderr", zap.String("log", line))
			}
		}
	}()

	// wait for simple startup errors
	time.Sleep(time.Second)

	status := p.proc.Status()

	if status.Error != nil {
		p.logger.Error("pktvisor startup error", zap.Error(status.Error))
		return status.Error
	}

	if status.Complete {
		err = p.proc.Stop()
		if err != nil {
			p.logger.Error("proc.Stop error", zap.Error(err))
		}
		return errors.New("pktvisor startup error, check log")
	}

	p.logger.Info("pktvisor process started", zap.Int("pid", status.PID))

	var readinessError error
	for backoff := 0; backoff < ReadinessBackoff; backoff++ {
		var appMetrics AppMetrics
		readinessError = p.request("metrics/app", &appMetrics, http.MethodGet, http.NoBody, "application/json", ReadinessTimeout)
		if readinessError == nil {
			p.logger.Info("pktvisor readiness ok, got version ", zap.String("pktvisor_version", appMetrics.App.Version))
			break
		}
		backoffDuration := time.Duration(backoff) * time.Second
		p.logger.Info("pktvisor is not ready, trying again with backoff", zap.String("backoff backoffDuration", backoffDuration.String()))
		time.Sleep(backoffDuration)
	}

	if readinessError != nil {
		p.logger.Error("pktvisor error on readiness", zap.Error(readinessError))
		err = p.proc.Stop()
		if err != nil {
			p.logger.Error("proc.Stop error", zap.Error(err))
		}
		return readinessError
	}

	p.scraper = gocron.NewScheduler(time.UTC)
	p.scraper.StartAsync()

	if p.scrapeOtel {
		p.scrapeOpenTelemetry(ctx)
	} else {
		if err := p.scrapeDefault(); err != nil {
			return err
		}
	}

	return nil
}

func (p *pktvisorBackend) scrapeDefault() error {
	// scrape all policy json output with one call every minute.
	// TODO support policies with custom bucket times
	job, err := p.scraper.Every(1).Minute().WaitForSchedule().Do(func() {
		metrics, err := p.scrapeMetrics(1)
		if err != nil {
			p.logger.Error("scrape failed", zap.Error(err))
			return
		}
		if len(metrics) == 0 {
			p.logger.Warn("scrape: no policies found, skipping")
			return
		}

		var batchPayload []fleet.AgentMetricsRPCPayload
		totalSize := 0
		for pName, pMetrics := range metrics {
			data, err := p.policyRepo.GetByName(pName)
			if err != nil {
				p.logger.Warn("skipping pktvisor policy not managed by orb", zap.String("policy", pName), zap.String("error_message", err.Error()))
				continue
			}
			payloadData, err := json.Marshal(pMetrics)
			if err != nil {
				p.logger.Error("error marshalling scraped metric json", zap.String("policy", pName), zap.Error(err))
				continue
			}
			metricPayload := fleet.AgentMetricsRPCPayload{
				PolicyID:   data.ID,
				PolicyName: data.Name,
				Datasets:   data.GetDatasetIDs(),
				Format:     "json",
				BEVersion:  p.pktvisorVersion,
				Data:       payloadData,
			}
			batchPayload = append(batchPayload, metricPayload)
			totalSize += len(payloadData)
			p.logger.Info("scraped metrics for policy", zap.String("policy", pName), zap.String("policy_id", data.ID), zap.Int("payload_size_b", len(payloadData)))
		}

		rpc := fleet.AgentMetricsRPC{
			SchemaVersion: fleet.CurrentRPCSchemaVersion,
			Func:          fleet.AgentMetricsRPCFunc,
			Payload:       batchPayload,
		}

		body, err := json.Marshal(rpc)
		if err != nil {
			p.logger.Error("error marshalling metric rpc payload", zap.Error(err))
			return
		}

		if token := p.mqttClient.Publish(p.metricsTopic, 1, false, body); token.Wait() && token.Error() != nil {
			p.logger.Error("error sending metrics RPC", zap.String("topic", p.metricsTopic), zap.Error(token.Error()))
			return
		}
		p.logger.Info("scraped and published metrics", zap.String("topic", p.metricsTopic), zap.Int("payload_size_b", totalSize), zap.Int("batch_count", len(batchPayload)))

	})

	if err != nil {
		return err
	}

	job.SingletonMode()
	return nil
}

func (p *pktvisorBackend) scrapeOpenTelemetry(ctx context.Context) {
	go func() {
		startExpCtx, cancelFunc := context.WithCancel(ctx)
		var ok bool
		var err error
		for i := 1; i < 10; i++ {
			select {
			case <-startExpCtx.Done():
				return
			default:
				if p.mqttClient != nil {
					var errStartExp error
					p.exporter, errStartExp = p.createOtlpMqttExporter(ctx)
					if errStartExp != nil {
						p.logger.Error("failed to create a exporter", zap.Error(err))
						return
					}

					p.receiver, err = createReceiver(ctx, p.exporter, p.logger)
					if err != nil {
						p.logger.Error("failed to create a receiver", zap.Error(err))
						return
					}

					err = p.exporter.Start(ctx, nil)
					if err != nil {
						p.logger.Error("otel mqtt exporter startup error", zap.Error(err))
						return
					}

					err = p.receiver.Start(ctx, nil)
					if err != nil {
						p.logger.Error("otel receiver startup error", zap.Error(err))
						return
					}

					ok = true
					return
				} else {
					p.logger.Info("waiting until mqtt client is connected", zap.String("wait time", (time.Duration(i)*time.Second).String()))
					time.Sleep(time.Duration(i) * time.Second)
					continue
				}
			}
		}
		if !ok {
			p.logger.Error("mqtt did not established a connection, stopping agent")
			p.Stop(startExpCtx)
		}
		cancelFunc()
		return
	}()
}

func (p *pktvisorBackend) Stop(ctx context.Context) error {
	p.logger.Info("routine call to stop pktvisor", zap.Any("routine", ctx.Value("routine")))
	defer p.cancelFunc()
	err := p.proc.Stop()
	finalStatus := <-p.statusChan
	if err != nil {
		p.logger.Error("pktvisor shutdown error", zap.Error(err))
	}
	p.scraper.Stop()

	if p.scrapeOtel {
		if p.exporter != nil {
			_ = p.exporter.Shutdown(context.Background())
		}
		if p.receiver != nil {
			_ = p.receiver.Shutdown(context.Background())
		}
	}

	p.logger.Info("pktvisor process stopped", zap.Int("pid", finalStatus.PID), zap.Int("exit_code", finalStatus.Exit))
	return nil
}

func (p *pktvisorBackend) Configure(logger *zap.Logger, repo policies.PolicyRepo, config map[string]string, otelConfig map[string]interface{}) error {
	p.logger = logger
	p.policyRepo = repo

	var prs bool
	if p.binary, prs = config["binary"]; !prs {
		return errors.New("you must specify pktvisor binary")
	}
	if p.configFile, prs = config["config_file"]; !prs {
		p.configFile = ""
	}
	if p.adminAPIHost, prs = config["api_host"]; !prs {
		return errors.New("you must specify pktvisor admin API host")
	}
	if p.adminAPIPort, prs = config["api_port"]; !prs {
		return errors.New("you must specify pktvisor admin API port")
	}

	for k, v := range otelConfig {
		switch k {
		case "Enable":
			p.scrapeOtel = v.(bool)
		}
	}

	return nil
}

func (p *pktvisorBackend) scrapeMetrics(period uint) (map[string]interface{}, error) {
	var metrics map[string]interface{}
	err := p.request(fmt.Sprintf("policies/__all/metrics/bucket/%d", period), &metrics, http.MethodGet, http.NoBody, "application/json", ScrapeTimeout)
	if err != nil {
		return nil, err
	}
	return metrics, nil
}

func (p *pktvisorBackend) GetCapabilities() (map[string]interface{}, error) {
	var taps interface{}
	err := p.request("taps", &taps, http.MethodGet, http.NoBody, "application/json", TapsTimeout)
	if err != nil {
		return nil, err
	}
	jsonBody := make(map[string]interface{})
	jsonBody["taps"] = taps
	return jsonBody, nil
}

func Register() bool {
	backend.Register("pktvisor", &pktvisorBackend{
		adminAPIProtocol: "http",
	})
	return true
}

func (p *pktvisorBackend) createOtlpMqttExporter(ctx context.Context) (component.MetricsExporter, error) {

	if p.mqttClient != nil {
		cfg := otlpmqttexporter.CreateConfigClient(p.mqttClient, p.otlpMetricsTopic, p.pktvisorVersion)
		set := otlpmqttexporter.CreateDefaultSettings(p.logger)
		// Create the OTLP metrics exporter that'll receive and verify the metrics produced.
		exporter, err := otlpmqttexporter.CreateMetricsExporter(ctx, set, cfg)
		if err != nil {
			return nil, err
		}
		return exporter, nil
	} else {
		cfg := otlpmqttexporter.CreateConfig(p.mqttConfig.Address, p.mqttConfig.Id, p.mqttConfig.Key,
			p.mqttConfig.ChannelID, p.pktvisorVersion, p.otlpMetricsTopic)
		set := otlpmqttexporter.CreateDefaultSettings(p.logger)
		// Create the OTLP metrics exporter that'll receive and verify the metrics produced.
		exporter, err := otlpmqttexporter.CreateMetricsExporter(ctx, set, cfg)
		if err != nil {
			return nil, err
		}
		return exporter, nil
	}

}

func createReceiver(ctx context.Context, exporter component.MetricsExporter, logger *zap.Logger) (component.MetricsReceiver, error) {
	set := pktvisorreceiver.CreateDefaultSettings(logger)
	cfg := pktvisorreceiver.CreateDefaultConfig()
	// Create the Prometheus receiver and pass in the previously created Prometheus exporter.
	receiver, err := pktvisorreceiver.CreateMetricsReceiver(ctx, set, cfg, exporter)
	if err != nil {
		return nil, err
	}
	return receiver, nil
}

func (p *pktvisorBackend) FullReset(ctx context.Context) error {

	// force a stop, which stops scrape as well. if proc is dead, it no ops.
	if state, _, _ := p.GetState(); state == backend.Running {
		if err := p.Stop(ctx); err != nil {
			p.logger.Error("failed to stop backend on restart procedure", zap.Error(err))
			return err
		}
	}

	backendCtx, cancelFunc := context.WithCancel(context.WithValue(ctx, "routine", "pktvisor"))
	// start it
	if err := p.Start(backendCtx, cancelFunc); err != nil {
		p.logger.Error("failed to start backend on restart procedure", zap.Error(err))
		return err
	}

	return nil
}<|MERGE_RESOLUTION|>--- conflicted
+++ resolved
@@ -270,14 +270,11 @@
 	// pvOptions = append(pvOptions, "--cp-token", PKTVISOR_CP_TOKEN)
 	// pvOptions = append(pvOptions, "--cp-url", PKTVISOR_CP_URL)
 	// pvOptions = append(pvOptions, "--cp-path", PKTVISOR_CP_PATH)
-<<<<<<< HEAD
-=======
 	// pvOptions = append(pvOptions, "--default-geo-city", "/geo-db/city.mmdb")
 	// pvOptions = append(pvOptions, "--default-geo-asn", "/geo-db/asn.mmdb")
 	
 	p.logger.Info("pktvisor startup", zap.Strings("arguments", pvOptions))
 
->>>>>>> 2772dad0
 	p.proc = cmd.NewCmdOptions(cmd.Options{
 		Buffered:  false,
 		Streaming: true,

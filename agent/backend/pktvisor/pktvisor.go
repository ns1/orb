/* This Source Code Form is subject to the terms of the Mozilla Public
 * License, v. 2.0. If a copy of the MPL was not distributed with this
 * file, You can obtain one at https://mozilla.org/MPL/2.0/. */

package pktvisor

import (
	"bytes"
	"context"
	"encoding/json"
	"errors"
	"fmt"
	"io"
	"io/ioutil"
	"net/http"
	"os/exec"
	"strings"
	"time"

	mqtt "github.com/eclipse/paho.mqtt.golang"
	"github.com/go-cmd/cmd"
	"github.com/go-co-op/gocron"
	"github.com/ns1labs/orb/agent/backend"
	"github.com/ns1labs/orb/agent/config"
	"github.com/ns1labs/orb/agent/otel/otlpmqttexporter"
	"github.com/ns1labs/orb/agent/otel/pktvisorreceiver"
	"github.com/ns1labs/orb/agent/policies"
	"github.com/ns1labs/orb/fleet"
	"go.opentelemetry.io/collector/component"
	"go.uber.org/zap"
	"gopkg.in/yaml.v3"
)

var _ backend.Backend = (*pktvisorBackend)(nil)

const (
	DefaultBinary       = "/usr/local/sbin/pktvisord"
	ReadinessBackoff    = 10
	ReadinessTimeout    = 10
	ApplyPolicyTimeout  = 10
	RemovePolicyTimeout = 15
	VersionTimeout      = 5
	ScrapeTimeout       = 5
	TapsTimeout         = 5
)

type pktvisorBackend struct {
	logger          *zap.Logger
	binary          string
	configFile      string
	pktvisorVersion string
	proc            *cmd.Cmd
	statusChan      <-chan cmd.Status
	startTime       time.Time
	cancelFunc      context.CancelFunc

	// MQTT Config for OTEL MQTT Exporter
	mqttConfig config.MQTTConfig

	mqttClient       mqtt.Client
	metricsTopic     string
	otlpMetricsTopic string
	scraper          *gocron.Scheduler
	policyRepo       policies.PolicyRepo

	receiver component.MetricsReceiver
	exporter component.MetricsExporter

	adminAPIHost     string
	adminAPIPort     string
	adminAPIProtocol string

	scrapeOtel bool
}

func (p *pktvisorBackend) GetStartTime() time.Time {
	return p.startTime
}

func (p *pktvisorBackend) SetCommsClient(agentID string, client mqtt.Client, baseTopic string) {
	p.mqttClient = client
	metricsTopic := strings.Replace(baseTopic, "?", "be", 1)
	otelMetricsTopic := strings.Replace(baseTopic, "?", "otlp", 1)
	p.metricsTopic = fmt.Sprintf("%s/m/%c", metricsTopic, agentID[0])
	p.otlpMetricsTopic = fmt.Sprintf("%s/m/%c", otelMetricsTopic, agentID[0])
}

func (p *pktvisorBackend) GetState() (backend.BackendState, string, error) {
	_, err := p.checkAlive()
	if err != nil {
		return backend.Unknown, "", err
	}
	return backend.Running, "", nil
}

// AppMetrics represents server application information
type AppMetrics struct {
	App struct {
		Version   string  `json:"version"`
		UpTimeMin float64 `json:"up_time_min"`
	} `json:"app"`
}

// note this needs to be stateless because it is called for multiple go routines
func (p *pktvisorBackend) request(url string, payload interface{}, method string, body io.Reader, contentType string, timeout int32) error {
	client := http.Client{
		Timeout: time.Second * time.Duration(timeout),
	}

	alive, err := p.checkAlive()
	if !alive {
		return err
	}

	URL := fmt.Sprintf("%s://%s:%s/api/v1/%s", p.adminAPIProtocol, p.adminAPIHost, p.adminAPIPort, url)

	req, err := http.NewRequest(method, URL, body)
	if err != nil {
		p.logger.Error("received error from payload", zap.Error(err))
		return err
	}

	req.Header.Add("Content-Type", contentType)
	res, getErr := client.Do(req)

	if getErr != nil {
		p.logger.Error("received error from payload", zap.Error(getErr))
		return getErr
	}

	if (res.StatusCode < 200) || (res.StatusCode > 299) {
		body, err := ioutil.ReadAll(res.Body)
		if err != nil {
			return errors.New(fmt.Sprintf("non 2xx HTTP error code from pktvisord, no or invalid body: %d", res.StatusCode))
		}
		if len(body) == 0 {
			return errors.New(fmt.Sprintf("%d empty body", res.StatusCode))
		} else if body[0] == '{' {
			var jsonBody map[string]interface{}
			err := json.Unmarshal(body, &jsonBody)
			if err == nil {
				if errMsg, ok := jsonBody["error"]; ok {
					return errors.New(fmt.Sprintf("%d %s", res.StatusCode, errMsg))
				}
			}
		}
	}

	if res.Body != nil {
		err = json.NewDecoder(res.Body).Decode(&payload)
		if err != nil {
			return err
		}
	}
	return nil
}

func (p *pktvisorBackend) checkAlive() (bool, error) {
	status := p.proc.Status()

	if status.Error != nil {
		p.logger.Error("pktvisor process error", zap.Error(status.Error))
		return false, status.Error
	}

	if status.Complete {
		err := p.proc.Stop()
		if err != nil {
			p.logger.Error("proc.Stop error", zap.Error(err))
		}
		return false, errors.New("pktvisor process ended")
	}

	if status.StopTs > 0 {
		p.logger.Info("pktvisor process stopped")
		return false, errors.New("pktvisor process ended")
	}

	return true, nil
}

func (p *pktvisorBackend) ApplyPolicy(data policies.PolicyData, updatePolicy bool) error {

	if updatePolicy {
		// To update a policy it's necessary first remove it and then apply a new version
		err := p.RemovePolicy(data)
		if err != nil {
			p.logger.Warn("policy failed to remove", zap.String("policy_id", data.ID), zap.String("policy_name", data.Name), zap.Error(err))
		}
	}

	p.logger.Debug("pktvisor policy apply", zap.String("policy_id", data.ID), zap.Any("data", data.Data))

	fullPolicy := map[string]interface{}{
		"version": "1.0",
		"visor": map[string]interface{}{
			"policies": map[string]interface{}{
				data.Name: data.Data,
			},
		},
	}

	policyYaml, err := yaml.Marshal(fullPolicy)
	if err != nil {
		p.logger.Warn("yaml policy marshal failure", zap.String("policy_id", data.ID), zap.Any("policy", fullPolicy))
		return err
	}

	var resp map[string]interface{}
	err = p.request("policies", &resp, http.MethodPost, bytes.NewBuffer(policyYaml), "application/x-yaml", ApplyPolicyTimeout)
	if err != nil {
		p.logger.Warn("yaml policy application failure", zap.String("policy_id", data.ID), zap.ByteString("policy", policyYaml))
		return err
	}

	return nil

}

func (p *pktvisorBackend) RemovePolicy(data policies.PolicyData) error {
	var resp interface{}
	err := p.request(fmt.Sprintf("policies/%s", data.Name), &resp, http.MethodDelete, http.NoBody, "application/json", RemovePolicyTimeout)
	if err != nil {
		p.logger.Error("received error", zap.Error(err))
		return err
	}
	return nil
}

func (p *pktvisorBackend) Version() (string, error) {
	var appMetrics AppMetrics
	err := p.request("metrics/app", &appMetrics, http.MethodGet, http.NoBody, "application/json", VersionTimeout)
	if err != nil {
		return "", err
	}
	p.pktvisorVersion = appMetrics.App.Version
	return appMetrics.App.Version, nil
}

func (p *pktvisorBackend) Write(payload []byte) (n int, err error) {
	p.logger.Info("pktvisord", zap.ByteString("log", payload))
	return len(payload), nil
}

func (p *pktvisorBackend) Start(ctx context.Context, cancelFunc context.CancelFunc) error {

	// this should record the start time whether it's successful or not
	// because it is used by the automatic restart system for last attempt
	p.startTime = time.Now()
	p.cancelFunc = cancelFunc

	_, err := exec.LookPath(p.binary)
	if err != nil {
		p.logger.Error("pktvisor startup error: binary not found", zap.Error(err))
		return err
	}

	pvOptions := []string{
		"--admin-api",
		"-l",
		p.adminAPIHost,
		"-p",
		p.adminAPIPort,
	}
	if len(p.configFile) > 0 {
		pvOptions = append(pvOptions, "--config", p.configFile)
	}
	
        // the macros should be properly configured to enable crashpad
	// pvOptions = append(pvOptions, "--cp-token", PKTVISOR_CP_TOKEN)
	// pvOptions = append(pvOptions, "--cp-url", PKTVISOR_CP_URL)
	// pvOptions = append(pvOptions, "--cp-path", PKTVISOR_CP_PATH)
	// pvOptions = append(pvOptions, "--default-geo-city", "/geo-db/city.mmdb")
	// pvOptions = append(pvOptions, "--default-geo-asn", "/geo-db/asn.mmdb")
<<<<<<< HEAD

=======
	
	p.logger.Info("pktvisor startup", zap.Strings("arguments", pvOptions))
	
>>>>>>> 1d2c8448
	p.proc = cmd.NewCmdOptions(cmd.Options{
		Buffered:  false,
		Streaming: true,
	}, p.binary, pvOptions...)
	p.statusChan = p.proc.Start()

	// log STDOUT and STDERR lines streaming from Cmd
	doneChan := make(chan struct{})
	go func() {
		defer close(doneChan)
		for p.proc.Stdout != nil || p.proc.Stderr != nil {
			select {
			case line, open := <-p.proc.Stdout:
				if !open {
					p.proc.Stdout = nil
					continue
				}
				p.logger.Info("pktvisor stdout", zap.String("log", line))
			case line, open := <-p.proc.Stderr:
				if !open {
					p.proc.Stderr = nil
					continue
				}
				p.logger.Info("pktvisor stderr", zap.String("log", line))
			}
		}
	}()

	// wait for simple startup errors
	time.Sleep(time.Second)

	status := p.proc.Status()

	if status.Error != nil {
		p.logger.Error("pktvisor startup error", zap.Error(status.Error))
		return status.Error
	}

	if status.Complete {
		err = p.proc.Stop()
		if err != nil {
			p.logger.Error("proc.Stop error", zap.Error(err))
		}
		return errors.New("pktvisor startup error, check log")
	}

	p.logger.Info("pktvisor process started", zap.Int("pid", status.PID))

	var readinessError error
	for backoff := 0; backoff < ReadinessBackoff; backoff++ {
		var appMetrics AppMetrics
		readinessError = p.request("metrics/app", &appMetrics, http.MethodGet, http.NoBody, "application/json", ReadinessTimeout)
		if readinessError == nil {
			p.logger.Info("pktvisor readiness ok, got version ", zap.String("pktvisor_version", appMetrics.App.Version))
			break
		}
		backoffDuration := time.Duration(backoff) * time.Second
		p.logger.Info("pktvisor is not ready, trying again with backoff", zap.String("backoff backoffDuration", backoffDuration.String()))
		time.Sleep(backoffDuration)
	}

	if readinessError != nil {
		p.logger.Error("pktvisor error on readiness", zap.Error(readinessError))
		err = p.proc.Stop()
		if err != nil {
			p.logger.Error("proc.Stop error", zap.Error(err))
		}
		return readinessError
	}

	p.scraper = gocron.NewScheduler(time.UTC)
	p.scraper.StartAsync()

	if p.scrapeOtel {
		p.scrapeOpenTelemetry(ctx)
	} else {
		if err := p.scrapeDefault(); err != nil {
			return err
		}
	}

	return nil
}

func (p *pktvisorBackend) scrapeDefault() error {
	// scrape all policy json output with one call every minute.
	// TODO support policies with custom bucket times
	job, err := p.scraper.Every(1).Minute().WaitForSchedule().Do(func() {
		metrics, err := p.scrapeMetrics(1)
		if err != nil {
			p.logger.Error("scrape failed", zap.Error(err))
			return
		}
		if len(metrics) == 0 {
			p.logger.Warn("scrape: no policies found, skipping")
			return
		}

		var batchPayload []fleet.AgentMetricsRPCPayload
		totalSize := 0
		for pName, pMetrics := range metrics {
			data, err := p.policyRepo.GetByName(pName)
			if err != nil {
				p.logger.Warn("skipping pktvisor policy not managed by orb", zap.String("policy", pName), zap.String("error_message", err.Error()))
				continue
			}
			payloadData, err := json.Marshal(pMetrics)
			if err != nil {
				p.logger.Error("error marshalling scraped metric json", zap.String("policy", pName), zap.Error(err))
				continue
			}
			metricPayload := fleet.AgentMetricsRPCPayload{
				PolicyID:   data.ID,
				PolicyName: data.Name,
				Datasets:   data.GetDatasetIDs(),
				Format:     "json",
				BEVersion:  p.pktvisorVersion,
				Data:       payloadData,
			}
			batchPayload = append(batchPayload, metricPayload)
			totalSize += len(payloadData)
			p.logger.Info("scraped metrics for policy", zap.String("policy", pName), zap.String("policy_id", data.ID), zap.Int("payload_size_b", len(payloadData)))
		}

		rpc := fleet.AgentMetricsRPC{
			SchemaVersion: fleet.CurrentRPCSchemaVersion,
			Func:          fleet.AgentMetricsRPCFunc,
			Payload:       batchPayload,
		}

		body, err := json.Marshal(rpc)
		if err != nil {
			p.logger.Error("error marshalling metric rpc payload", zap.Error(err))
			return
		}

		if token := p.mqttClient.Publish(p.metricsTopic, 1, false, body); token.Wait() && token.Error() != nil {
			p.logger.Error("error sending metrics RPC", zap.String("topic", p.metricsTopic), zap.Error(token.Error()))
			return
		}
		p.logger.Info("scraped and published metrics", zap.String("topic", p.metricsTopic), zap.Int("payload_size_b", totalSize), zap.Int("batch_count", len(batchPayload)))

	})

	if err != nil {
		return err
	}

	job.SingletonMode()
	return nil
}

func (p *pktvisorBackend) scrapeOpenTelemetry(ctx context.Context) {
	go func() {
		startExpCtx, cancelFunc := context.WithCancel(ctx)
		var ok bool
		var err error
		for i := 1; i < 10; i++ {
			select {
			case <-startExpCtx.Done():
				return
			default:
				if p.mqttClient != nil {
					var errStartExp error
					p.exporter, errStartExp = p.createOtlpMqttExporter(ctx)
					if errStartExp != nil {
						p.logger.Error("failed to create a exporter", zap.Error(err))
						return
					}

					p.receiver, err = createReceiver(ctx, p.exporter, p.logger)
					if err != nil {
						p.logger.Error("failed to create a receiver", zap.Error(err))
						return
					}

					err = p.exporter.Start(ctx, nil)
					if err != nil {
						p.logger.Error("otel mqtt exporter startup error", zap.Error(err))
						return
					}

					err = p.receiver.Start(ctx, nil)
					if err != nil {
						p.logger.Error("otel receiver startup error", zap.Error(err))
						return
					}

					ok = true
					return
				} else {
					p.logger.Info("waiting until mqtt client is connected", zap.String("wait time", (time.Duration(i)*time.Second).String()))
					time.Sleep(time.Duration(i) * time.Second)
					continue
				}
			}
		}
		if !ok {
			p.logger.Error("mqtt did not established a connection, stopping agent")
			p.Stop(startExpCtx)
		}
		cancelFunc()
		return
	}()
}

func (p *pktvisorBackend) Stop(ctx context.Context) error {
	p.logger.Info("routine call to stop pktvisor", zap.Any("routine", ctx.Value("routine")))
	defer p.cancelFunc()
	err := p.proc.Stop()
	finalStatus := <-p.statusChan
	if err != nil {
		p.logger.Error("pktvisor shutdown error", zap.Error(err))
	}
	p.scraper.Stop()

	if p.scrapeOtel {
		if p.exporter != nil {
			_ = p.exporter.Shutdown(context.Background())
		}
		if p.receiver != nil {
			_ = p.receiver.Shutdown(context.Background())
		}
	}

	p.logger.Info("pktvisor process stopped", zap.Int("pid", finalStatus.PID), zap.Int("exit_code", finalStatus.Exit))
	return nil
}

func (p *pktvisorBackend) Configure(logger *zap.Logger, repo policies.PolicyRepo, config map[string]string, otelConfig map[string]interface{}) error {
	p.logger = logger
	p.policyRepo = repo

	var prs bool
	if p.binary, prs = config["binary"]; !prs {
		return errors.New("you must specify pktvisor binary")
	}
	if p.configFile, prs = config["config_file"]; !prs {
		p.configFile = ""
	}
	if p.adminAPIHost, prs = config["api_host"]; !prs {
		return errors.New("you must specify pktvisor admin API host")
	}
	if p.adminAPIPort, prs = config["api_port"]; !prs {
		return errors.New("you must specify pktvisor admin API port")
	}

	for k, v := range otelConfig {
		switch k {
		case "Enable":
			p.scrapeOtel = v.(bool)
		}
	}

	return nil
}

func (p *pktvisorBackend) scrapeMetrics(period uint) (map[string]interface{}, error) {
	var metrics map[string]interface{}
	err := p.request(fmt.Sprintf("policies/__all/metrics/bucket/%d", period), &metrics, http.MethodGet, http.NoBody, "application/json", ScrapeTimeout)
	if err != nil {
		return nil, err
	}
	return metrics, nil
}

func (p *pktvisorBackend) GetCapabilities() (map[string]interface{}, error) {
	var taps interface{}
	err := p.request("taps", &taps, http.MethodGet, http.NoBody, "application/json", TapsTimeout)
	if err != nil {
		return nil, err
	}
	jsonBody := make(map[string]interface{})
	jsonBody["taps"] = taps
	return jsonBody, nil
}

func Register() bool {
	backend.Register("pktvisor", &pktvisorBackend{
		adminAPIProtocol: "http",
	})
	return true
}

func (p *pktvisorBackend) createOtlpMqttExporter(ctx context.Context) (component.MetricsExporter, error) {

	if p.mqttClient != nil {
		cfg := otlpmqttexporter.CreateConfigClient(p.mqttClient, p.otlpMetricsTopic, p.pktvisorVersion)
		set := otlpmqttexporter.CreateDefaultSettings(p.logger)
		// Create the OTLP metrics exporter that'll receive and verify the metrics produced.
		exporter, err := otlpmqttexporter.CreateMetricsExporter(ctx, set, cfg)
		if err != nil {
			return nil, err
		}
		return exporter, nil
	} else {
		cfg := otlpmqttexporter.CreateConfig(p.mqttConfig.Address, p.mqttConfig.Id, p.mqttConfig.Key,
			p.mqttConfig.ChannelID, p.pktvisorVersion, p.otlpMetricsTopic)
		set := otlpmqttexporter.CreateDefaultSettings(p.logger)
		// Create the OTLP metrics exporter that'll receive and verify the metrics produced.
		exporter, err := otlpmqttexporter.CreateMetricsExporter(ctx, set, cfg)
		if err != nil {
			return nil, err
		}
		return exporter, nil
	}

}

func createReceiver(ctx context.Context, exporter component.MetricsExporter, logger *zap.Logger) (component.MetricsReceiver, error) {
	set := pktvisorreceiver.CreateDefaultSettings(logger)
	cfg := pktvisorreceiver.CreateDefaultConfig()
	// Create the Prometheus receiver and pass in the previously created Prometheus exporter.
	receiver, err := pktvisorreceiver.CreateMetricsReceiver(ctx, set, cfg, exporter)
	if err != nil {
		return nil, err
	}
	return receiver, nil
}

func (p *pktvisorBackend) FullReset(ctx context.Context) error {

	// force a stop, which stops scrape as well. if proc is dead, it no ops.
	if state, _, _ := p.GetState(); state == backend.Running {
		if err := p.Stop(ctx); err != nil {
			p.logger.Error("failed to stop backend on restart procedure", zap.Error(err))
			return err
		}
	}

	backendCtx, cancelFunc := context.WithCancel(context.WithValue(ctx, "routine", "pktvisor"))
	// start it
	if err := p.Start(backendCtx, cancelFunc); err != nil {
		p.logger.Error("failed to start backend on restart procedure", zap.Error(err))
		return err
	}

	return nil
}<|MERGE_RESOLUTION|>--- conflicted
+++ resolved
@@ -272,13 +272,9 @@
 	// pvOptions = append(pvOptions, "--cp-path", PKTVISOR_CP_PATH)
 	// pvOptions = append(pvOptions, "--default-geo-city", "/geo-db/city.mmdb")
 	// pvOptions = append(pvOptions, "--default-geo-asn", "/geo-db/asn.mmdb")
-<<<<<<< HEAD
-
-=======
 	
 	p.logger.Info("pktvisor startup", zap.Strings("arguments", pvOptions))
-	
->>>>>>> 1d2c8448
+
 	p.proc = cmd.NewCmdOptions(cmd.Options{
 		Buffered:  false,
 		Streaming: true,

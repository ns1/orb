/* This Source Code Form is subject to the terms of the Mozilla Public
 * License, v. 2.0. If a copy of the MPL was not distributed with this
 * file, You can obtain one at https://mozilla.org/MPL/2.0/. */

package pktvisor

import (
	"bytes"
	"context"
	"encoding/json"
	"errors"
	"fmt"
	"github.com/eclipse/paho.mqtt.golang"
	"github.com/go-cmd/cmd"
	"github.com/go-co-op/gocron"
	"github.com/ns1labs/orb/agent/backend"
	"github.com/ns1labs/orb/agent/otel/otlpexporter"
	"github.com/ns1labs/orb/agent/otel/pktvisorreceiver"
	"github.com/ns1labs/orb/agent/policies"
	"github.com/ns1labs/orb/fleet"
	"go.opentelemetry.io/collector/component"
	"go.uber.org/zap"
	"gopkg.in/yaml.v3"
	"io"
	"io/ioutil"
	"net/http"
	"os/exec"
	"time"
)

var _ backend.Backend = (*pktvisorBackend)(nil)

const DefaultBinary = "/usr/local/sbin/pktvisord"

type pktvisorBackend struct {
	logger          *zap.Logger
	binary          string
	configFile      string
	pktvisorVersion string
	proc            *cmd.Cmd
	statusChan      <-chan cmd.Status

	mqttClient   mqtt.Client
	metricsTopic string
	scraper      *gocron.Scheduler
	policyRepo   policies.PolicyRepo

	receiver component.MetricsReceiver
	exporter component.MetricsExporter

	adminAPIHost     string
	adminAPIPort     string
	adminAPIProtocol string

	scrapeOtel bool
}

func (p *pktvisorBackend) SetCommsClient(agentID string, client mqtt.Client, baseTopic string) {
	p.mqttClient = client
	p.metricsTopic = fmt.Sprintf("%s/m/%c", baseTopic, agentID[0])
}

func (p *pktvisorBackend) GetState() (backend.BackendState, string, error) {
	_, err := p.checkAlive()
	if err != nil {
		return backend.Unknown, "", err
	}
	return backend.Running, "", nil
}

// AppMetrics represents server application information
type AppMetrics struct {
	App struct {
		Version   string  `json:"version"`
		UpTimeMin float64 `json:"up_time_min"`
	} `json:"app"`
}

// note this needs to be stateless because it is calledfor multiple go routines
func (p *pktvisorBackend) request(url string, payload interface{}, method string, body io.Reader, contentType string, timeout int32) error {
	client := http.Client{
		Timeout: time.Second * time.Duration(timeout),
	}

	alive, err := p.checkAlive()
	if !alive {
		return err
	}

	URL := fmt.Sprintf("%s://%s:%s/api/v1/%s", p.adminAPIProtocol, p.adminAPIHost, p.adminAPIPort, url)

	req, err := http.NewRequest(method, URL, body)
	if err != nil {
		return err
	}
	if contentType == "" {
		contentType = "application/json"
	}
	req.Header.Add("Content-Type", contentType)

	res, getErr := client.Do(req)

	if getErr != nil {
		return getErr
	}

	if res.StatusCode != 200 {
		body, err := ioutil.ReadAll(res.Body)
		if err != nil {
			return errors.New(fmt.Sprintf("non 200 HTTP error code from pktvisord, no or invalid body: %d", res.StatusCode))
		}
		if len(body) == 0 {
			return errors.New(fmt.Sprintf("%d empty body", res.StatusCode))
		} else if body[0] == '{' {
			var jsonBody map[string]interface{}
			err := json.Unmarshal(body, &jsonBody)
			if err == nil {
				if errMsg, ok := jsonBody["error"]; ok {
					return errors.New(fmt.Sprintf("%d %s", res.StatusCode, errMsg))
				}
			}
		}
	}

	err = json.NewDecoder(res.Body).Decode(&payload)
	if err != nil {
		return err
	}
	return nil
}

func (p *pktvisorBackend) checkAlive() (bool, error) {
	status := p.proc.Status()

	if status.Error != nil {
		p.logger.Error("pktvisor process error", zap.Error(status.Error))
		return false, status.Error
	}

	if status.Complete {
		p.proc.Stop()
		// TODO auto restart
		return false, errors.New("pktvisor process ended")
	}

	return true, nil
}

func (p *pktvisorBackend) ApplyPolicy(data policies.PolicyData, updatePolicy bool) error {

	if updatePolicy {
		// To update a policy it's necessary first remove it and then apply a new version
		err := p.RemovePolicy(data)
		if err != nil {
			p.logger.Warn("policy failed to remove", zap.String("policy_id", data.ID), zap.String("policy_name", data.Name), zap.Error(err))
		}
	}

	p.logger.Debug("pktvisor policy apply", zap.String("policy_id", data.ID), zap.Any("data", data.Data))

	fullPolicy := map[string]interface{}{
		"version": "1.0",
		"visor": map[string]interface{}{
			"policies": map[string]interface{}{
				data.Name: data.Data,
			},
		},
	}

	pyaml, err := yaml.Marshal(fullPolicy)
	if err != nil {
		p.logger.Warn("yaml policy marshal failure", zap.String("policy_id", data.ID), zap.Any("policy", fullPolicy))
		return err
	}

	var resp map[string]interface{}
	err = p.request("policies", &resp, http.MethodPost, bytes.NewBuffer(pyaml), "application/x-yaml", 5)
	if err != nil {
		p.logger.Warn("yaml policy application failure", zap.String("policy_id", data.ID), zap.ByteString("policy", pyaml))
		return err
	}

	return nil

}

func (p *pktvisorBackend) RemovePolicy(data policies.PolicyData) error {
	var resp interface{}
	err := p.request(fmt.Sprintf("policies/%s", data.Name), &resp, http.MethodDelete, nil, "", 10)
	if err != nil {
		return err
	}
	return nil
}

func (p *pktvisorBackend) Version() (string, error) {
	var appMetrics AppMetrics
	err := p.request("metrics/app", &appMetrics, http.MethodGet, nil, "", 5)
	if err != nil {
		return "", err
	}
	p.pktvisorVersion = appMetrics.App.Version
	return appMetrics.App.Version, nil
}

func (p *pktvisorBackend) Write(payload []byte) (n int, err error) {
	p.logger.Info("pktvisord", zap.ByteString("log", payload))
	return len(payload), nil
}

func (p *pktvisorBackend) Start() error {

	_, err := exec.LookPath(p.binary)
	if err != nil {
		p.logger.Error("pktvisor startup error: binary not found", zap.Error(err))
		return err
	}

	pvOptions := []string{
		"--admin-api",
		"-l",
		p.adminAPIHost,
		"-p",
		p.adminAPIPort,
	}
	if len(p.configFile) > 0 {
		pvOptions = append(pvOptions, "--config", p.configFile)
	}
	p.logger.Info("pktvisor startup", zap.Strings("arguments", pvOptions))
	p.proc = cmd.NewCmdOptions(cmd.Options{
		Buffered:  false,
		Streaming: true,
	}, p.binary, pvOptions...)
	p.statusChan = p.proc.Start()

	// log STDOUT and STDERR lines streaming from Cmd
	doneChan := make(chan struct{})
	go func() {
		defer close(doneChan)
		for p.proc.Stdout != nil || p.proc.Stderr != nil {
			select {
			case line, open := <-p.proc.Stdout:
				if !open {
					p.proc.Stdout = nil
					continue
				}
				p.logger.Info("pktvisor stdout", zap.String("log", line))
			case line, open := <-p.proc.Stderr:
				if !open {
					p.proc.Stderr = nil
					continue
				}
				p.logger.Info("pktvisor stderr", zap.String("log", line))
			}
		}
	}()

	// wait for simple startup errors
	time.Sleep(time.Second)

	status := p.proc.Status()

	if status.Error != nil {
		p.logger.Error("pktvisor startup error", zap.Error(status.Error))
		return status.Error
	}

	if status.Complete {
		p.proc.Stop()
		return errors.New("pktvisor startup error, check log")
	}

	p.logger.Info("pktvisor process started", zap.Int("pid", status.PID))

	p.scraper = gocron.NewScheduler(time.UTC)
	p.scraper.StartAsync()

	if p.scrapeOtel {
		if err := p.scrapeOpentelemetry(); err != nil {
			return err
		}
	} else {
		if err := p.scrapeDefault(); err != nil {
			return err
		}
	}

	return nil
}

func (p *pktvisorBackend) scrapeDefault() error {
	// scrape all policy json output with one call every minute.
	// TODO support policies with custom bucket times
	job, err := p.scraper.Every(1).Minute().WaitForSchedule().Do(func() {
		metrics, err := p.scrapeMetrics(1)
		if err != nil {
			p.logger.Error("scrape failed", zap.Error(err))
			return
		}
		if len(metrics) == 0 {
			p.logger.Warn("scrape: no policies found, skipping")
			return
		}

		var batchPayload []fleet.AgentMetricsRPCPayload
		totalSize := 0
		for pName, pMetrics := range metrics {
			data, err := p.policyRepo.GetByName(pName)
			if err != nil {
				p.logger.Error("skipping pktvisor policy not managed by orb", zap.String("policy", pName), zap.Error(err))
				continue
			}
			payloadData, err := json.Marshal(pMetrics)
			if err != nil {
				p.logger.Error("error marshalling scraped metric json", zap.String("policy", pName), zap.Error(err))
				continue
			}
			metricPayload := fleet.AgentMetricsRPCPayload{
				PolicyID:   data.ID,
				PolicyName: data.Name,
				Datasets:   data.GetDatasetIDs(),
				Format:     "json",
				BEVersion:  p.pktvisorVersion,
				Data:       payloadData,
			}
			batchPayload = append(batchPayload, metricPayload)
			totalSize += len(payloadData)
			p.logger.Info("scraped metrics for policy", zap.String("policy", pName), zap.String("policy_id", data.ID), zap.Int("payload_size_b", len(payloadData)))
		}

		rpc := fleet.AgentMetricsRPC{
			SchemaVersion: fleet.CurrentRPCSchemaVersion,
			Func:          fleet.AgentMetricsRPCFunc,
			Payload:       batchPayload,
		}

		body, err := json.Marshal(rpc)
		if err != nil {
			p.logger.Error("error marshalling metric rpc payload", zap.Error(err))
			return
		}

		if token := p.mqttClient.Publish(p.metricsTopic, 1, false, body); token.Wait() && token.Error() != nil {
			p.logger.Error("error sending metrics RPC", zap.String("topic", p.metricsTopic), zap.Error(token.Error()))
		}
		p.logger.Info("scraped and published metrics", zap.String("topic", p.metricsTopic), zap.Int("payload_size_b", totalSize), zap.Int("batch_count", len(batchPayload)))

	})

	if err != nil {
		return err
	}

	job.SingletonMode()
	return nil
}

func (p *pktvisorBackend) scrapeOpentelemetry() (err error) {
	ctx := context.Background()
	p.exporter, err = createOtlpExporter(ctx, p.logger)
	if err != nil {
		p.logger.Error("failed to create a exporter", zap.Error(err))
	}
	p.receiver, err = createReceiver(ctx, p.exporter, p.logger)
	if err != nil {
		p.logger.Error("failed to create a receiver", zap.Error(err))
	}
<<<<<<< HEAD

	err = p.exporter.Start(ctx, nil)
	if err != nil {
		p.logger.Error("otel exporter startup error", zap.Error(err))
		return err
	}

=======

	err = p.exporter.Start(ctx, nil)
	if err != nil {
		p.logger.Error("otel exporter startup error", zap.Error(err))
		return err
	}

>>>>>>> d0bb59aa
	err = p.receiver.Start(ctx, nil)
	if err != nil {
		p.logger.Error("otel receiver startup error", zap.Error(err))
		return err
	}
	return nil
}

func (p *pktvisorBackend) Stop() error {
	p.logger.Info("pktvisor stopping")
	err := p.proc.Stop()
	finalStatus := <-p.statusChan
	if err != nil {
		p.logger.Error("pktvisor shutdown error", zap.Error(err))
		return err
	}
	p.scraper.Stop()

<<<<<<< HEAD
	p.exporter.Shutdown(context.Background())
	p.receiver.Shutdown(context.Background())
=======
	if p.scrapeOtel {
		p.exporter.Shutdown(context.Background())
		p.receiver.Shutdown(context.Background())
	}

>>>>>>> d0bb59aa
	p.logger.Info("pktvisor process stopped", zap.Int("pid", finalStatus.PID), zap.Int("exit_code", finalStatus.Exit))
	return nil
}

func (p *pktvisorBackend) Configure(logger *zap.Logger, repo policies.PolicyRepo, config map[string]string, otelConfig map[string]interface{}) error {
	p.logger = logger
	p.policyRepo = repo

	var prs bool
	if p.binary, prs = config["binary"]; !prs {
		return errors.New("you must specify pktvisor binary")
	}
	if p.configFile, prs = config["config_file"]; !prs {
		p.configFile = ""
	}
	if p.adminAPIHost, prs = config["api_host"]; !prs {
		return errors.New("you must specify pktvisor admin API host")
	}
	if p.adminAPIPort, prs = config["api_port"]; !prs {
		return errors.New("you must specify pktvisor admin API port")
	}

	for k, v := range otelConfig {
		switch k {
		case "Enable":
			p.scrapeOtel = v.(bool)
		}
	}

	return nil
}

func (p *pktvisorBackend) scrapeMetrics(period uint) (map[string]interface{}, error) {
	var metrics map[string]interface{}
	err := p.request(fmt.Sprintf("policies/__all/metrics/bucket/%d", period), &metrics, http.MethodGet, nil, "", 5)
	if err != nil {
		return nil, err
	}
	return metrics, nil
}

func (p *pktvisorBackend) GetCapabilities() (map[string]interface{}, error) {
	var taps interface{}
	err := p.request("taps", &taps, http.MethodGet, nil, "", 5)
	if err != nil {
		return nil, err
	}
	jsonBody := make(map[string]interface{})
	jsonBody["taps"] = taps
	return jsonBody, nil
}

func Register() bool {
	backend.Register("pktvisor", &pktvisorBackend{
		adminAPIProtocol: "http",
	})
	return true
}

func createOtlpExporter(ctx context.Context, logger *zap.Logger) (component.MetricsExporter, error) {
	cfg := otlpexporter.CreateDefaultConfig()
	set := otlpexporter.CreateDefaultSettings(logger)
	// Create the OTLP metrics exporter that'll receive and verify the metrics produced.
	exporter, err := otlpexporter.CreateMetricsExporter(ctx, set, cfg)
	if err != nil {
		return nil, err
	}
	return exporter, nil
}

func createReceiver(ctx context.Context, exporter component.MetricsExporter, logger *zap.Logger) (component.MetricsReceiver, error) {
	set := pktvisorreceiver.CreateDefaultSettings(logger)
	cfg := pktvisorreceiver.CreateDefaultConfig()
	// Create the Prometheus receiver and pass in the preivously created Prometheus exporter.
	receiver, err := pktvisorreceiver.CreateMetricsReceiver(ctx, set, cfg, exporter)
	if err != nil {
		return nil, err
	}
	return receiver, nil
<<<<<<< HEAD
=======
}

func (p *pktvisorBackend) FullReset() error {
	if err := p.Stop(); err != nil {
		p.logger.Error("failed to stop backend on restart procedure", zap.Error(err))
		return err
	}
	if err := p.Start(); err != nil {
		p.logger.Error("failed to start backend on restart procedure", zap.Error(err))
		return err
	}
	return nil
>>>>>>> d0bb59aa
}<|MERGE_RESOLUTION|>--- conflicted
+++ resolved
@@ -365,7 +365,6 @@
 	if err != nil {
 		p.logger.Error("failed to create a receiver", zap.Error(err))
 	}
-<<<<<<< HEAD
 
 	err = p.exporter.Start(ctx, nil)
 	if err != nil {
@@ -373,15 +372,6 @@
 		return err
 	}
 
-=======
-
-	err = p.exporter.Start(ctx, nil)
-	if err != nil {
-		p.logger.Error("otel exporter startup error", zap.Error(err))
-		return err
-	}
-
->>>>>>> d0bb59aa
 	err = p.receiver.Start(ctx, nil)
 	if err != nil {
 		p.logger.Error("otel receiver startup error", zap.Error(err))
@@ -400,16 +390,11 @@
 	}
 	p.scraper.Stop()
 
-<<<<<<< HEAD
-	p.exporter.Shutdown(context.Background())
-	p.receiver.Shutdown(context.Background())
-=======
 	if p.scrapeOtel {
 		p.exporter.Shutdown(context.Background())
 		p.receiver.Shutdown(context.Background())
 	}
 
->>>>>>> d0bb59aa
 	p.logger.Info("pktvisor process stopped", zap.Int("pid", finalStatus.PID), zap.Int("exit_code", finalStatus.Exit))
 	return nil
 }
@@ -489,8 +474,6 @@
 		return nil, err
 	}
 	return receiver, nil
-<<<<<<< HEAD
-=======
 }
 
 func (p *pktvisorBackend) FullReset() error {
@@ -503,5 +486,4 @@
 		return err
 	}
 	return nil
->>>>>>> d0bb59aa
 }
/* This Source Code Form is subject to the terms of the Mozilla Public
 * License, v. 2.0. If a copy of the MPL was not distributed with this
 * file, You can obtain one at https://mozilla.org/MPL/2.0/. */

package pktvisor

import (
	"bytes"
	"context"
	"encoding/json"
	"errors"
	"fmt"
	"github.com/eclipse/paho.mqtt.golang"
	"github.com/go-cmd/cmd"
	"github.com/go-co-op/gocron"
	"github.com/ns1labs/orb/agent/backend"
	"github.com/ns1labs/orb/agent/otel/otlpexporter"
	"github.com/ns1labs/orb/agent/otel/pktvisorreceiver"
	"github.com/ns1labs/orb/agent/policies"
	"github.com/ns1labs/orb/fleet"
	"go.opentelemetry.io/collector/component"
	"go.uber.org/zap"
	"gopkg.in/yaml.v3"
	"io"
	"io/ioutil"
	"net/http"
	"os/exec"
	"time"
)

var _ backend.Backend = (*pktvisorBackend)(nil)

const DefaultBinary = "/usr/local/sbin/pktvisord"

type pktvisorBackend struct {
	logger          *zap.Logger
	binary          string
	configFile      string
	pktvisorVersion string
	proc            *cmd.Cmd
	statusChan      <-chan cmd.Status
	startTime       time.Time

	mqttClient   mqtt.Client
	metricsTopic string
	scraper      *gocron.Scheduler
	policyRepo   policies.PolicyRepo

	receiver component.MetricsReceiver
	exporter component.MetricsExporter

	adminAPIHost     string
	adminAPIPort     string
	adminAPIProtocol string

	scrapeOtel bool
<<<<<<< HEAD
=======
}

func (p *pktvisorBackend) GetStartTime() time.Time {
	return p.startTime
>>>>>>> 5b552fbc
}

func (p *pktvisorBackend) SetCommsClient(agentID string, client mqtt.Client, baseTopic string) {
	p.mqttClient = client
	p.metricsTopic = fmt.Sprintf("%s/m/%c", baseTopic, agentID[0])
}

func (p *pktvisorBackend) GetState() (backend.BackendState, string, error) {
	_, err := p.checkAlive()
	if err != nil {
		return backend.Unknown, "", err
	}
	return backend.Running, "", nil
}

// AppMetrics represents server application information
type AppMetrics struct {
	App struct {
		Version   string  `json:"version"`
		UpTimeMin float64 `json:"up_time_min"`
	} `json:"app"`
}

// note this needs to be stateless because it is calledfor multiple go routines
func (p *pktvisorBackend) request(url string, payload interface{}, method string, body io.Reader, contentType string, timeout int32) error {
	client := http.Client{
		Timeout: time.Second * time.Duration(timeout),
	}

	alive, err := p.checkAlive()
	if !alive {
		return err
	}

	URL := fmt.Sprintf("%s://%s:%s/api/v1/%s", p.adminAPIProtocol, p.adminAPIHost, p.adminAPIPort, url)

	req, err := http.NewRequest(method, URL, body)
	if err != nil {
		return err
	}
	if contentType == "" {
		contentType = "application/json"
	}
	req.Header.Add("Content-Type", contentType)

	res, getErr := client.Do(req)

	if getErr != nil {
		return getErr
	}

	if res.StatusCode != 200 {
		body, err := ioutil.ReadAll(res.Body)
		if err != nil {
			return errors.New(fmt.Sprintf("non 200 HTTP error code from pktvisord, no or invalid body: %d", res.StatusCode))
		}
		if len(body) == 0 {
			return errors.New(fmt.Sprintf("%d empty body", res.StatusCode))
		} else if body[0] == '{' {
			var jsonBody map[string]interface{}
			err := json.Unmarshal(body, &jsonBody)
			if err == nil {
				if errMsg, ok := jsonBody["error"]; ok {
					return errors.New(fmt.Sprintf("%d %s", res.StatusCode, errMsg))
				}
			}
		}
	}

	err = json.NewDecoder(res.Body).Decode(&payload)
	if err != nil {
		return err
	}
	return nil
}

func (p *pktvisorBackend) checkAlive() (bool, error) {
	status := p.proc.Status()

	if status.Error != nil {
		p.logger.Error("pktvisor process error", zap.Error(status.Error))
		return false, status.Error
	}

	if status.Complete {
		err := p.proc.Stop()
		if err != nil {
			p.logger.Error("proc.Stop error", zap.Error(err))
		}
		return false, errors.New("pktvisor process ended")
	}

	return true, nil
}

func (p *pktvisorBackend) ApplyPolicy(data policies.PolicyData, updatePolicy bool) error {

	if updatePolicy {
		// To update a policy it's necessary first remove it and then apply a new version
		err := p.RemovePolicy(data)
		if err != nil {
			p.logger.Warn("policy failed to remove", zap.String("policy_id", data.ID), zap.String("policy_name", data.Name), zap.Error(err))
		}
	}

	p.logger.Debug("pktvisor policy apply", zap.String("policy_id", data.ID), zap.Any("data", data.Data))

	fullPolicy := map[string]interface{}{
		"version": "1.0",
		"visor": map[string]interface{}{
			"policies": map[string]interface{}{
				data.Name: data.Data,
			},
		},
	}

	pyaml, err := yaml.Marshal(fullPolicy)
	if err != nil {
		p.logger.Warn("yaml policy marshal failure", zap.String("policy_id", data.ID), zap.Any("policy", fullPolicy))
		return err
	}

	var resp map[string]interface{}
	err = p.request("policies", &resp, http.MethodPost, bytes.NewBuffer(pyaml), "application/x-yaml", 5)
	if err != nil {
		p.logger.Warn("yaml policy application failure", zap.String("policy_id", data.ID), zap.ByteString("policy", pyaml))
		return err
	}

	return nil

}

func (p *pktvisorBackend) RemovePolicy(data policies.PolicyData) error {
	var resp interface{}
	err := p.request(fmt.Sprintf("policies/%s", data.Name), &resp, http.MethodDelete, nil, "", 10)
	if err != nil {
		return err
	}
	return nil
}

func (p *pktvisorBackend) Version() (string, error) {
	var appMetrics AppMetrics
	err := p.request("metrics/app", &appMetrics, http.MethodGet, nil, "", 5)
	if err != nil {
		return "", err
	}
	p.pktvisorVersion = appMetrics.App.Version
	return appMetrics.App.Version, nil
}

func (p *pktvisorBackend) Write(payload []byte) (n int, err error) {
	p.logger.Info("pktvisord", zap.ByteString("log", payload))
	return len(payload), nil
}

func (p *pktvisorBackend) Start() error {

	// this should record the start time whether it's successful or not
	// because it is used by the automatic restart system for last attempt
	p.startTime = time.Now()

	_, err := exec.LookPath(p.binary)
	if err != nil {
		p.logger.Error("pktvisor startup error: binary not found", zap.Error(err))
		return err
	}

	pvOptions := []string{
		"--admin-api",
		"-l",
		p.adminAPIHost,
		"-p",
		p.adminAPIPort,
	}
	if len(p.configFile) > 0 {
		pvOptions = append(pvOptions, "--config", p.configFile)
	}
	p.logger.Info("pktvisor startup", zap.Strings("arguments", pvOptions))
	p.proc = cmd.NewCmdOptions(cmd.Options{
		Buffered:  false,
		Streaming: true,
	}, p.binary, pvOptions...)
	p.statusChan = p.proc.Start()

	// log STDOUT and STDERR lines streaming from Cmd
	doneChan := make(chan struct{})
	go func() {
		defer close(doneChan)
		for p.proc.Stdout != nil || p.proc.Stderr != nil {
			select {
			case line, open := <-p.proc.Stdout:
				if !open {
					p.proc.Stdout = nil
					continue
				}
				p.logger.Info("pktvisor stdout", zap.String("log", line))
			case line, open := <-p.proc.Stderr:
				if !open {
					p.proc.Stderr = nil
					continue
				}
				p.logger.Info("pktvisor stderr", zap.String("log", line))
			}
		}
	}()

	// wait for simple startup errors
	time.Sleep(time.Second)

	status := p.proc.Status()

	if status.Error != nil {
		p.logger.Error("pktvisor startup error", zap.Error(status.Error))
		return status.Error
	}

	if status.Complete {
		err = p.proc.Stop()
		if err != nil {
			p.logger.Error("proc.Stop error", zap.Error(err))
		}
		return errors.New("pktvisor startup error, check log")
	}

	p.logger.Info("pktvisor process started", zap.Int("pid", status.PID))

	p.scraper = gocron.NewScheduler(time.UTC)
	p.scraper.StartAsync()

	if p.scrapeOtel {
		if err := p.scrapeOpentelemetry(); err != nil {
			return err
		}
	} else {
		if err := p.scrapeDefault(); err != nil {
			return err
		}
	}

	return nil
}

func (p *pktvisorBackend) scrapeDefault() error {
	// scrape all policy json output with one call every minute.
	// TODO support policies with custom bucket times
	job, err := p.scraper.Every(1).Minute().WaitForSchedule().Do(func() {
		metrics, err := p.scrapeMetrics(1)
		if err != nil {
			p.logger.Error("scrape failed", zap.Error(err))
			return
		}
		if len(metrics) == 0 {
			p.logger.Warn("scrape: no policies found, skipping")
			return
		}

		var batchPayload []fleet.AgentMetricsRPCPayload
		totalSize := 0
		for pName, pMetrics := range metrics {
			data, err := p.policyRepo.GetByName(pName)
			if err != nil {
				p.logger.Error("skipping pktvisor policy not managed by orb", zap.String("policy", pName), zap.Error(err))
				continue
			}
			payloadData, err := json.Marshal(pMetrics)
			if err != nil {
				p.logger.Error("error marshalling scraped metric json", zap.String("policy", pName), zap.Error(err))
				continue
			}
			metricPayload := fleet.AgentMetricsRPCPayload{
				PolicyID:   data.ID,
				PolicyName: data.Name,
				Datasets:   data.GetDatasetIDs(),
				Format:     "json",
				BEVersion:  p.pktvisorVersion,
				Data:       payloadData,
			}
			batchPayload = append(batchPayload, metricPayload)
			totalSize += len(payloadData)
			p.logger.Info("scraped metrics for policy", zap.String("policy", pName), zap.String("policy_id", data.ID), zap.Int("payload_size_b", len(payloadData)))
		}

		rpc := fleet.AgentMetricsRPC{
			SchemaVersion: fleet.CurrentRPCSchemaVersion,
			Func:          fleet.AgentMetricsRPCFunc,
			Payload:       batchPayload,
		}

		body, err := json.Marshal(rpc)
		if err != nil {
			p.logger.Error("error marshalling metric rpc payload", zap.Error(err))
			return
		}

		if token := p.mqttClient.Publish(p.metricsTopic, 1, false, body); token.Wait() && token.Error() != nil {
			p.logger.Error("error sending metrics RPC", zap.String("topic", p.metricsTopic), zap.Error(token.Error()))
		}
		p.logger.Info("scraped and published metrics", zap.String("topic", p.metricsTopic), zap.Int("payload_size_b", totalSize), zap.Int("batch_count", len(batchPayload)))

	})

	if err != nil {
		return err
	}

	job.SingletonMode()
	return nil
}

func (p *pktvisorBackend) scrapeOpentelemetry() (err error) {
	ctx := context.Background()
	p.exporter, err = createOtlpExporter(ctx, p.logger)
	if err != nil {
		p.logger.Error("failed to create a exporter", zap.Error(err))
	}
	p.receiver, err = createReceiver(ctx, p.exporter, p.logger)
	if err != nil {
		p.logger.Error("failed to create a receiver", zap.Error(err))
	}

	err = p.exporter.Start(ctx, nil)
	if err != nil {
		p.logger.Error("otel exporter startup error", zap.Error(err))
		return err
	}

	err = p.receiver.Start(ctx, nil)
	if err != nil {
		p.logger.Error("otel receiver startup error", zap.Error(err))
		return err
	}
	return nil
}

func (p *pktvisorBackend) Stop() error {
	p.logger.Info("pktvisor stopping")
	err := p.proc.Stop()
	finalStatus := <-p.statusChan
	if err != nil {
		p.logger.Error("pktvisor shutdown error", zap.Error(err))
	}
	p.scraper.Stop()

	if p.scrapeOtel {
		p.exporter.Shutdown(context.Background())
		p.receiver.Shutdown(context.Background())
	}

	p.logger.Info("pktvisor process stopped", zap.Int("pid", finalStatus.PID), zap.Int("exit_code", finalStatus.Exit))
	return nil
}

func (p *pktvisorBackend) Configure(logger *zap.Logger, repo policies.PolicyRepo, config map[string]string, otelConfig map[string]interface{}) error {
	p.logger = logger
	p.policyRepo = repo

	var prs bool
	if p.binary, prs = config["binary"]; !prs {
		return errors.New("you must specify pktvisor binary")
	}
	if p.configFile, prs = config["config_file"]; !prs {
		p.configFile = ""
	}
	if p.adminAPIHost, prs = config["api_host"]; !prs {
		return errors.New("you must specify pktvisor admin API host")
	}
	if p.adminAPIPort, prs = config["api_port"]; !prs {
		return errors.New("you must specify pktvisor admin API port")
	}

	for k, v := range otelConfig {
		switch k {
		case "Enable":
			p.scrapeOtel = v.(bool)
		}
	}

	return nil
}

func (p *pktvisorBackend) scrapeMetrics(period uint) (map[string]interface{}, error) {
	var metrics map[string]interface{}
	err := p.request(fmt.Sprintf("policies/__all/metrics/bucket/%d", period), &metrics, http.MethodGet, nil, "", 5)
	if err != nil {
		return nil, err
	}
	return metrics, nil
}

func (p *pktvisorBackend) GetCapabilities() (map[string]interface{}, error) {
	var taps interface{}
	err := p.request("taps", &taps, http.MethodGet, nil, "", 5)
	if err != nil {
		return nil, err
	}
	jsonBody := make(map[string]interface{})
	jsonBody["taps"] = taps
	return jsonBody, nil
}

func Register() bool {
	backend.Register("pktvisor", &pktvisorBackend{
		adminAPIProtocol: "http",
	})
	return true
}

func createOtlpExporter(ctx context.Context, logger *zap.Logger) (component.MetricsExporter, error) {
	cfg := otlpexporter.CreateDefaultConfig()
	set := otlpexporter.CreateDefaultSettings(logger)
	// Create the OTLP metrics exporter that'll receive and verify the metrics produced.
	exporter, err := otlpexporter.CreateMetricsExporter(ctx, set, cfg)
	if err != nil {
		return nil, err
	}
	return exporter, nil
}

func createReceiver(ctx context.Context, exporter component.MetricsExporter, logger *zap.Logger) (component.MetricsReceiver, error) {
	set := pktvisorreceiver.CreateDefaultSettings(logger)
	cfg := pktvisorreceiver.CreateDefaultConfig()
	// Create the Prometheus receiver and pass in the preivously created Prometheus exporter.
	receiver, err := pktvisorreceiver.CreateMetricsReceiver(ctx, set, cfg, exporter)
	if err != nil {
		return nil, err
	}
	return receiver, nil
}

func (p *pktvisorBackend) FullReset() error {

<<<<<<< HEAD
	// State always will have a value, even if error is not null
	// State it's been used to identify broken pktvisor
	state, errMsg, err := p.GetState()
	if err != nil {
		p.logger.Warn("broken pktvisor, trying to start", zap.String("broken_reason", errMsg))
	}

	if  state == backend.Running {
		if err := p.Stop(); err != nil {
			p.logger.Error("failed to stop backend on restart procedure", zap.Error(err))
			return err
		}
	} else {
		if err := p.Start(); err != nil {
			p.logger.Error("failed to start backend on restart procedure", zap.Error(err))
			return err
		}
=======
	// force a stop, which stops scrape as well. if proc is dead, it no ops.
	if err := p.Stop(); err != nil {
		p.logger.Error("failed to stop backend on restart procedure", zap.Error(err))
		return err
	}

	// start it
	if err := p.Start(); err != nil {
		p.logger.Error("failed to start backend on restart procedure", zap.Error(err))
		return err
>>>>>>> 5b552fbc
	}

	return nil
}<|MERGE_RESOLUTION|>--- conflicted
+++ resolved
@@ -54,13 +54,10 @@
 	adminAPIProtocol string
 
 	scrapeOtel bool
-<<<<<<< HEAD
-=======
 }
 
 func (p *pktvisorBackend) GetStartTime() time.Time {
 	return p.startTime
->>>>>>> 5b552fbc
 }
 
 func (p *pktvisorBackend) SetCommsClient(agentID string, client mqtt.Client, baseTopic string) {
@@ -494,25 +491,6 @@
 
 func (p *pktvisorBackend) FullReset() error {
 
-<<<<<<< HEAD
-	// State always will have a value, even if error is not null
-	// State it's been used to identify broken pktvisor
-	state, errMsg, err := p.GetState()
-	if err != nil {
-		p.logger.Warn("broken pktvisor, trying to start", zap.String("broken_reason", errMsg))
-	}
-
-	if  state == backend.Running {
-		if err := p.Stop(); err != nil {
-			p.logger.Error("failed to stop backend on restart procedure", zap.Error(err))
-			return err
-		}
-	} else {
-		if err := p.Start(); err != nil {
-			p.logger.Error("failed to start backend on restart procedure", zap.Error(err))
-			return err
-		}
-=======
 	// force a stop, which stops scrape as well. if proc is dead, it no ops.
 	if err := p.Stop(); err != nil {
 		p.logger.Error("failed to stop backend on restart procedure", zap.Error(err))
@@ -523,7 +501,6 @@
 	if err := p.Start(); err != nil {
 		p.logger.Error("failed to start backend on restart procedure", zap.Error(err))
 		return err
->>>>>>> 5b552fbc
 	}
 
 	return nil

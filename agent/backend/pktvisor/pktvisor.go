/* This Source Code Form is subject to the terms of the Mozilla Public
 * License, v. 2.0. If a copy of the MPL was not distributed with this
 * file, You can obtain one at https://mozilla.org/MPL/2.0/. */

package pktvisor

import (
	"bytes"
	"context"
	"encoding/json"
	"errors"
	"fmt"
	"io"
	"io/ioutil"
	"net/http"
	"os/exec"
	"time"

	mqtt "github.com/eclipse/paho.mqtt.golang"
	"github.com/go-cmd/cmd"
	"github.com/go-co-op/gocron"
	"github.com/ns1labs/orb/agent/backend"
	"github.com/ns1labs/orb/agent/config"
	"github.com/ns1labs/orb/agent/otel/otlpmqttexporter"
	"github.com/ns1labs/orb/agent/otel/pktvisorreceiver"
	"github.com/ns1labs/orb/agent/policies"
	"github.com/ns1labs/orb/fleet"
	"go.opentelemetry.io/collector/component"
	"go.uber.org/zap"
	"gopkg.in/yaml.v3"
)

var _ backend.Backend = (*pktvisorBackend)(nil)

const (
	DefaultBinary       = "/usr/local/sbin/pktvisord"
	ReadinessBackoff    = 10
	ReadinessTimeout    = 10
	ApplyPolicyTimeout  = 10
	RemovePolicyTimeout = 15
	VersionTimeout      = 5
	ScrapeTimeout       = 5
	TapsTimeout         = 5
)

type pktvisorBackend struct {
	logger          *zap.Logger
	binary          string
	configFile      string
	pktvisorVersion string
	proc            *cmd.Cmd
	statusChan      <-chan cmd.Status
	startTime       time.Time
	cancelFunc      context.CancelFunc

	// MQTT Config for OTEL MQTT
	mqttConfig config.MQTTConfig

	mqttClient   mqtt.Client
	metricsTopic string
	scraper      *gocron.Scheduler
	policyRepo   policies.PolicyRepo

	receiver component.MetricsReceiver
	exporter component.MetricsExporter

	adminAPIHost     string
	adminAPIPort     string
	adminAPIProtocol string

	scrapeOtel bool
}

func (p *pktvisorBackend) GetStartTime() time.Time {
	return p.startTime
}

func (p *pktvisorBackend) SetCommsClient(agentID string, client mqtt.Client, baseTopic string) {
	p.mqttClient = client
	p.metricsTopic = fmt.Sprintf("%s/m/%c", baseTopic, agentID[0])
}

func (p *pktvisorBackend) GetState() (backend.BackendState, string, error) {
	_, err := p.checkAlive()
	if err != nil {
		return backend.Unknown, "", err
	}
	return backend.Running, "", nil
}

// AppMetrics represents server application information
type AppMetrics struct {
	App struct {
		Version   string  `json:"version"`
		UpTimeMin float64 `json:"up_time_min"`
	} `json:"app"`
}

// note this needs to be stateless because it is called for multiple go routines
func (p *pktvisorBackend) request(url string, payload interface{}, method string, body io.Reader, contentType string, timeout int32) error {
	client := http.Client{
		Timeout: time.Second * time.Duration(timeout),
	}

	alive, err := p.checkAlive()
	if !alive {
		return err
	}

	URL := fmt.Sprintf("%s://%s:%s/api/v1/%s", p.adminAPIProtocol, p.adminAPIHost, p.adminAPIPort, url)

	req, err := http.NewRequest(method, URL, body)
	if err != nil {
		p.logger.Error("received error from payload", zap.Error(err))
		return err
	}

	req.Header.Add("Content-Type", contentType)
	res, getErr := client.Do(req)

	if getErr != nil {
		p.logger.Error("received error from payload", zap.Error(getErr))
		return getErr
	}

	if (res.StatusCode < 200) || (res.StatusCode > 299) {
		body, err := ioutil.ReadAll(res.Body)
		if err != nil {
			return errors.New(fmt.Sprintf("non 2xx HTTP error code from pktvisord, no or invalid body: %d", res.StatusCode))
		}
		if len(body) == 0 {
			return errors.New(fmt.Sprintf("%d empty body", res.StatusCode))
		} else if body[0] == '{' {
			var jsonBody map[string]interface{}
			err := json.Unmarshal(body, &jsonBody)
			if err == nil {
				if errMsg, ok := jsonBody["error"]; ok {
					return errors.New(fmt.Sprintf("%d %s", res.StatusCode, errMsg))
				}
			}
		}
	}

	if res.Body != nil {
		err = json.NewDecoder(res.Body).Decode(&payload)
		if err != nil {
			return err
		}
	}
	return nil
}

func (p *pktvisorBackend) checkAlive() (bool, error) {
	status := p.proc.Status()

	if status.Error != nil {
		p.logger.Error("pktvisor process error", zap.Error(status.Error))
		return false, status.Error
	}

	if status.Complete {
		err := p.proc.Stop()
		if err != nil {
			p.logger.Error("proc.Stop error", zap.Error(err))
		}
		return false, errors.New("pktvisor process ended")
	}

	if status.StopTs > 0 {
		p.logger.Info("pktvisor process stopped")
		return false, errors.New("pktvisor process ended")
	}

	return true, nil
}

func (p *pktvisorBackend) ApplyPolicy(data policies.PolicyData, updatePolicy bool) error {

	if updatePolicy {
		// To update a policy it's necessary first remove it and then apply a new version
		err := p.RemovePolicy(data)
		if err != nil {
			p.logger.Warn("policy failed to remove", zap.String("policy_id", data.ID), zap.String("policy_name", data.Name), zap.Error(err))
		}
	}

	p.logger.Debug("pktvisor policy apply", zap.String("policy_id", data.ID), zap.Any("data", data.Data))

	fullPolicy := map[string]interface{}{
		"version": "1.0",
		"visor": map[string]interface{}{
			"policies": map[string]interface{}{
				data.Name: data.Data,
			},
		},
	}

	policyYaml, err := yaml.Marshal(fullPolicy)
	if err != nil {
		p.logger.Warn("yaml policy marshal failure", zap.String("policy_id", data.ID), zap.Any("policy", fullPolicy))
		return err
	}

	var resp map[string]interface{}
	err = p.request("policies", &resp, http.MethodPost, bytes.NewBuffer(policyYaml), "application/x-yaml", ApplyPolicyTimeout)
	if err != nil {
		p.logger.Warn("yaml policy application failure", zap.String("policy_id", data.ID), zap.ByteString("policy", policyYaml))
		return err
	}

	return nil

}

func (p *pktvisorBackend) RemovePolicy(data policies.PolicyData) error {
	var resp interface{}
	err := p.request(fmt.Sprintf("policies/%s", data.Name), &resp, http.MethodDelete, http.NoBody, "application/json", RemovePolicyTimeout)
	if err != nil {
		p.logger.Error("received error", zap.Error(err))
		return err
	}
	return nil
}

func (p *pktvisorBackend) Version() (string, error) {
	var appMetrics AppMetrics
	err := p.request("metrics/app", &appMetrics, http.MethodGet, http.NoBody, "application/json", VersionTimeout)
	if err != nil {
		return "", err
	}
	p.pktvisorVersion = appMetrics.App.Version
	return appMetrics.App.Version, nil
}

func (p *pktvisorBackend) Write(payload []byte) (n int, err error) {
	p.logger.Info("pktvisord", zap.ByteString("log", payload))
	return len(payload), nil
}

func (p *pktvisorBackend) Start(ctx context.Context, cancelFunc context.CancelFunc) error {

	// this should record the start time whether it's successful or not
	// because it is used by the automatic restart system for last attempt
	p.startTime = time.Now()
	p.cancelFunc = cancelFunc

	_, err := exec.LookPath(p.binary)
	if err != nil {
		p.logger.Error("pktvisor startup error: binary not found", zap.Error(err))
		return err
	}

	pvOptions := []string{
		"--admin-api",
		"-l",
		p.adminAPIHost,
		"-p",
		p.adminAPIPort,
	}
	if len(p.configFile) > 0 {
		pvOptions = append(pvOptions, "--config", p.configFile)
	}
	
        // the macros should be properly configured to enable crashpad
	// pvOptions = append(pvOptions, "--cp-token", PKTVISOR_CP_TOKEN)
	// pvOptions = append(pvOptions, "--cp-url", PKTVISOR_CP_URL)
	// pvOptions = append(pvOptions, "--cp-path", PKTVISOR_CP_PATH)
	// pvOptions = append(pvOptions, "--default-geo-city", "/geo-db/city.mmdb")
	// pvOptions = append(pvOptions, "--default-geo-asn", "/geo-db/asn.mmdb")
<<<<<<< HEAD

=======
	
	p.logger.Info("pktvisor startup", zap.Strings("arguments", pvOptions))
	
>>>>>>> 1d2c8448
	p.proc = cmd.NewCmdOptions(cmd.Options{
		Buffered:  false,
		Streaming: true,
	}, p.binary, pvOptions...)
	p.statusChan = p.proc.Start()

	// log STDOUT and STDERR lines streaming from Cmd
	doneChan := make(chan struct{})
	go func() {
		defer func() {
			if doneChan != nil {
				close(doneChan)
			}
		}()
		for p.proc.Stdout != nil || p.proc.Stderr != nil {
			select {
			case line, open := <-p.proc.Stdout:
				if !open {
					p.proc.Stdout = nil
					continue
				}
				p.logger.Info("pktvisor stdout", zap.String("log", line))
			case line, open := <-p.proc.Stderr:
				if !open {
					p.proc.Stderr = nil
					continue
				}
				p.logger.Info("pktvisor stderr", zap.String("log", line))
			}
		}
	}()

	// wait for simple startup errors
	time.Sleep(time.Second)

	status := p.proc.Status()

	if status.Error != nil {
		p.logger.Error("pktvisor startup error", zap.Error(status.Error))
		return status.Error
	}

	if status.Complete {
		err = p.proc.Stop()
		if err != nil {
			p.logger.Error("proc.Stop error", zap.Error(err))
		}
		return errors.New("pktvisor startup error, check log")
	}

	p.logger.Info("pktvisor process started", zap.Int("pid", status.PID))

	var readinessError error
	for backoff := 0; backoff < ReadinessBackoff; backoff++ {
		var appMetrics AppMetrics
		readinessError = p.request("metrics/app", &appMetrics, http.MethodGet, http.NoBody, "application/json", ReadinessTimeout)
		if readinessError == nil {
			p.logger.Info("pktvisor readiness ok, got version ", zap.String("pktvisor_version", appMetrics.App.Version))
			break
		}
		backoffDuration := time.Duration(backoff) * time.Second
		p.logger.Info("pktvisor is not ready, trying again with backoff", zap.String("backoff backoffDuration", backoffDuration.String()))
		time.Sleep(backoffDuration)
	}

	if readinessError != nil {
		p.logger.Error("pktvisor error on readiness", zap.Error(readinessError))
		err = p.proc.Stop()
		if err != nil {
			p.logger.Error("proc.Stop error", zap.Error(err))
		}
		return readinessError
	}

	p.scraper = gocron.NewScheduler(time.UTC)
	p.scraper.StartAsync()

	if p.scrapeOtel {
		p.scrapeOpenTelemetry(ctx)
	} else {
		if err := p.scrapeDefault(); err != nil {
			return err
		}
	}

	return nil
}

func (p *pktvisorBackend) scrapeDefault() error {
	// scrape all policy json output with one call every minute.
	// TODO support policies with custom bucket times
	job, err := p.scraper.Every(1).Minute().WaitForSchedule().Do(func() {
		metrics, err := p.scrapeMetrics(1)
		if err != nil {
			p.logger.Error("scrape failed", zap.Error(err))
			return
		}
		if len(metrics) == 0 {
			p.logger.Warn("scrape: no policies found, skipping")
			return
		}

		var batchPayload []fleet.AgentMetricsRPCPayload
		totalSize := 0
		for pName, pMetrics := range metrics {
			data, err := p.policyRepo.GetByName(pName)
			if err != nil {
				p.logger.Warn("skipping pktvisor policy not managed by orb", zap.String("policy", pName), zap.String("error_message", err.Error()))
				continue
			}
			payloadData, err := json.Marshal(pMetrics)
			if err != nil {
				p.logger.Error("error marshalling scraped metric json", zap.String("policy", pName), zap.Error(err))
				continue
			}
			metricPayload := fleet.AgentMetricsRPCPayload{
				PolicyID:   data.ID,
				PolicyName: data.Name,
				Datasets:   data.GetDatasetIDs(),
				Format:     "json",
				BEVersion:  p.pktvisorVersion,
				Data:       payloadData,
			}
			batchPayload = append(batchPayload, metricPayload)
			totalSize += len(payloadData)
			p.logger.Info("scraped metrics for policy", zap.String("policy", pName), zap.String("policy_id", data.ID), zap.Int("payload_size_b", len(payloadData)))
		}

		rpc := fleet.AgentMetricsRPC{
			SchemaVersion: fleet.CurrentRPCSchemaVersion,
			Func:          fleet.AgentMetricsRPCFunc,
			Payload:       batchPayload,
		}

		body, err := json.Marshal(rpc)
		if err != nil {
			p.logger.Error("error marshalling metric rpc payload", zap.Error(err))
			return
		}

		if token := p.mqttClient.Publish(p.metricsTopic, 1, false, body); token.Wait() && token.Error() != nil {
			p.logger.Error("error sending metrics RPC", zap.String("topic", p.metricsTopic), zap.Error(token.Error()))
			return
		}
		p.logger.Info("scraped and published metrics", zap.String("topic", p.metricsTopic), zap.Int("payload_size_b", totalSize), zap.Int("batch_count", len(batchPayload)))

	})

	if err != nil {
		return err
	}

	job.SingletonMode()
	return nil
}

func (p *pktvisorBackend) scrapeOpenTelemetry(ctx context.Context) {
	go func() {
		startExpCtx, cancelFunc := context.WithCancel(ctx)
		var ok bool
		var err error
		for i := 1; i < 10; i++ {
			select {
			case <-startExpCtx.Done():
				return
			default:
				if p.mqttClient != nil {
					var errStartExp error
					p.exporter, errStartExp = p.createOtlpMqttExporter(ctx)
					if errStartExp != nil {
						p.logger.Error("failed to create a exporter", zap.Error(err))
						return
					}

					p.receiver, err = createReceiver(ctx, p.exporter, p.logger)
					if err != nil {
						p.logger.Error("failed to create a receiver", zap.Error(err))
						return
					}

					err = p.exporter.Start(ctx, nil)
					if err != nil {
						p.logger.Error("otel mqtt exporter startup error", zap.Error(err))
						return
					}

					err = p.receiver.Start(ctx, nil)
					if err != nil {
						p.logger.Error("otel receiver startup error", zap.Error(err))
						return
					}

					ok = true
					return
				} else {
					p.logger.Info("waiting until mqtt client is connected", zap.String("wait time", (time.Duration(i)*time.Second).String()))
					time.Sleep(time.Duration(i) * time.Second)
					continue
				}
			}
		}
		if !ok {
			p.logger.Error("mqtt did not established a connection, stopping agent")
			p.Stop(startExpCtx)
		}
		cancelFunc()
		return
	}()
}

func (p *pktvisorBackend) Stop(ctx context.Context) error {
	p.logger.Info("routine call to stop pktvisor", zap.Any("routine", ctx.Value("routine")))
	defer p.cancelFunc()
	err := p.proc.Stop()
	finalStatus := <-p.statusChan
	if err != nil {
		p.logger.Error("pktvisor shutdown error", zap.Error(err))
	}
	p.scraper.Stop()

	if p.scrapeOtel {
		if p.exporter != nil {
			_ = p.exporter.Shutdown(context.Background())
		}
		if p.receiver != nil {
			_ = p.receiver.Shutdown(context.Background())
		}
	}

	p.logger.Info("pktvisor process stopped", zap.Int("pid", finalStatus.PID), zap.Int("exit_code", finalStatus.Exit))
	return nil
}

func (p *pktvisorBackend) Configure(logger *zap.Logger, repo policies.PolicyRepo, config map[string]string, otelConfig map[string]interface{}) error {
	p.logger = logger
	p.policyRepo = repo

	var prs bool
	if p.binary, prs = config["binary"]; !prs {
		return errors.New("you must specify pktvisor binary")
	}
	if p.configFile, prs = config["config_file"]; !prs {
		p.configFile = ""
	}
	if p.adminAPIHost, prs = config["api_host"]; !prs {
		return errors.New("you must specify pktvisor admin API host")
	}
	if p.adminAPIPort, prs = config["api_port"]; !prs {
		return errors.New("you must specify pktvisor admin API port")
	}

	for k, v := range otelConfig {
		switch k {
		case "Enable":
			p.scrapeOtel = v.(bool)
		}
	}

	return nil
}

func (p *pktvisorBackend) scrapeMetrics(period uint) (map[string]interface{}, error) {
	var metrics map[string]interface{}
	err := p.request(fmt.Sprintf("policies/__all/metrics/bucket/%d", period), &metrics, http.MethodGet, http.NoBody, "application/json", ScrapeTimeout)
	if err != nil {
		return nil, err
	}
	return metrics, nil
}

func (p *pktvisorBackend) GetCapabilities() (map[string]interface{}, error) {
	var taps interface{}
	err := p.request("taps", &taps, http.MethodGet, http.NoBody, "application/json", TapsTimeout)
	if err != nil {
		return nil, err
	}
	jsonBody := make(map[string]interface{})
	jsonBody["taps"] = taps
	return jsonBody, nil
}

func Register() bool {
	backend.Register("pktvisor", &pktvisorBackend{
		adminAPIProtocol: "http",
	})
	return true
}

func (p *pktvisorBackend) createOtlpMqttExporter(ctx context.Context) (component.MetricsExporter, error) {

	if p.mqttClient != nil {
		cfg := otlpmqttexporter.CreateConfigClient(p.mqttClient, p.metricsTopic, p.pktvisorVersion)
		set := otlpmqttexporter.CreateDefaultSettings(p.logger)
		// Create the OTLP metrics exporter that'll receive and verify the metrics produced.
		exporter, err := otlpmqttexporter.CreateMetricsExporter(ctx, set, cfg)
		if err != nil {
			return nil, err
		}
		return exporter, nil
	} else {
		cfg := otlpmqttexporter.CreateConfig(p.mqttConfig.Address, p.mqttConfig.Id, p.mqttConfig.Key, p.mqttConfig.ChannelID, p.pktvisorVersion)
		set := otlpmqttexporter.CreateDefaultSettings(p.logger)
		// Create the OTLP metrics exporter that'll receive and verify the metrics produced.
		exporter, err := otlpmqttexporter.CreateMetricsExporter(ctx, set, cfg)
		if err != nil {
			return nil, err
		}
		return exporter, nil
	}

}

func createReceiver(ctx context.Context, exporter component.MetricsExporter, logger *zap.Logger) (component.MetricsReceiver, error) {
	set := pktvisorreceiver.CreateDefaultSettings(logger)
	cfg := pktvisorreceiver.CreateDefaultConfig()
	// Create the Prometheus receiver and pass in the previously created Prometheus exporter.
	receiver, err := pktvisorreceiver.CreateMetricsReceiver(ctx, set, cfg, exporter)
	if err != nil {
		return nil, err
	}
	return receiver, nil
}

func (p *pktvisorBackend) FullReset(ctx context.Context) error {

	// force a stop, which stops scrape as well. if proc is dead, it no ops.
	if state, _, _ := p.GetState(); state == backend.Running {
		if err := p.Stop(ctx); err != nil {
			p.logger.Error("failed to stop backend on restart procedure", zap.Error(err))
			return err
		}
	}

	backendCtx, cancelFunc := context.WithCancel(context.WithValue(ctx, "routine", "pktvisor"))
	// start it
	if err := p.Start(backendCtx, cancelFunc); err != nil {
		p.logger.Error("failed to start backend on restart procedure", zap.Error(err))
		return err
	}

	return nil
}<|MERGE_RESOLUTION|>--- conflicted
+++ resolved
@@ -260,20 +260,16 @@
 	if len(p.configFile) > 0 {
 		pvOptions = append(pvOptions, "--config", p.configFile)
 	}
-	
+
         // the macros should be properly configured to enable crashpad
 	// pvOptions = append(pvOptions, "--cp-token", PKTVISOR_CP_TOKEN)
 	// pvOptions = append(pvOptions, "--cp-url", PKTVISOR_CP_URL)
 	// pvOptions = append(pvOptions, "--cp-path", PKTVISOR_CP_PATH)
 	// pvOptions = append(pvOptions, "--default-geo-city", "/geo-db/city.mmdb")
 	// pvOptions = append(pvOptions, "--default-geo-asn", "/geo-db/asn.mmdb")
-<<<<<<< HEAD
-
-=======
-	
+
 	p.logger.Info("pktvisor startup", zap.Strings("arguments", pvOptions))
-	
->>>>>>> 1d2c8448
+
 	p.proc = cmd.NewCmdOptions(cmd.Options{
 		Buffered:  false,
 		Streaming: true,

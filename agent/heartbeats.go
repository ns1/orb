--- conflicted
+++ resolved
@@ -49,13 +49,6 @@
 	pdata, err := a.policyManager.GetPolicyState()
 	if err == nil {
 		for _, pd := range pdata {
-<<<<<<< HEAD
-			ps[pd.ID] = fleet.PolicyStateInfo{
-				Name:     pd.Name,
-				State:    pd.State.String(),
-				Error:    pd.BackendErr,
-				Datasets: pd.GetDatasetIDs(),
-=======
 			if state == fleet.Offline {
 				ps[pd.ID] = fleet.PolicyStateInfo{
 					Name:     pd.Name,
@@ -70,7 +63,6 @@
 					Error:    pd.BackendErr,
 					Datasets: pd.GetDatasetIDs(),
 				}
->>>>>>> 5b552fbc
 			}
 		}
 	} else {

--- conflicted
+++ resolved
@@ -69,7 +69,6 @@
 			return
 		}
 		a.handleAgentGroupRemoval(r.Payload)
-<<<<<<< HEAD
 	case fleet.AgentStopRPCFunc:
 		var r fleet.AgentStopRPC
 		if err := json.Unmarshal(message.Payload(), &r); err != nil {
@@ -77,15 +76,6 @@
 			return
 		}
 		a.handleAgentStop(r.Payload)
-=======
-	case fleet.DatasetRemovedRPCFunc:
-		var r fleet.DatasetRemovedRPC
-		if err := json.Unmarshal(message.Payload(), &r); err != nil {
-			a.logger.Error("error decoding dataset removal message from core", zap.Error(fleet.ErrSchemaMalformed))
-			return
-		}
-		a.handleDatasetRemoval(r.Payload)
->>>>>>> 26e34a5d
 	default:
 		a.logger.Warn("unsupported/unhandled core RPC, ignoring",
 			zap.String("func", rpc.Func),

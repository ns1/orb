--- conflicted
+++ resolved
@@ -203,12 +203,7 @@
 
 	// injecting policy ID attribute on metrics
 	tr = e.injectAttribute(tr, "policy_id", e.policyID)
-<<<<<<< HEAD
-	tr = e.injectAttribute(tr, "dataset_ids", agentData.Datasets)
-=======
 	tr = e.injectAttribute(tr, "dataset_ids", datasets)
-	tr = e.injectAttribute(tr, "orb_tags", agentData.OrbTags)
->>>>>>> 580909ca
 	tr = e.injectAttribute(tr, "agent_tags", agentData.AgentTags)
 
 	request, err := tr.MarshalProto()

package otlpexporter

import (
	"fmt"
	"go.opentelemetry.io/collector/config"
	"go.opentelemetry.io/collector/config/configgrpc"
	"go.opentelemetry.io/collector/exporter/exporterhelper"
)

type Config struct {
	config.ExporterSettings        `mapstructure:",squash"`
	exporterhelper.TimeoutSettings `mapstructure:",squash"`
	exporterhelper.QueueSettings   `mapstructure:"sending_queue"`
	exporterhelper.RetrySettings   `mapstructure:"retry_on_failure"`
	configgrpc.GRPCClientSettings  `mapstructure:",squash"`
}

var _ config.Exporter = (*Config)(nil)

// Validate checks if the extension configuration is valid
func (cfg *Config) Validate() error {
	return nil
}

// ID gets the receiver name.
func (cfg *Config) ID() config.ComponentID {
	return cfg.ExporterSettings.ID()
}

<<<<<<< HEAD
var _ config.Exporter = (*Config)(nil)

// Validate checks if the exporter configuration is valid
func (cfg *Config) Validate() error {
	if cfg.Endpoint == "" {
		return fmt.Errorf("at least one endpoint must be specified")
	}
	return nil
=======
// SetIDName sets the receiver name.
func (cfg *Config) SetIDName(idName string) {
	cfg.ExporterSettings.SetIDName(idName)
>>>>>>> c6f747e1
}<|MERGE_RESOLUTION|>--- conflicted
+++ resolved
@@ -17,28 +17,21 @@
 
 var _ config.Exporter = (*Config)(nil)
 
-// Validate checks if the extension configuration is valid
+// Validate checks if the exporter configuration is valid
 func (cfg *Config) Validate() error {
+	if cfg.Endpoint == "" {
+		return fmt.Errorf("at least one endpoint must be specified")
+	}
 	return nil
 }
+
 
 // ID gets the receiver name.
 func (cfg *Config) ID() config.ComponentID {
 	return cfg.ExporterSettings.ID()
 }
 
-<<<<<<< HEAD
-var _ config.Exporter = (*Config)(nil)
-
-// Validate checks if the exporter configuration is valid
-func (cfg *Config) Validate() error {
-	if cfg.Endpoint == "" {
-		return fmt.Errorf("at least one endpoint must be specified")
-	}
-	return nil
-=======
 // SetIDName sets the receiver name.
 func (cfg *Config) SetIDName(idName string) {
 	cfg.ExporterSettings.SetIDName(idName)
->>>>>>> c6f747e1
 }
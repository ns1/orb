--- conflicted
+++ resolved
@@ -277,11 +277,6 @@
 	go func(ctx context.Context) {
 		defer func(t time.Time) {
 			svc.logger.Info("message consumption time", zap.Duration("execution", time.Since(t)))
-<<<<<<< HEAD
-
-=======
-			svc.messageInputCounter.Add(1)
->>>>>>> 7b4a9229
 		}(time.Now())
 		// NOTE: we need to consider ALL input from the agent as untrusted, the same as untrusted HTTP API would be
 		var payload map[string]interface{}

--- conflicted
+++ resolved
@@ -26,10 +26,7 @@
 	"go.opentelemetry.io/otel/metric/global"
 	"go.opentelemetry.io/otel/trace"
 	"go.uber.org/zap"
-<<<<<<< HEAD
-=======
 	"strings"
->>>>>>> 8ed32338
 	"time"
 )
 
@@ -75,8 +72,6 @@
 	asyncContext        context.Context
 }
 
-<<<<<<< HEAD
-=======
 func (svc sinkerService) remoteWriteToPrometheus(tsList prometheus.TSList, ownerID string, sinkID string) error {
 	cfgRepo, err := svc.sinkerCache.Get(ownerID, sinkID)
 	if err != nil {
@@ -311,7 +306,6 @@
 	return nil
 }
 
->>>>>>> 8ed32338
 func (svc sinkerService) Start() error {
 	svc.asyncContext, svc.cancelAsyncContext = context.WithCancel(context.Background())
 	topic := fmt.Sprintf("channels.*.%s", BackendMetricsTopic)

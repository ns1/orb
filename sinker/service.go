--- conflicted
+++ resolved
@@ -34,9 +34,6 @@
 
 var (
 	ErrPayloadTooBig = errors.New("payload too big")
-	ErrCreateEntity  = errors.New("create entity failed")
-	// ErrNotFound indicates a non-existent entity request.
-	ErrNotFound = errors.New("non-existent entity")
 )
 
 type Service interface {
@@ -56,7 +53,7 @@
 	hbTicker *time.Ticker
 	hbDone   chan bool
 
-	//configRepo config.ConfigRepo
+	configRepo config.ConfigRepo
 
 	promClient prometheus.Client
 
@@ -307,7 +304,6 @@
 // New instantiates the sinker service implementation.
 func New(logger *zap.Logger,
 	pubSub mfnats.PubSub,
-//cacheClient *redis.Client,
 	esclient *redis.Client,
 	configRepo config.ConfigRepo,
 	policiesClient policiespb.PolicyServiceClient,
@@ -317,20 +313,8 @@
 	requestCounter metrics.Counter,
 ) Service {
 
-	//sinkerCache := rediscache.NewSinkerCache(cacheClient)
-
 	pktvisor.Register(logger)
 	return &sinkerService{
-<<<<<<< HEAD
-		logger: logger,
-		pubSub: pubSub,
-		//sinkerCache:    sinkerCache,
-		esclient:       esclient,
-		sinkerCache:    configRepo,
-		policiesClient: policiesClient,
-		fleetClient:    fleetClient,
-		sinksClient:    sinksClient,
-=======
 		logger:          logger,
 		pubSub:          pubSub,
 		esclient:        esclient,
@@ -340,6 +324,5 @@
 		sinksClient:     sinksClient,
 		requestGauge:   requestGauge,
 		requestCounter: requestCounter,
->>>>>>> 3ca46ddd
 	}
 }
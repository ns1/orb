--- conflicted
+++ resolved
@@ -950,6 +950,10 @@
 			Name:  "quantile",
 			Value: "0.99",
 		},
+		{
+			Name:  "handler",
+			Value: "policy_dns",
+		},
 	}
 
 	cases := map[string]struct {
@@ -1581,10 +1585,6 @@
 		{
 			Name:  "quantile",
 			Value: "0.99",
-		},
-		{
-			Name:  "handler",
-			Value: "policy_dns",
 		},
 	}
 
@@ -1690,7 +1690,7 @@
 
 }
 
-func TestTopKMetricsConversion(t *testing.T) {
+func TestDNSTopKMetricsConversion(t *testing.T) {
 	var logger = zap.NewNop()
 	pktvisor.Register(logger)
 
@@ -3050,36 +3050,6 @@
 
 	be := backend.GetBackend("pktvisor")
 
-<<<<<<< HEAD
-=======
-	commonLabels := []prometheus.Label{
-		{
-			Name:  "instance",
-			Value: "agent-test",
-		},
-		{
-			Name:  "agent_id",
-			Value: agentID.String(),
-		},
-		{
-			Name:  "agent",
-			Value: "agent-test",
-		},
-		{
-			Name:  "policy_id",
-			Value: policyID.String(),
-		},
-		{
-			Name:  "policy",
-			Value: "policy-test",
-		},
-		{
-			Name:  "handler",
-			Value: "policy_dns",
-		},
-	}
-
->>>>>>> 7284f5a7
 	cases := map[string]struct {
 		data            []byte
 		expectedLength  prometheus.TimeSeries

--- conflicted
+++ resolved
@@ -29,7 +29,7 @@
 	agentID, err := uuid.NewV4()
 	require.Nil(t, err, fmt.Sprintf("unexpected error: %s", err))
 
-	var agent = &pb.AgentInfoRes{
+	var agent = &pb.OwnerRes{
 		OwnerID:   ownerID.String(),
 		AgentName: "agent-test",
 	}
@@ -246,7 +246,7 @@
 	agentID, err := uuid.NewV4()
 	require.Nil(t, err, fmt.Sprintf("unexpected error: %s", err))
 
-	var agent = &pb.AgentInfoRes{
+	var agent = &pb.OwnerRes{
 		OwnerID:   ownerID.String(),
 		AgentName: "agent-test",
 	}
@@ -350,7 +350,7 @@
 	agentID, err := uuid.NewV4()
 	require.Nil(t, err, fmt.Sprintf("unexpected error: %s", err))
 
-	var agent = &pb.AgentInfoRes{
+	var agent = &pb.OwnerRes{
 		OwnerID:   ownerID.String(),
 		AgentName: "agent-test",
 	}
@@ -454,7 +454,7 @@
 	agentID, err := uuid.NewV4()
 	require.Nil(t, err, fmt.Sprintf("unexpected error: %s", err))
 
-	var agent = &pb.AgentInfoRes{
+	var agent = &pb.OwnerRes{
 		OwnerID:   ownerID.String(),
 		AgentName: "agent-test",
 	}
@@ -588,7 +588,7 @@
 	agentID, err := uuid.NewV4()
 	require.Nil(t, err, fmt.Sprintf("unexpected error: %s", err))
 
-	var agent = &pb.AgentInfoRes{
+	var agent = &pb.OwnerRes{
 		OwnerID:   ownerID.String(),
 		AgentName: "agent-test",
 	}
@@ -774,7 +774,7 @@
 	agentID, err := uuid.NewV4()
 	require.Nil(t, err, fmt.Sprintf("unexpected error: %s", err))
 
-	var agent = &pb.AgentInfoRes{
+	var agent = &pb.OwnerRes{
 		OwnerID:   ownerID.String(),
 		AgentName: "agent-test",
 	}
@@ -1126,7 +1126,7 @@
 	agentID, err := uuid.NewV4()
 	require.Nil(t, err, fmt.Sprintf("unexpected error: %s", err))
 
-	var agent = &pb.AgentInfoRes{
+	var agent = &pb.OwnerRes{
 		OwnerID:   ownerID.String(),
 		AgentName: "agent-test",
 	}
@@ -1430,7 +1430,7 @@
 	agentID, err := uuid.NewV4()
 	require.Nil(t, err, fmt.Sprintf("unexpected error: %s", err))
 
-	var agent = &pb.AgentInfoRes{
+	var agent = &pb.OwnerRes{
 		OwnerID:   ownerID.String(),
 		AgentName: "agent-test",
 	}
@@ -1738,7 +1738,7 @@
 	agentID, err := uuid.NewV4()
 	require.Nil(t, err, fmt.Sprintf("unexpected error: %s", err))
 
-	var agent = &pb.AgentInfoRes{
+	var agent = &pb.OwnerRes{
 		OwnerID:   ownerID.String(),
 		AgentName: "agent-test",
 	}
@@ -1968,7 +1968,7 @@
 	agentID, err := uuid.NewV4()
 	require.Nil(t, err, fmt.Sprintf("unexpected error: %s", err))
 
-	var agent = &pb.AgentInfoRes{
+	var agent = &pb.OwnerRes{
 		OwnerID:   ownerID.String(),
 		AgentName: "agent-test",
 	}
@@ -2311,7 +2311,7 @@
 	agentID, err := uuid.NewV4()
 	require.Nil(t, err, fmt.Sprintf("unexpected error: %s", err))
 
-	var agent = &pb.AgentInfoRes{
+	var agent = &pb.OwnerRes{
 		OwnerID:   ownerID.String(),
 		AgentName: "agent-test",
 	}
@@ -2507,11 +2507,7 @@
 	}
 }
 
-<<<<<<< HEAD
-func TestAgentTagsConversion(t *testing.T) {
-=======
 func TestFlowCardinalityConversion(t *testing.T) {
->>>>>>> eab398ef
 	var logger *zap.Logger
 	pktvisor.Register(logger)
 
@@ -2524,16 +2520,9 @@
 	agentID, err := uuid.NewV4()
 	require.Nil(t, err, fmt.Sprintf("unexpected error: %s", err))
 
-<<<<<<< HEAD
-	var agent = &pb.AgentInfoRes{
-		OwnerID:   ownerID.String(),
-		AgentName: "agent-test",
-		AgentTags: types.Tags{"testkey": "testvalue", "testkey2": "testvalue2"},
-=======
 	var agent = &pb.OwnerRes{
 		OwnerID:   ownerID.String(),
 		AgentName: "agent-test",
->>>>>>> eab398ef
 	}
 
 	data := fleet.AgentMetricsRPCPayload{
@@ -2546,8 +2535,6 @@
 
 	be := backend.GetBackend("pktvisor")
 
-<<<<<<< HEAD
-=======
 	commonLabels := []prometheus.Label{
 		{
 			Name:  "instance",
@@ -2571,68 +2558,10 @@
 		},
 	}
 
->>>>>>> eab398ef
 	cases := map[string]struct {
 		data     []byte
 		expected prometheus.TimeSeries
 	}{
-<<<<<<< HEAD
-		"Example metrics": {
-			data: []byte(`
-				{
-					"policy_packets": {
-						"packets": {
-							"top_ASN": [
-								{
-									"estimate": 996,
-									"name": "36236/NETACTUATE"
-								}
-							]
-						}
-					}
-				}`),
-			expected: prometheus.TimeSeries{
-				Labels: []prometheus.Label{
-					{
-						Name:  "__name__",
-						Value: "packets_top_ASN",
-					},
-					{
-						Name:  "instance",
-						Value: "agent-test",
-					},
-					{
-						Name:  "agent_id",
-						Value: agentID.String(),
-					},
-					{
-						Name:  "agent",
-						Value: "agent-test",
-					},
-					{
-						Name:  "policy_id",
-						Value: policyID.String(),
-					},
-					{
-						Name:  "policy",
-						Value: "policy-test",
-					},
-					{
-						Name:  "testkey",
-						Value: "testvalue",
-					},
-					{
-						Name:  "testkey2",
-						Value: "testvalue2",
-					},
-					{
-						Name:  "asn",
-						Value: "36236/NETACTUATE",
-					},
-				},
-				Datapoint: prometheus.Datapoint{
-					Value: 996,
-=======
 		"FlowPayloadCardinalityDstIpsOut": {
 			data: []byte(`
 				{
@@ -2717,7 +2646,6 @@
 				})),
 				Datapoint: prometheus.Datapoint{
 					Value: 31,
->>>>>>> eab398ef
 				},
 			},
 		},
@@ -2732,13 +2660,6 @@
 			var receivedDatapoint prometheus.Datapoint
 			for _, value := range res {
 				if c.expected.Labels[0] == value.Labels[0] {
-<<<<<<< HEAD
-					receivedLabel = value.Labels
-					receivedDatapoint = value.Datapoint
-				}
-			}
-			assert.ElementsMatch(t, c.expected.Labels, receivedLabel, fmt.Sprintf("%s: expected %v got %v", desc, c.expected.Labels, receivedLabel))
-=======
 					if len(c.expected.Labels) < 7 {
 						receivedLabel = value.Labels
 						receivedDatapoint = value.Datapoint
@@ -2751,18 +2672,13 @@
 				}
 			}
 			assert.True(t, reflect.DeepEqual(c.expected.Labels, receivedLabel), fmt.Sprintf("%s: expected %v got %v", desc, c.expected.Labels, receivedLabel))
->>>>>>> eab398ef
 			assert.Equal(t, c.expected.Datapoint.Value, receivedDatapoint.Value, fmt.Sprintf("%s: expected value %f got %f", desc, c.expected.Datapoint.Value, receivedDatapoint.Value))
 		})
 	}
 
 }
 
-<<<<<<< HEAD
-func TestTagsConversion(t *testing.T) {
-=======
 func TestFlowConversion(t *testing.T) {
->>>>>>> eab398ef
 	var logger *zap.Logger
 	pktvisor.Register(logger)
 
@@ -2775,24 +2691,9 @@
 	agentID, err := uuid.NewV4()
 	require.Nil(t, err, fmt.Sprintf("unexpected error: %s", err))
 
-<<<<<<< HEAD
-	var agent = &pb.AgentInfoRes{
-		OwnerID:   ownerID.String(),
-		AgentName: "agent-test",
-		AgentTags: types.Tags{"test": "true"},
-		OrbTags:   types.Tags{"test2": "true2"},
-	}
-
-	var sameTagKeyAgent = &pb.AgentInfoRes{
-		OwnerID:   ownerID.String(),
-		AgentName: "agent-test",
-		AgentTags: types.Tags{"test": "true"},
-		OrbTags:   types.Tags{"test": "true2"},
-=======
 	var agent = &pb.OwnerRes{
 		OwnerID:   ownerID.String(),
 		AgentName: "agent-test",
->>>>>>> eab398ef
 	}
 
 	data := fleet.AgentMetricsRPCPayload{
@@ -2801,35 +2702,12 @@
 		Datasets:   nil,
 		Format:     "json",
 		BEVersion:  "1.0",
-<<<<<<< HEAD
-		Data: []byte(`
-				{
-					"policy_packets": {
-						"packets": {
-							"top_ASN": [
-								{
-									"estimate": 996,
-									"name": "36236/NETACTUATE"
-								}
-							]
-						}
-					}
-				}`),
-=======
->>>>>>> eab398ef
 	}
 
 	be := backend.GetBackend("pktvisor")
 
 	commonLabels := []prometheus.Label{
 		{
-<<<<<<< HEAD
-			Name:  "__name__",
-			Value: "packets_top_ASN",
-		},
-		{
-=======
->>>>>>> eab398ef
 			Name:  "instance",
 			Value: "agent-test",
 		},
@@ -2849,37 +2727,6 @@
 			Name:  "policy",
 			Value: "policy-test",
 		},
-<<<<<<< HEAD
-		{
-			Name:  "asn",
-			Value: "36236/NETACTUATE",
-		},
-	}
-
-	cases := map[string]struct {
-		agent    *pb.AgentInfoRes
-		expected prometheus.TimeSeries
-	}{
-		"Different agent tags and orb tag": {
-			agent: agent,
-			expected: prometheus.TimeSeries{
-				Labels: append(commonLabels, prometheus.Label{
-					Name:  "test",
-					Value: "true",
-				}, prometheus.Label{
-					Name:  "test2",
-					Value: "true2",
-				}),
-			},
-		},
-		"Same key agent tags and orb tag": {
-			agent: sameTagKeyAgent,
-			expected: prometheus.TimeSeries{
-				Labels: append(commonLabels, prometheus.Label{
-					Name:  "test",
-					Value: "true2",
-				}),
-=======
 	}
 
 	cases := map[string]struct {
@@ -3054,672 +2901,6 @@
 				})),
 				Datapoint: prometheus.Datapoint{
 					Value: 52785,
-				},
->>>>>>> eab398ef
-			},
-		},
-	}
-
-	for desc, c := range cases {
-		t.Run(desc, func(t *testing.T) {
-<<<<<<< HEAD
-			res, err := be.ProcessMetrics(c.agent, agentID.String(), data)
-			require.Nil(t, err, fmt.Sprintf("%s: unexpected error: %s", desc, err))
-			var receivedLabel []prometheus.Label
-			for _, value := range res {
-				if commonLabels[0].Value == value.Labels[0].Value {
-					receivedLabel = value.Labels
-				}
-			}
-			assert.ElementsMatch(t, c.expected.Labels, receivedLabel, fmt.Sprintf("%s: expected %v got %v", desc, c.expected.Labels, receivedLabel))
-=======
-			data.Data = c.data
-			res, err := be.ProcessMetrics(agent, agentID.String(), data)
-			require.Nil(t, err, fmt.Sprintf("%s: unexpected error: %s", desc, err))
-			var receivedLabel []prometheus.Label
-			var receivedDatapoint prometheus.Datapoint
-			for _, value := range res {
-				if c.expected.Labels[0] == value.Labels[0] {
-					receivedLabel = value.Labels
-					receivedDatapoint = value.Datapoint
-				}
-			}
-			assert.True(t, reflect.DeepEqual(c.expected.Labels, receivedLabel), fmt.Sprintf("%s: expected %v got %v", desc, c.expected.Labels, receivedLabel))
-			assert.Equal(t, c.expected.Datapoint.Value, receivedDatapoint.Value, fmt.Sprintf("%s: expected value %f got %f", desc, c.expected.Datapoint.Value, receivedDatapoint.Value))
-		})
-	}
-
-}
-
-func TestFlowTopKMetricsConversion(t *testing.T) {
-	var logger *zap.Logger
-	pktvisor.Register(logger)
-
-	ownerID, err := uuid.NewV4()
-	require.Nil(t, err, fmt.Sprintf("unexpected error: %s", err))
-
-	policyID, err := uuid.NewV4()
-	require.Nil(t, err, fmt.Sprintf("unexpected error: %s", err))
-
-	agentID, err := uuid.NewV4()
-	require.Nil(t, err, fmt.Sprintf("unexpected error: %s", err))
-
-	var agent = &pb.OwnerRes{
-		OwnerID:   ownerID.String(),
-		AgentName: "agent-test",
-	}
-
-	data := fleet.AgentMetricsRPCPayload{
-		PolicyID:   policyID.String(),
-		PolicyName: "policy-test",
-		Datasets:   nil,
-		Format:     "json",
-		BEVersion:  "1.0",
-	}
-
-	be := backend.GetBackend("pktvisor")
-
-	cases := map[string]struct {
-		data     []byte
-		expected prometheus.TimeSeries
-	}{
-		"FlowTopDstIpsBytes": {
-			data: []byte(`
-{
-    "policy_flow": {
-		"flow": {
-        	"top_dst_ips_bytes": [
-				{
-          	  	  "estimate": 8,
-          	  	  "name": "10.4.2.2"
-        		}
-			]
-		}
-    }
-}`),
-			expected: prometheus.TimeSeries{
-				Labels: []prometheus.Label{
-					{
-						Name:  "__name__",
-						Value: "flow_top_dst_ips_bytes",
-					},
-					{
-						Name:  "instance",
-						Value: "agent-test",
-					},
-					{
-						Name:  "agent_id",
-						Value: agentID.String(),
-					},
-					{
-						Name:  "agent",
-						Value: "agent-test",
-					},
-					{
-						Name:  "policy_id",
-						Value: policyID.String(),
-					},
-					{
-						Name:  "policy",
-						Value: "policy-test",
-					},
-					{
-						Name:  "ip",
-						Value: "10.4.2.2",
-					},
-				},
-				Datapoint: prometheus.Datapoint{
-					Value: 8,
-				},
-			},
-		},
-		"FlowTopDstIpsPackets": {
-			data: []byte(`
-{
-    "policy_flow": {
-		"flow": {
-        	"top_dst_ips_bytes": [
-				{
-          	  	  "estimate": 8,
-          	  	  "name": "10.4.2.2"
-        		}
-			]
-		}
-    }
-}`),
-			expected: prometheus.TimeSeries{
-				Labels: []prometheus.Label{
-					{
-						Name:  "__name__",
-						Value: "flow_top_dst_ips_bytes",
-					},
-					{
-						Name:  "instance",
-						Value: "agent-test",
-					},
-					{
-						Name:  "agent_id",
-						Value: agentID.String(),
-					},
-					{
-						Name:  "agent",
-						Value: "agent-test",
-					},
-					{
-						Name:  "policy_id",
-						Value: policyID.String(),
-					},
-					{
-						Name:  "policy",
-						Value: "policy-test",
-					},
-					{
-						Name:  "ip",
-						Value: "10.4.2.2",
-					},
-				},
-				Datapoint: prometheus.Datapoint{
-					Value: 8,
-				},
-			},
-		},
-		"FlowTopDstPortsBytes": {
-			data: []byte(`
-{
-    "policy_flow": {
-		"flow": {
-        	"top_dst_ports_bytes": [
-				{
-          	  	  "estimate": 8,
-          	  	  "name": "10.4.2.2"
-        		}
-			]
-		}
-    }
-}`),
-			expected: prometheus.TimeSeries{
-				Labels: []prometheus.Label{
-					{
-						Name:  "__name__",
-						Value: "flow_top_dst_ports_bytes",
-					},
-					{
-						Name:  "instance",
-						Value: "agent-test",
-					},
-					{
-						Name:  "agent_id",
-						Value: agentID.String(),
-					},
-					{
-						Name:  "agent",
-						Value: "agent-test",
-					},
-					{
-						Name:  "policy_id",
-						Value: policyID.String(),
-					},
-					{
-						Name:  "policy",
-						Value: "policy-test",
-					},
-					{
-						Name:  "port",
-						Value: "10.4.2.2",
-					},
-				},
-				Datapoint: prometheus.Datapoint{
-					Value: 8,
-				},
-			},
-		},
-		"FlowTopDstPortsPackets": {
-			data: []byte(`
-{
-    "policy_flow": {
-		"flow": {
-        	"top_dst_ports_packets": [
-				{
-          	  	  "estimate": 8,
-          	  	  "name": "10.4.2.2"
-        		}
-			]
-		}
-    }
-}`),
-			expected: prometheus.TimeSeries{
-				Labels: []prometheus.Label{
-					{
-						Name:  "__name__",
-						Value: "flow_top_dst_ports_packets",
-					},
-					{
-						Name:  "instance",
-						Value: "agent-test",
-					},
-					{
-						Name:  "agent_id",
-						Value: agentID.String(),
-					},
-					{
-						Name:  "agent",
-						Value: "agent-test",
-					},
-					{
-						Name:  "policy_id",
-						Value: policyID.String(),
-					},
-					{
-						Name:  "policy",
-						Value: "policy-test",
-					},
-					{
-						Name:  "port",
-						Value: "10.4.2.2",
-					},
-				},
-				Datapoint: prometheus.Datapoint{
-					Value: 8,
-				},
-			},
-		},
-		"FlowTopInIfIndexBytes": {
-			data: []byte(`
-{
-    "policy_flow": {
-		"flow": {
-        	"top_in_if_index_bytes": [
-				{
-          	  	  "estimate": 8,
-          	  	  "name": "10.4.2.2"
-        		}
-			]
-		}
-    }
-}`),
-			expected: prometheus.TimeSeries{
-				Labels: []prometheus.Label{
-					{
-						Name:  "__name__",
-						Value: "flow_top_in_if_index_bytes",
-					},
-					{
-						Name:  "instance",
-						Value: "agent-test",
-					},
-					{
-						Name:  "agent_id",
-						Value: agentID.String(),
-					},
-					{
-						Name:  "agent",
-						Value: "agent-test",
-					},
-					{
-						Name:  "policy_id",
-						Value: policyID.String(),
-					},
-					{
-						Name:  "policy",
-						Value: "policy-test",
-					},
-					{
-						Name:  "index",
-						Value: "10.4.2.2",
-					},
-				},
-				Datapoint: prometheus.Datapoint{
-					Value: 8,
-				},
-			},
-		},
-		"FlowTopInIfIndexPackets": {
-			data: []byte(`
-{
-    "policy_flow": {
-		"flow": {
-        	"top_in_if_index_packets": [
-				{
-          	  	  "estimate": 8,
-          	  	  "name": "10.4.2.2"
-        		}
-			]
-		}
-    }
-}`),
-			expected: prometheus.TimeSeries{
-				Labels: []prometheus.Label{
-					{
-						Name:  "__name__",
-						Value: "flow_top_in_if_index_packets",
-					},
-					{
-						Name:  "instance",
-						Value: "agent-test",
-					},
-					{
-						Name:  "agent_id",
-						Value: agentID.String(),
-					},
-					{
-						Name:  "agent",
-						Value: "agent-test",
-					},
-					{
-						Name:  "policy_id",
-						Value: policyID.String(),
-					},
-					{
-						Name:  "policy",
-						Value: "policy-test",
-					},
-					{
-						Name:  "index",
-						Value: "10.4.2.2",
-					},
-				},
-				Datapoint: prometheus.Datapoint{
-					Value: 8,
-				},
-			},
-		},
-		"FlowTopOutIfIndexBytes": {
-			data: []byte(`
-{
-    "policy_flow": {
-		"flow": {
-        	"top_out_if_index_bytes": [
-				{
-          	  	  "estimate": 8,
-          	  	  "name": "10.4.2.2"
-        		}
-			]
-		}
-    }
-}`),
-			expected: prometheus.TimeSeries{
-				Labels: []prometheus.Label{
-					{
-						Name:  "__name__",
-						Value: "flow_top_out_if_index_bytes",
-					},
-					{
-						Name:  "instance",
-						Value: "agent-test",
-					},
-					{
-						Name:  "agent_id",
-						Value: agentID.String(),
-					},
-					{
-						Name:  "agent",
-						Value: "agent-test",
-					},
-					{
-						Name:  "policy_id",
-						Value: policyID.String(),
-					},
-					{
-						Name:  "policy",
-						Value: "policy-test",
-					},
-					{
-						Name:  "index",
-						Value: "10.4.2.2",
-					},
-				},
-				Datapoint: prometheus.Datapoint{
-					Value: 8,
-				},
-			},
-		},
-		"FlowTopOutIfIndexPackets": {
-			data: []byte(`
-{
-    "policy_flow": {
-		"flow": {
-        	"top_out_if_index_packets": [
-				{
-          	  	  "estimate": 8,
-          	  	  "name": "10.4.2.2"
-        		}
-			]
-		}
-    }
-}`),
-			expected: prometheus.TimeSeries{
-				Labels: []prometheus.Label{
-					{
-						Name:  "__name__",
-						Value: "flow_top_out_if_index_packets",
-					},
-					{
-						Name:  "instance",
-						Value: "agent-test",
-					},
-					{
-						Name:  "agent_id",
-						Value: agentID.String(),
-					},
-					{
-						Name:  "agent",
-						Value: "agent-test",
-					},
-					{
-						Name:  "policy_id",
-						Value: policyID.String(),
-					},
-					{
-						Name:  "policy",
-						Value: "policy-test",
-					},
-					{
-						Name:  "index",
-						Value: "10.4.2.2",
-					},
-				},
-				Datapoint: prometheus.Datapoint{
-					Value: 8,
-				},
-			},
-		},
-		"FlowTopSrcIpsBytes": {
-			data: []byte(`
-{
-    "policy_flow": {
-		"flow": {
-        	"top_src_ips_bytes": [
-				{
-          	  	  "estimate": 8,
-          	  	  "name": "10.4.2.2"
-        		}
-			]
-		}
-    }
-}`),
-			expected: prometheus.TimeSeries{
-				Labels: []prometheus.Label{
-					{
-						Name:  "__name__",
-						Value: "flow_top_src_ips_bytes",
-					},
-					{
-						Name:  "instance",
-						Value: "agent-test",
-					},
-					{
-						Name:  "agent_id",
-						Value: agentID.String(),
-					},
-					{
-						Name:  "agent",
-						Value: "agent-test",
-					},
-					{
-						Name:  "policy_id",
-						Value: policyID.String(),
-					},
-					{
-						Name:  "policy",
-						Value: "policy-test",
-					},
-					{
-						Name:  "ip",
-						Value: "10.4.2.2",
-					},
-				},
-				Datapoint: prometheus.Datapoint{
-					Value: 8,
-				},
-			},
-		},
-		"FlowTopSrcIpsPackets": {
-			data: []byte(`
-{
-    "policy_flow": {
-		"flow": {
-        	"top_src_ips_packets": [
-				{
-          	  	  "estimate": 8,
-          	  	  "name": "10.4.2.2"
-        		}
-			]
-		}
-    }
-}`),
-			expected: prometheus.TimeSeries{
-				Labels: []prometheus.Label{
-					{
-						Name:  "__name__",
-						Value: "flow_top_src_ips_packets",
-					},
-					{
-						Name:  "instance",
-						Value: "agent-test",
-					},
-					{
-						Name:  "agent_id",
-						Value: agentID.String(),
-					},
-					{
-						Name:  "agent",
-						Value: "agent-test",
-					},
-					{
-						Name:  "policy_id",
-						Value: policyID.String(),
-					},
-					{
-						Name:  "policy",
-						Value: "policy-test",
-					},
-					{
-						Name:  "ip",
-						Value: "10.4.2.2",
-					},
-				},
-				Datapoint: prometheus.Datapoint{
-					Value: 8,
-				},
-			},
-		},
-		"FlowTopSrcPortsBytes": {
-			data: []byte(`
-{
-    "policy_flow": {
-		"flow": {
-        	"top_src_ports_bytes": [
-				{
-          	  	  "estimate": 8,
-          	  	  "name": "10.4.2.2"
-        		}
-			]
-		}
-    }
-}`),
-			expected: prometheus.TimeSeries{
-				Labels: []prometheus.Label{
-					{
-						Name:  "__name__",
-						Value: "flow_top_src_ports_bytes",
-					},
-					{
-						Name:  "instance",
-						Value: "agent-test",
-					},
-					{
-						Name:  "agent_id",
-						Value: agentID.String(),
-					},
-					{
-						Name:  "agent",
-						Value: "agent-test",
-					},
-					{
-						Name:  "policy_id",
-						Value: policyID.String(),
-					},
-					{
-						Name:  "policy",
-						Value: "policy-test",
-					},
-					{
-						Name:  "port",
-						Value: "10.4.2.2",
-					},
-				},
-				Datapoint: prometheus.Datapoint{
-					Value: 8,
-				},
-			},
-		},
-		"FlowTopSrcPortsPackets": {
-			data: []byte(`
-{
-    "policy_flow": {
-		"flow": {
-        	"top_src_ports_packets": [
-				{
-          	  	  "estimate": 8,
-          	  	  "name": "10.4.2.2"
-        		}
-			]
-		}
-    }
-}`),
-			expected: prometheus.TimeSeries{
-				Labels: []prometheus.Label{
-					{
-						Name:  "__name__",
-						Value: "flow_top_src_ports_packets",
-					},
-					{
-						Name:  "instance",
-						Value: "agent-test",
-					},
-					{
-						Name:  "agent_id",
-						Value: agentID.String(),
-					},
-					{
-						Name:  "agent",
-						Value: "agent-test",
-					},
-					{
-						Name:  "policy_id",
-						Value: policyID.String(),
-					},
-					{
-						Name:  "policy",
-						Value: "policy-test",
-					},
-					{
-						Name:  "port",
-						Value: "10.4.2.2",
-					},
-				},
-				Datapoint: prometheus.Datapoint{
-					Value: 8,
 				},
 			},
 		},
@@ -3740,7 +2921,897 @@
 			}
 			assert.True(t, reflect.DeepEqual(c.expected.Labels, receivedLabel), fmt.Sprintf("%s: expected %v got %v", desc, c.expected.Labels, receivedLabel))
 			assert.Equal(t, c.expected.Datapoint.Value, receivedDatapoint.Value, fmt.Sprintf("%s: expected value %f got %f", desc, c.expected.Datapoint.Value, receivedDatapoint.Value))
->>>>>>> eab398ef
+		})
+	}
+
+}
+
+func TestFlowTopKMetricsConversion(t *testing.T) {
+	var logger *zap.Logger
+	pktvisor.Register(logger)
+
+	ownerID, err := uuid.NewV4()
+	require.Nil(t, err, fmt.Sprintf("unexpected error: %s", err))
+
+	policyID, err := uuid.NewV4()
+	require.Nil(t, err, fmt.Sprintf("unexpected error: %s", err))
+
+	agentID, err := uuid.NewV4()
+	require.Nil(t, err, fmt.Sprintf("unexpected error: %s", err))
+
+	var agent = &pb.OwnerRes{
+		OwnerID:   ownerID.String(),
+		AgentName: "agent-test",
+	}
+
+	data := fleet.AgentMetricsRPCPayload{
+		PolicyID:   policyID.String(),
+		PolicyName: "policy-test",
+		Datasets:   nil,
+		Format:     "json",
+		BEVersion:  "1.0",
+	}
+
+	be := backend.GetBackend("pktvisor")
+
+	cases := map[string]struct {
+		data     []byte
+		expected prometheus.TimeSeries
+	}{
+		"FlowTopDstIpsBytes": {
+			data: []byte(`
+{
+    "policy_flow": {
+		"flow": {
+        	"top_dst_ips_bytes": [
+				{
+          	  	  "estimate": 8,
+          	  	  "name": "10.4.2.2"
+        		}
+			]
+		}
+    }
+}`),
+			expected: prometheus.TimeSeries{
+				Labels: []prometheus.Label{
+					{
+						Name:  "__name__",
+						Value: "flow_top_dst_ips_bytes",
+					},
+					{
+						Name:  "instance",
+						Value: "agent-test",
+					},
+					{
+						Name:  "agent_id",
+						Value: agentID.String(),
+					},
+					{
+						Name:  "agent",
+						Value: "agent-test",
+					},
+					{
+						Name:  "policy_id",
+						Value: policyID.String(),
+					},
+					{
+						Name:  "policy",
+						Value: "policy-test",
+					},
+					{
+						Name:  "ip",
+						Value: "10.4.2.2",
+					},
+				},
+				Datapoint: prometheus.Datapoint{
+					Value: 8,
+				},
+			},
+		},
+		"FlowTopDstIpsPackets": {
+			data: []byte(`
+{
+    "policy_flow": {
+		"flow": {
+        	"top_dst_ips_bytes": [
+				{
+          	  	  "estimate": 8,
+          	  	  "name": "10.4.2.2"
+        		}
+			]
+		}
+    }
+}`),
+			expected: prometheus.TimeSeries{
+				Labels: []prometheus.Label{
+					{
+						Name:  "__name__",
+						Value: "flow_top_dst_ips_bytes",
+					},
+					{
+						Name:  "instance",
+						Value: "agent-test",
+					},
+					{
+						Name:  "agent_id",
+						Value: agentID.String(),
+					},
+					{
+						Name:  "agent",
+						Value: "agent-test",
+					},
+					{
+						Name:  "policy_id",
+						Value: policyID.String(),
+					},
+					{
+						Name:  "policy",
+						Value: "policy-test",
+					},
+					{
+						Name:  "ip",
+						Value: "10.4.2.2",
+					},
+				},
+				Datapoint: prometheus.Datapoint{
+					Value: 8,
+				},
+			},
+		},
+		"FlowTopDstPortsBytes": {
+			data: []byte(`
+{
+    "policy_flow": {
+		"flow": {
+        	"top_dst_ports_bytes": [
+				{
+          	  	  "estimate": 8,
+          	  	  "name": "10.4.2.2"
+        		}
+			]
+		}
+    }
+}`),
+			expected: prometheus.TimeSeries{
+				Labels: []prometheus.Label{
+					{
+						Name:  "__name__",
+						Value: "flow_top_dst_ports_bytes",
+					},
+					{
+						Name:  "instance",
+						Value: "agent-test",
+					},
+					{
+						Name:  "agent_id",
+						Value: agentID.String(),
+					},
+					{
+						Name:  "agent",
+						Value: "agent-test",
+					},
+					{
+						Name:  "policy_id",
+						Value: policyID.String(),
+					},
+					{
+						Name:  "policy",
+						Value: "policy-test",
+					},
+					{
+						Name:  "port",
+						Value: "10.4.2.2",
+					},
+				},
+				Datapoint: prometheus.Datapoint{
+					Value: 8,
+				},
+			},
+		},
+		"FlowTopDstPortsPackets": {
+			data: []byte(`
+{
+    "policy_flow": {
+		"flow": {
+        	"top_dst_ports_packets": [
+				{
+          	  	  "estimate": 8,
+          	  	  "name": "10.4.2.2"
+        		}
+			]
+		}
+    }
+}`),
+			expected: prometheus.TimeSeries{
+				Labels: []prometheus.Label{
+					{
+						Name:  "__name__",
+						Value: "flow_top_dst_ports_packets",
+					},
+					{
+						Name:  "instance",
+						Value: "agent-test",
+					},
+					{
+						Name:  "agent_id",
+						Value: agentID.String(),
+					},
+					{
+						Name:  "agent",
+						Value: "agent-test",
+					},
+					{
+						Name:  "policy_id",
+						Value: policyID.String(),
+					},
+					{
+						Name:  "policy",
+						Value: "policy-test",
+					},
+					{
+						Name:  "port",
+						Value: "10.4.2.2",
+					},
+				},
+				Datapoint: prometheus.Datapoint{
+					Value: 8,
+				},
+			},
+		},
+		"FlowTopInIfIndexBytes": {
+			data: []byte(`
+{
+    "policy_flow": {
+		"flow": {
+        	"top_in_if_index_bytes": [
+				{
+          	  	  "estimate": 8,
+          	  	  "name": "10.4.2.2"
+        		}
+			]
+		}
+    }
+}`),
+			expected: prometheus.TimeSeries{
+				Labels: []prometheus.Label{
+					{
+						Name:  "__name__",
+						Value: "flow_top_in_if_index_bytes",
+					},
+					{
+						Name:  "instance",
+						Value: "agent-test",
+					},
+					{
+						Name:  "agent_id",
+						Value: agentID.String(),
+					},
+					{
+						Name:  "agent",
+						Value: "agent-test",
+					},
+					{
+						Name:  "policy_id",
+						Value: policyID.String(),
+					},
+					{
+						Name:  "policy",
+						Value: "policy-test",
+					},
+					{
+						Name:  "index",
+						Value: "10.4.2.2",
+					},
+				},
+				Datapoint: prometheus.Datapoint{
+					Value: 8,
+				},
+			},
+		},
+		"FlowTopInIfIndexPackets": {
+			data: []byte(`
+{
+    "policy_flow": {
+		"flow": {
+        	"top_in_if_index_packets": [
+				{
+          	  	  "estimate": 8,
+          	  	  "name": "10.4.2.2"
+        		}
+			]
+		}
+    }
+}`),
+			expected: prometheus.TimeSeries{
+				Labels: []prometheus.Label{
+					{
+						Name:  "__name__",
+						Value: "flow_top_in_if_index_packets",
+					},
+					{
+						Name:  "instance",
+						Value: "agent-test",
+					},
+					{
+						Name:  "agent_id",
+						Value: agentID.String(),
+					},
+					{
+						Name:  "agent",
+						Value: "agent-test",
+					},
+					{
+						Name:  "policy_id",
+						Value: policyID.String(),
+					},
+					{
+						Name:  "policy",
+						Value: "policy-test",
+					},
+					{
+						Name:  "index",
+						Value: "10.4.2.2",
+					},
+				},
+				Datapoint: prometheus.Datapoint{
+					Value: 8,
+				},
+			},
+		},
+		"FlowTopOutIfIndexBytes": {
+			data: []byte(`
+{
+    "policy_flow": {
+		"flow": {
+        	"top_out_if_index_bytes": [
+				{
+          	  	  "estimate": 8,
+          	  	  "name": "10.4.2.2"
+        		}
+			]
+		}
+    }
+}`),
+			expected: prometheus.TimeSeries{
+				Labels: []prometheus.Label{
+					{
+						Name:  "__name__",
+						Value: "flow_top_out_if_index_bytes",
+					},
+					{
+						Name:  "instance",
+						Value: "agent-test",
+					},
+					{
+						Name:  "agent_id",
+						Value: agentID.String(),
+					},
+					{
+						Name:  "agent",
+						Value: "agent-test",
+					},
+					{
+						Name:  "policy_id",
+						Value: policyID.String(),
+					},
+					{
+						Name:  "policy",
+						Value: "policy-test",
+					},
+					{
+						Name:  "index",
+						Value: "10.4.2.2",
+					},
+				},
+				Datapoint: prometheus.Datapoint{
+					Value: 8,
+				},
+			},
+		},
+		"FlowTopOutIfIndexPackets": {
+			data: []byte(`
+{
+    "policy_flow": {
+		"flow": {
+        	"top_out_if_index_packets": [
+				{
+          	  	  "estimate": 8,
+          	  	  "name": "10.4.2.2"
+        		}
+			]
+		}
+    }
+}`),
+			expected: prometheus.TimeSeries{
+				Labels: []prometheus.Label{
+					{
+						Name:  "__name__",
+						Value: "flow_top_out_if_index_packets",
+					},
+					{
+						Name:  "instance",
+						Value: "agent-test",
+					},
+					{
+						Name:  "agent_id",
+						Value: agentID.String(),
+					},
+					{
+						Name:  "agent",
+						Value: "agent-test",
+					},
+					{
+						Name:  "policy_id",
+						Value: policyID.String(),
+					},
+					{
+						Name:  "policy",
+						Value: "policy-test",
+					},
+					{
+						Name:  "index",
+						Value: "10.4.2.2",
+					},
+				},
+				Datapoint: prometheus.Datapoint{
+					Value: 8,
+				},
+			},
+		},
+		"FlowTopSrcIpsBytes": {
+			data: []byte(`
+{
+    "policy_flow": {
+		"flow": {
+        	"top_src_ips_bytes": [
+				{
+          	  	  "estimate": 8,
+          	  	  "name": "10.4.2.2"
+        		}
+			]
+		}
+    }
+}`),
+			expected: prometheus.TimeSeries{
+				Labels: []prometheus.Label{
+					{
+						Name:  "__name__",
+						Value: "flow_top_src_ips_bytes",
+					},
+					{
+						Name:  "instance",
+						Value: "agent-test",
+					},
+					{
+						Name:  "agent_id",
+						Value: agentID.String(),
+					},
+					{
+						Name:  "agent",
+						Value: "agent-test",
+					},
+					{
+						Name:  "policy_id",
+						Value: policyID.String(),
+					},
+					{
+						Name:  "policy",
+						Value: "policy-test",
+					},
+					{
+						Name:  "ip",
+						Value: "10.4.2.2",
+					},
+				},
+				Datapoint: prometheus.Datapoint{
+					Value: 8,
+				},
+			},
+		},
+		"FlowTopSrcIpsPackets": {
+			data: []byte(`
+{
+    "policy_flow": {
+		"flow": {
+        	"top_src_ips_packets": [
+				{
+          	  	  "estimate": 8,
+          	  	  "name": "10.4.2.2"
+        		}
+			]
+		}
+    }
+}`),
+			expected: prometheus.TimeSeries{
+				Labels: []prometheus.Label{
+					{
+						Name:  "__name__",
+						Value: "flow_top_src_ips_packets",
+					},
+					{
+						Name:  "instance",
+						Value: "agent-test",
+					},
+					{
+						Name:  "agent_id",
+						Value: agentID.String(),
+					},
+					{
+						Name:  "agent",
+						Value: "agent-test",
+					},
+					{
+						Name:  "policy_id",
+						Value: policyID.String(),
+					},
+					{
+						Name:  "policy",
+						Value: "policy-test",
+					},
+					{
+						Name:  "ip",
+						Value: "10.4.2.2",
+					},
+				},
+				Datapoint: prometheus.Datapoint{
+					Value: 8,
+				},
+			},
+		},
+		"FlowTopSrcPortsBytes": {
+			data: []byte(`
+{
+    "policy_flow": {
+		"flow": {
+        	"top_src_ports_bytes": [
+				{
+          	  	  "estimate": 8,
+          	  	  "name": "10.4.2.2"
+        		}
+			]
+		}
+    }
+}`),
+			expected: prometheus.TimeSeries{
+				Labels: []prometheus.Label{
+					{
+						Name:  "__name__",
+						Value: "flow_top_src_ports_bytes",
+					},
+					{
+						Name:  "instance",
+						Value: "agent-test",
+					},
+					{
+						Name:  "agent_id",
+						Value: agentID.String(),
+					},
+					{
+						Name:  "agent",
+						Value: "agent-test",
+					},
+					{
+						Name:  "policy_id",
+						Value: policyID.String(),
+					},
+					{
+						Name:  "policy",
+						Value: "policy-test",
+					},
+					{
+						Name:  "port",
+						Value: "10.4.2.2",
+					},
+				},
+				Datapoint: prometheus.Datapoint{
+					Value: 8,
+				},
+			},
+		},
+		"FlowTopSrcPortsPackets": {
+			data: []byte(`
+{
+    "policy_flow": {
+		"flow": {
+        	"top_src_ports_packets": [
+				{
+          	  	  "estimate": 8,
+          	  	  "name": "10.4.2.2"
+        		}
+			]
+		}
+    }
+}`),
+			expected: prometheus.TimeSeries{
+				Labels: []prometheus.Label{
+					{
+						Name:  "__name__",
+						Value: "flow_top_src_ports_packets",
+					},
+					{
+						Name:  "instance",
+						Value: "agent-test",
+					},
+					{
+						Name:  "agent_id",
+						Value: agentID.String(),
+					},
+					{
+						Name:  "agent",
+						Value: "agent-test",
+					},
+					{
+						Name:  "policy_id",
+						Value: policyID.String(),
+					},
+					{
+						Name:  "policy",
+						Value: "policy-test",
+					},
+					{
+						Name:  "port",
+						Value: "10.4.2.2",
+					},
+				},
+				Datapoint: prometheus.Datapoint{
+					Value: 8,
+				},
+			},
+		},
+	}
+
+	for desc, c := range cases {
+		t.Run(desc, func(t *testing.T) {
+			data.Data = c.data
+			res, err := be.ProcessMetrics(agent, agentID.String(), data)
+			require.Nil(t, err, fmt.Sprintf("%s: unexpected error: %s", desc, err))
+			var receivedLabel []prometheus.Label
+			var receivedDatapoint prometheus.Datapoint
+			for _, value := range res {
+				if c.expected.Labels[0] == value.Labels[0] {
+					receivedLabel = value.Labels
+					receivedDatapoint = value.Datapoint
+				}
+			}
+			assert.True(t, reflect.DeepEqual(c.expected.Labels, receivedLabel), fmt.Sprintf("%s: expected %v got %v", desc, c.expected.Labels, receivedLabel))
+			assert.Equal(t, c.expected.Datapoint.Value, receivedDatapoint.Value, fmt.Sprintf("%s: expected value %f got %f", desc, c.expected.Datapoint.Value, receivedDatapoint.Value))
+		})
+	}
+
+}
+
+func TestAgentTagsConversion(t *testing.T) {
+	var logger *zap.Logger
+	pktvisor.Register(logger)
+
+	ownerID, err := uuid.NewV4()
+	require.Nil(t, err, fmt.Sprintf("unexpected error: %s", err))
+
+	policyID, err := uuid.NewV4()
+	require.Nil(t, err, fmt.Sprintf("unexpected error: %s", err))
+
+	agentID, err := uuid.NewV4()
+	require.Nil(t, err, fmt.Sprintf("unexpected error: %s", err))
+
+	var agent = &pb.AgentInfoRes{
+		OwnerID:   ownerID.String(),
+		AgentName: "agent-test",
+		AgentTags: types.Tags{"testkey": "testvalue", "testkey2": "testvalue2"},
+	}
+
+	data := fleet.AgentMetricsRPCPayload{
+		PolicyID:   policyID.String(),
+		PolicyName: "policy-test",
+		Datasets:   nil,
+		Format:     "json",
+		BEVersion:  "1.0",
+	}
+
+	be := backend.GetBackend("pktvisor")
+
+	cases := map[string]struct {
+		data     []byte
+		expected prometheus.TimeSeries
+	}{
+		"Example metrics": {
+			data: []byte(`
+				{
+					"policy_packets": {
+						"packets": {
+							"top_ASN": [
+								{
+									"estimate": 996,
+									"name": "36236/NETACTUATE"
+								}
+							]
+						}
+					}
+				}`),
+			expected: prometheus.TimeSeries{
+				Labels: []prometheus.Label{
+					{
+						Name:  "__name__",
+						Value: "packets_top_ASN",
+					},
+					{
+						Name:  "instance",
+						Value: "agent-test",
+					},
+					{
+						Name:  "agent_id",
+						Value: agentID.String(),
+					},
+					{
+						Name:  "agent",
+						Value: "agent-test",
+					},
+					{
+						Name:  "policy_id",
+						Value: policyID.String(),
+					},
+					{
+						Name:  "policy",
+						Value: "policy-test",
+					},
+					{
+						Name:  "testkey",
+						Value: "testvalue",
+					},
+					{
+						Name:  "testkey2",
+						Value: "testvalue2",
+					},
+					{
+						Name:  "asn",
+						Value: "36236/NETACTUATE",
+					},
+				},
+				Datapoint: prometheus.Datapoint{
+					Value: 996,
+				},
+			},
+		},
+	}
+
+	for desc, c := range cases {
+		t.Run(desc, func(t *testing.T) {
+			data.Data = c.data
+			res, err := be.ProcessMetrics(agent, agentID.String(), data)
+			require.Nil(t, err, fmt.Sprintf("%s: unexpected error: %s", desc, err))
+			var receivedLabel []prometheus.Label
+			var receivedDatapoint prometheus.Datapoint
+			for _, value := range res {
+				if c.expected.Labels[0] == value.Labels[0] {
+					receivedLabel = value.Labels
+					receivedDatapoint = value.Datapoint
+				}
+			}
+			assert.ElementsMatch(t, c.expected.Labels, receivedLabel, fmt.Sprintf("%s: expected %v got %v", desc, c.expected.Labels, receivedLabel))
+			assert.Equal(t, c.expected.Datapoint.Value, receivedDatapoint.Value, fmt.Sprintf("%s: expected value %f got %f", desc, c.expected.Datapoint.Value, receivedDatapoint.Value))
+		})
+	}
+
+}
+
+func TestTagsConversion(t *testing.T) {
+	var logger *zap.Logger
+	pktvisor.Register(logger)
+
+	ownerID, err := uuid.NewV4()
+	require.Nil(t, err, fmt.Sprintf("unexpected error: %s", err))
+
+	policyID, err := uuid.NewV4()
+	require.Nil(t, err, fmt.Sprintf("unexpected error: %s", err))
+
+	agentID, err := uuid.NewV4()
+	require.Nil(t, err, fmt.Sprintf("unexpected error: %s", err))
+
+	var agent = &pb.AgentInfoRes{
+		OwnerID:   ownerID.String(),
+		AgentName: "agent-test",
+		AgentTags: types.Tags{"test": "true"},
+		OrbTags:   types.Tags{"test2": "true2"},
+	}
+
+	var sameTagKeyAgent = &pb.AgentInfoRes{
+		OwnerID:   ownerID.String(),
+		AgentName: "agent-test",
+		AgentTags: types.Tags{"test": "true"},
+		OrbTags:   types.Tags{"test": "true2"},
+	}
+
+	data := fleet.AgentMetricsRPCPayload{
+		PolicyID:   policyID.String(),
+		PolicyName: "policy-test",
+		Datasets:   nil,
+		Format:     "json",
+		BEVersion:  "1.0",
+		Data: []byte(`
+				{
+					"policy_packets": {
+						"packets": {
+							"top_ASN": [
+								{
+									"estimate": 996,
+									"name": "36236/NETACTUATE"
+								}
+							]
+						}
+					}
+				}`),
+	}
+
+	be := backend.GetBackend("pktvisor")
+
+	commonLabels := []prometheus.Label{
+		{
+			Name:  "__name__",
+			Value: "packets_top_ASN",
+		},
+		{
+			Name:  "instance",
+			Value: "agent-test",
+		},
+		{
+			Name:  "agent_id",
+			Value: agentID.String(),
+		},
+		{
+			Name:  "agent",
+			Value: "agent-test",
+		},
+		{
+			Name:  "policy_id",
+			Value: policyID.String(),
+		},
+		{
+			Name:  "policy",
+			Value: "policy-test",
+		},
+		{
+			Name:  "asn",
+			Value: "36236/NETACTUATE",
+		},
+	}
+
+	cases := map[string]struct {
+		agent    *pb.AgentInfoRes
+		expected prometheus.TimeSeries
+	}{
+		"Different agent tags and orb tag": {
+			agent: agent,
+			expected: prometheus.TimeSeries{
+				Labels: append(commonLabels, prometheus.Label{
+					Name:  "test",
+					Value: "true",
+				}, prometheus.Label{
+					Name:  "test2",
+					Value: "true2",
+				}),
+			},
+		},
+		"Same key agent tags and orb tag": {
+			agent: sameTagKeyAgent,
+			expected: prometheus.TimeSeries{
+				Labels: append(commonLabels, prometheus.Label{
+					Name:  "test",
+					Value: "true2",
+				}),
+			},
+		},
+	}
+
+	for desc, c := range cases {
+		t.Run(desc, func(t *testing.T) {
+			res, err := be.ProcessMetrics(c.agent, agentID.String(), data)
+			require.Nil(t, err, fmt.Sprintf("%s: unexpected error: %s", desc, err))
+			var receivedLabel []prometheus.Label
+			for _, value := range res {
+				if commonLabels[0].Value == value.Labels[0].Value {
+					receivedLabel = value.Labels
+				}
+			}
+			assert.ElementsMatch(t, c.expected.Labels, receivedLabel, fmt.Sprintf("%s: expected %v got %v", desc, c.expected.Labels, receivedLabel))
 		})
 	}
 

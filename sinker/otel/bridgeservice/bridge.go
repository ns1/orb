package bridgeservice

import (
	"context"
	"sort"
	"time"

	fleetpb "github.com/ns1labs/orb/fleet/pb"
	policiespb "github.com/ns1labs/orb/policies/pb"
	"github.com/ns1labs/orb/sinker/config"
	"go.uber.org/zap"
<<<<<<< HEAD
	"strings"
	"time"
=======
>>>>>>> 403e5cb0
)

type BridgeService interface {
	ExtractAgent(ctx context.Context, channelID string) (*fleetpb.AgentInfoRes, error)
	GetDataSetsFromAgentGroups(ctx context.Context, mfOwnerId string, agentGroupIds []string) (map[string]string, error)
	NotifyActiveSink(ctx context.Context, mfOwnerId, sinkId, state, message string) error
	GetSinkIdsFromPolicyID(ctx context.Context, mfOwnerId string, policyID string) (map[string]string, error)
}

func NewBridgeService(logger *zap.Logger,
	sinkerCache config.ConfigRepo,
	policiesClient policiespb.PolicyServiceClient,
	fleetClient fleetpb.FleetServiceClient) SinkerOtelBridgeService {
	return SinkerOtelBridgeService{
		logger:         logger,
		sinkerCache:    sinkerCache,
		policiesClient: policiesClient,
		fleetClient:    fleetClient,
	}
}

type SinkerOtelBridgeService struct {
	logger         *zap.Logger
	sinkerCache    config.ConfigRepo
	policiesClient policiespb.PolicyServiceClient
	fleetClient    fleetpb.FleetServiceClient
}

func (bs *SinkerOtelBridgeService) NotifyActiveSink(_ context.Context, mfOwnerId, sinkId, newState, message string) error {
	cfgRepo, err := bs.sinkerCache.Get(mfOwnerId, sinkId)
	if err != nil {
		bs.logger.Error("unable to retrieve the sink config", zap.Error(err))
		return err
	}
	err = cfgRepo.State.SetFromString(newState)
	if err != nil {
		bs.logger.Error("unable to set state", zap.String("new_state", newState), zap.Error(err))
		return err
	}
	if cfgRepo.State == config.Error {
		cfgRepo.Msg = message
	} else if cfgRepo.State == config.Active {
		cfgRepo.LastRemoteWrite = time.Now()
	}
	err = bs.sinkerCache.Edit(cfgRepo)
	if err != nil {
		bs.logger.Error("error during update sink cache", zap.String("sinkId", sinkId), zap.Error(err))
		return err
	}

	return nil
}

func (bs *SinkerOtelBridgeService) ExtractAgent(ctx context.Context, channelID string) (*fleetpb.AgentInfoRes, error) {
	agentPb, err := bs.fleetClient.RetrieveAgentInfoByChannelID(ctx, &fleetpb.AgentInfoByChannelIDReq{Channel: channelID})
	if err != nil {
		return nil, err
	}
	return agentPb, nil
}

func (bs *SinkerOtelBridgeService) GetSinkIdsFromDatasetIDs(ctx context.Context, mfOwnerId string, datasetIDs []string) (map[string]string, error) {
	// Here needs to retrieve datasets
	mapSinkIdPolicy := make(map[string]string)
	sort.Strings(datasetIDs)
	for i := 0; i < len(datasetIDs); i++ {
		datasetRes, err := bs.policiesClient.RetrieveDataset(ctx, &policiespb.DatasetByIDReq{
			DatasetID: datasetIDs[i],
			OwnerID:   mfOwnerId,
		})
		if err != nil {
			bs.logger.Info("unable to retrieve datasets from policy")
			return nil, err
		}
		for _, sinkId := range datasetRes.SinkIds {
			mapSinkIdPolicy[sinkId] = "active"
		}
	}
	return mapSinkIdPolicy, nil
}<|MERGE_RESOLUTION|>--- conflicted
+++ resolved
@@ -4,16 +4,12 @@
 	"context"
 	"sort"
 	"time"
+  "strings"
 
 	fleetpb "github.com/ns1labs/orb/fleet/pb"
 	policiespb "github.com/ns1labs/orb/policies/pb"
 	"github.com/ns1labs/orb/sinker/config"
 	"go.uber.org/zap"
-<<<<<<< HEAD
-	"strings"
-	"time"
-=======
->>>>>>> 403e5cb0
 )
 
 type BridgeService interface {

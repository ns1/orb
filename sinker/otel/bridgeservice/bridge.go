--- conflicted
+++ resolved
@@ -42,13 +42,10 @@
 		bs.logger.Error("unable to retrieve the sink config", zap.Error(err))
 		return err
 	}
-<<<<<<< HEAD
+
 	// only updates sink state if status Idle or Unknown
 	if cfgRepo.State == config.Idle || cfgRepo.State == config.Unknown {
 		cfgRepo.LastRemoteWrite = time.Now()
-=======
-	if cfgRepo.State == config.Idle || cfgRepo.State == config.Unknown || cfgRepo.State == config.Active {
->>>>>>> 3b724130
 		err = cfgRepo.State.SetFromString(newState)
 		if err != nil {
 			bs.logger.Error("unable to set state", zap.String("new_state", newState), zap.Error(err))

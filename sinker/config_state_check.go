/* This Source Code Form is subject to the terms of the Mozilla Public
 * License, v. 2.0. If a copy of the MPL was not distributed with this
 * file, You can obtain one at https://mozilla.org/MPL/2.0/. */

package sinker

import (
	"github.com/ns1labs/orb/sinker/config"
	"go.uber.org/zap"
	"time"
)

const (
	streamID       = "orb.sinker"
	streamLen      = 1000
	CheckerFreq    = 5 * time.Minute
	DefaultTimeout = 30 * time.Minute
)

func (svc *SinkerService) checkState(_ time.Time) {
	owners, err := svc.sinkerCache.GetAllOwners()
	if err != nil {
		svc.logger.Error("failed to retrieve the list of owners")
		return
	}

	for _, ownerID := range owners {
		configs, err := svc.sinkerCache.GetAll(ownerID)
		if err != nil {
			svc.logger.Error("unable to retrieve policy state", zap.Error(err))
			return
		}
		for _, cfg := range configs {
			// Set idle if the sinker is more than 30 minutes not sending metrics (Remove from Redis)
			if cfg.LastRemoteWrite.Add(DefaultTimeout).Before(time.Now()) {
				svc.logger.Info("opentelemetry:", zap.String("otel", cfg.Opentelemetry))
				if cfg.State == config.Active {
<<<<<<< HEAD
					if cfg.Opentelemetry == "enabled" {
						cfg.State = config.Idle
						if err := svc.sinkerCache.Edit(cfg); err != nil {
							svc.logger.Error("error updating sink config cache for otel", zap.Error(err))
							return
						}
					} else {
						if err := svc.sinkerCache.Remove(cfg.OwnerID, cfg.SinkID); err != nil {
							svc.logger.Error("error updating sink config cache", zap.Error(err))
							return
						}
=======
					err := cfg.State.SetFromString("idle")
					if err != nil {
						svc.logger.Error("error updating sink config cache", zap.Error(err))
						return
					}
					if err := svc.sinkerCache.Edit(cfg); err != nil {
						svc.logger.Error("error updating sink config cache", zap.Error(err))
						return
>>>>>>> 639f544b
					}
				}
			}
		}
	}
}

func (svc *SinkerService) checkSinker() {
	svc.checkState(time.Now())
	for {
		select {
		case <-svc.hbDone:
			svc.otelCancelFunct()
			svc.cancelAsyncContext()
			return
		case t := <-svc.hbTicker.C:
			svc.checkState(t)
		}
	}
}<|MERGE_RESOLUTION|>--- conflicted
+++ resolved
@@ -35,7 +35,6 @@
 			if cfg.LastRemoteWrite.Add(DefaultTimeout).Before(time.Now()) {
 				svc.logger.Info("opentelemetry:", zap.String("otel", cfg.Opentelemetry))
 				if cfg.State == config.Active {
-<<<<<<< HEAD
 					if cfg.Opentelemetry == "enabled" {
 						cfg.State = config.Idle
 						if err := svc.sinkerCache.Edit(cfg); err != nil {
@@ -47,16 +46,6 @@
 							svc.logger.Error("error updating sink config cache", zap.Error(err))
 							return
 						}
-=======
-					err := cfg.State.SetFromString("idle")
-					if err != nil {
-						svc.logger.Error("error updating sink config cache", zap.Error(err))
-						return
-					}
-					if err := svc.sinkerCache.Edit(cfg); err != nil {
-						svc.logger.Error("error updating sink config cache", zap.Error(err))
-						return
->>>>>>> 639f544b
 					}
 				}
 			}

const ORB = {
  // introduce primitive ORB api versioning '/api/v1/sinks'
  // TODO not needed at the moment - nginx listens to anything @80
  // orb-ui app proxy routes * to @80/api/v1/*
  orbApi: {
    version: '1', // ORB api version
    apiUrl: '/api/v', // ORB api url prefix
  },
  servicesUrls: {
    sinksUrl: '/sinks',
    sinkBackendsUrl: '/features/sinks',
    agentsUrl: '/agents',
    validateAgentsUrl: '/agents/validate',
    agentGroupsUrl: '/agent_groups',
    validateAgentGroupsUrl: '/agent_groups/validate',
    agentPoliciesUrl: '/policies/agent',
    agentsBackendUrl: '/agents/backends',
    baseBackendComposeUrl: '/agents/backends',
    pktvisorTapsUrl: '/agents/backends/pktvisor/taps',
    pktvisorInputsUrl: '/agents/backends/pktvisor/inputs',
    pktvisorHandlersUrl: '/agents/backends/pktvisor/handlers',
    datasetPoliciesUrl: '/policies/dataset',
    usersUrl: '/users',
    groupsUrl: '/groups',
    membersUrl: '/members',
    usersVersionUrl: '/version',
    requestPassUrl: '/password/reset-request',
    resetPassUrl: '/password/reset',
    changePassUrl: '/password',
    thingsUrl: '/things',
    twinsUrl: '/twins',
    statesUrl: '/states',
    channelsUrl: '/channels',
    bootstrapConfigsUrl: '/bootstrap/things/configs',
    bootstrapUrl: '/bootstrap/things/bootstrap',
    connectUrl: '/connect',
    browseUrl: '/browse',
    loginUrl: '/tokens',
    httpAdapterUrl: '/http',
    readerUrl: '/reader',
  },
};

export const environment = {
  usersUrl: '/users',
  groupsUrl: '/groups',
  membersUrl: '/members',
  usersVersionUrl: '/version',
  requestPassUrl: '/password/reset-request',
  resetPassUrl: '/password/reset',
  changePassUrl: '/password',
  thingsUrl: '/things',
  twinsUrl: '/twins',
  statesUrl: '/states',
  channelsUrl: '/channels',
  bootstrapConfigsUrl: '/bootstrap/things/configs',
  bootstrapUrl: '/bootstrap/things/bootstrap',
  connectUrl: '/connect',
  browseUrl: '/browse',
  loginUrl: '/tokens',
  httpAdapterUrl: '/http',
  readerUrl: '/reader',
  readerPrefix: 'channels',
  readerSuffix: 'messages',
  exportConfigFile: '/configs/export/config.toml',

  // PACTSAFE
  PS: {
    // site id
    SID: '',
    // group key
    GROUP_KEY: '',
  },

<<<<<<< HEAD
=======
  // MAINTENANCE
  MAINTENANCE: '',

>>>>>>> 6354af16
  // expose ORB routes and api versioning
  orbApi: {urlKeys: Object.keys(ORB.servicesUrls), ...ORB.orbApi, servicesUrls: ORB.servicesUrls},
  ...ORB.servicesUrls,
};<|MERGE_RESOLUTION|>--- conflicted
+++ resolved
@@ -72,12 +72,9 @@
     GROUP_KEY: '',
   },
 
-<<<<<<< HEAD
-=======
   // MAINTENANCE
   MAINTENANCE: '',
 
->>>>>>> 6354af16
   // expose ORB routes and api versioning
   orbApi: {urlKeys: Object.keys(ORB.servicesUrls), ...ORB.orbApi, servicesUrls: ORB.servicesUrls},
   ...ORB.servicesUrls,

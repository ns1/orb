/**
 * @license
 * Copyright Akveo. All Rights Reserved.
 * Licensed under the MIT License. See License.txt in the project root for license information.
 */
import { BrowserModule } from '@angular/platform-browser';
import { BrowserAnimationsModule } from '@angular/platform-browser/animations';
import { NgModule } from '@angular/core';
import { HttpClientModule } from '@angular/common/http';
import { CoreModule } from './@core/core.module';
import { ThemeModule } from './@theme/theme.module';
import { AppComponent } from './app.component';
import { AppRoutingModule } from './app-routing.module';
import {
  NbAlertModule,
  NbButtonModule,
  NbCardModule,
  NbChatModule,
  NbCheckboxModule,
  NbDatepickerModule,
  NbDialogModule,
  NbIconModule,
  NbInputModule,
  NbLayoutModule,
  NbMenuModule,
  NbSidebarModule,
  NbToastrModule,
  NbWindowModule,
} from '@nebular/theme';

// MFx- Foorm dependency
import { FormsModule } from '@angular/forms';
// Mfx - MQTT dependencies for Gateways page
// Mfx - Auth and Profile pages
import { BreadcrumbModule } from 'xng-breadcrumb';
import { NgxDatatableModule } from '@swimlane/ngx-datatable';
import { ProfileComponent } from 'app/pages/profile/profile.component';
import { GoogleAnalyticsService } from './common/services/analytics/google-service-analytics.service';
import { MonacoEditorModule } from 'ngx-monaco-editor';
<<<<<<< HEAD

export const MQTT_SERVICE_OPTIONS: IMqttServiceOptions = {
  connectOnCreate: false,
  url: environment.mqttWsUrl,
};
=======
>>>>>>> 6354af16

@NgModule({
  declarations: [
    AppComponent,
    ProfileComponent,
  ],
  imports: [
    BrowserModule,
    BrowserAnimationsModule,
    HttpClientModule,

    AppRoutingModule,

    ThemeModule.forRoot(),
    NbSidebarModule.forRoot(),
    NbMenuModule.forRoot(),
    NbDatepickerModule.forRoot(),
    NbDialogModule.forRoot(),
    NbWindowModule.forRoot(),
    NbToastrModule.forRoot(),
    NbChatModule.forRoot({
      messageGoogleMapKey: 'AIzaSyA_wNuCzia92MAmdLRzmqitRGvCF7wCZPY',
    }),
    // Mfx dependencies
    CoreModule.forRoot(),
<<<<<<< HEAD
    MqttModule.forRoot(MQTT_SERVICE_OPTIONS),
=======
>>>>>>> 6354af16

    // 3rd party
    FormsModule,
    NbInputModule,
    NbCardModule,
    NbIconModule,
    NbButtonModule,
    BreadcrumbModule,
    NgxDatatableModule,
    NbAlertModule,
    NbCheckboxModule,
    NbLayoutModule,
    NbAlertModule,
    NbCheckboxModule,
    MonacoEditorModule.forRoot(),
  ],
  bootstrap: [AppComponent],
  // Mfx dependencies
  providers: [
    GoogleAnalyticsService,
  ],
})
export class AppModule {
}<|MERGE_RESOLUTION|>--- conflicted
+++ resolved
@@ -37,14 +37,6 @@
 import { ProfileComponent } from 'app/pages/profile/profile.component';
 import { GoogleAnalyticsService } from './common/services/analytics/google-service-analytics.service';
 import { MonacoEditorModule } from 'ngx-monaco-editor';
-<<<<<<< HEAD
-
-export const MQTT_SERVICE_OPTIONS: IMqttServiceOptions = {
-  connectOnCreate: false,
-  url: environment.mqttWsUrl,
-};
-=======
->>>>>>> 6354af16
 
 @NgModule({
   declarations: [
@@ -70,10 +62,6 @@
     }),
     // Mfx dependencies
     CoreModule.forRoot(),
-<<<<<<< HEAD
-    MqttModule.forRoot(MQTT_SERVICE_OPTIONS),
-=======
->>>>>>> 6354af16
 
     // 3rd party
     FormsModule,

import { Component, ViewChild } from '@angular/core';
import { Router } from '@angular/router';
import { Sink } from 'app/common/interfaces/orb/sink.interface';
import { NotificationsService } from 'app/common/services/notifications/notifications.service';
import { SinksService } from 'app/common/services/sinks/sinks.service';
import { SinkConfigComponent } from 'app/shared/components/orb/sink/sink-config/sink-config.component';
import { SinkDetailsComponent } from 'app/shared/components/orb/sink/sink-details/sink-details.component';
import { STRINGS } from 'assets/text/strings';
import * as YAML from 'yaml';
import { CodeEditorService } from 'app/common/services/code.editor.service';
import { SinkFeature } from 'app/common/interfaces/orb/sink/sink.feature.interface';

@Component({
    selector: 'ngx-sink-add-component',
    templateUrl: './sink-add.component.html',
    styleUrls: ['./sink-add.component.scss'],
})

export class SinkAddComponent {

    @ViewChild(SinkDetailsComponent) detailsComponent: SinkDetailsComponent;

    @ViewChild(SinkConfigComponent) configComponent: SinkConfigComponent;

    strings = STRINGS;

    createMode: boolean = true;

    sinkBackend: any;

    isRequesting: boolean;

    errorConfigMessage: string = '';

    isLoading = true;

    sinkTypesList = [];

    constructor(
        private sinksService: SinksService,
        private notificationsService: NotificationsService,
        private router: Router,
        private editor: CodeEditorService,
    ) {
        this.createMode = true;
        this.isRequesting = false;
<<<<<<< HEAD
        this.errorConfigMessage = '';
        Promise.all([this.getSinkBackends()]).then((responses) => {
            const backends = responses[0];
            this.sinkTypesList = backends.map(entry => entry.backend);
            this.isLoading = false;
        });
    }
    getSinkBackends() {
        return new Promise<SinkFeature[]>(resolve => {
          this.sinksService.getSinkBackends().subscribe(backends => {
            resolve(backends);
          });
        });
=======
>>>>>>> ad7e7b72
    }

    canCreate() {
        const detailsValid = this.createMode
        ? this.detailsComponent?.formGroup?.status === 'VALID'
        : true;

        const configSink = this.configComponent?.code;
        let config;

        if (this.editor.isJson(configSink)) {
            config = JSON.parse(configSink);
        } else if (this.editor.isYaml(configSink)) {
            config = YAML.parse(configSink);
            this.errorConfigMessage = '';
        } else {
            this.errorConfigMessage = 'Invalid YAML configuration, check syntax errors.';
            return false;
        }

        return !this.editor.checkEmpty(config.authentication)
        && !this.editor.checkEmpty(config.exporter)
        && detailsValid
        && !this.checkString(config);
    }
    checkString(config: any): boolean {
        if (typeof config.authentication.password !== 'string' || typeof config.authentication.username !== 'string') {
            return true;
        }
        return false;
    }

    createSink() {
        this.isRequesting = true;
        const sinkDetails = this.detailsComponent.formGroup?.value;
        const tags = this.detailsComponent.selectedTags;
        const configSink = this.configComponent.code;

        const details = { ...sinkDetails };

        let payload = {};

        const config = YAML.parse(configSink);

        payload = {
            ...details,
            tags,
            config,
        } as Sink;

        this.sinksService.addSink(payload).subscribe(() => {
            this.notificationsService.success('Sink successfully created', '');
            this.goBack();
        },
        (error) => {
          this.isRequesting = false;
        });
    }

    goBack() {
        this.router.navigateByUrl('/pages/sinks');
    }

    getBackendEmit(backend: any) {
        this.sinkBackend = backend;
    }

}<|MERGE_RESOLUTION|>--- conflicted
+++ resolved
@@ -44,7 +44,6 @@
     ) {
         this.createMode = true;
         this.isRequesting = false;
-<<<<<<< HEAD
         this.errorConfigMessage = '';
         Promise.all([this.getSinkBackends()]).then((responses) => {
             const backends = responses[0];
@@ -58,8 +57,6 @@
             resolve(backends);
           });
         });
-=======
->>>>>>> ad7e7b72
     }
 
     canCreate() {

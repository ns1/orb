--- conflicted
+++ resolved
@@ -92,14 +92,6 @@
     });
 
     this.selectedTags = { ...tags };
-<<<<<<< HEAD
-
-    this.thirdFormGroup = this._formBuilder.group({
-      key: [''],
-      value: [''],
-    });
-=======
->>>>>>> 5b552fbc
   }
 
   getSink() {
@@ -174,26 +166,4 @@
 
     this.secondFormGroup = this._formBuilder.group(dynamicFormControls);
   }
-<<<<<<< HEAD
-
-  checkValidName() {
-    const { value } = this.thirdFormGroup?.controls?.key;
-    const hasTagForKey = Object.keys(this.selectedTags).find(key => key === value);
-    return value && value !== '' && !hasTagForKey;
-  }
-
-  // addTag button should be [disabled] = `$sf.controls.key.value !== ''`
-  onAddTag() {
-    const { key, value } = this.thirdFormGroup.controls;
-
-    this.selectedTags[key.value] = value.value;
-    key.reset('');
-    value.reset('');
-  }
-
-  onRemoveTag(tag: any) {
-    delete this.selectedTags[tag];
-  }
-=======
->>>>>>> 5b552fbc
 }
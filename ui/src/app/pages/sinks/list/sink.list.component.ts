--- conflicted
+++ resolved
@@ -95,11 +95,7 @@
   sinkContextMenu = [
     {icon: 'search-outline', action: 'openview'},
     {icon: 'edit-outline', action: 'openview'},
-<<<<<<< HEAD
-    {icon: 'trash-outline', action: 'opendelete'},
-=======
     {icon: 'trash-2-outline', action: 'opendelete'},
->>>>>>> dc06a207
   ];
 
   constructor(

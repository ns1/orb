<<<<<<< HEAD
import {AfterViewInit, Component, TemplateRef, ViewChild} from '@angular/core';
import {NbDialogService} from '@nebular/theme';

import {
  DropdownFilterItem,
  PageFilters,
  TablePage,
  User,
} from 'app/common/interfaces/mainflux.interface';
import { NotificationsService } from 'app/common/services/notifications/notifications.service';
import { ActivatedRoute , Router} from '@angular/router';
import { STRINGS } from 'assets/text/strings';
import { AgentsMockService } from 'app/common/services/agents/agents.mock.service';
import { AgentDeleteComponent } from 'app/pages/agents/delete/agent.delete.component';
import { AgentDetailsComponent } from 'app/pages/agents/details/agent.details.component';
import { TableColumn , ColumnMode} from '@swimlane/ngx-datatable';
=======
import { AfterViewInit, ChangeDetectorRef, Component, TemplateRef, ViewChild } from '@angular/core';
import { NbDialogService } from '@nebular/theme';

import { DropdownFilterItem, PageFilters, TablePage, User } from 'app/common/interfaces/mainflux.interface';
import { NotificationsService } from 'app/common/services/notifications/notifications.service';
import { ActivatedRoute, Router } from '@angular/router';
import { STRINGS } from 'assets/text/strings';
import { AgentDeleteComponent } from 'app/pages/agents/delete/agent.delete.component';
import { AgentDetailsComponent } from 'app/pages/agents/details/agent.details.component';
import { ColumnMode, TableColumn } from '@swimlane/ngx-datatable';
import { AgentsService } from 'app/common/services/agents/agents.service';
>>>>>>> ef735385

const defFreq: number = 100;

@Component({
  selector: 'ngx-agents-component',
  templateUrl: './agents.component.html',
  styleUrls: ['./agents.component.scss'],
})
export class AgentsComponent implements AfterViewInit {
  strings = STRINGS.agents;

  columnMode = ColumnMode;
  columns: TableColumn[];

  // templates

  @ViewChild('agentsTemplateCell') agentsTemplateCell: TemplateRef<any>;
  @ViewChild('agentTagsTemplateCell') agentTagsTemplateCell: TemplateRef<any>;
  @ViewChild('addAgentTemplateRef') addAgentTemplateRef: TemplateRef<any>;
  @ViewChild('actionsTemplateCell') actionsTemplateCell: TemplateRef<any>;

  page: TablePage = {
    limit: 10,
  };

  pageFilters: PageFilters = {
    offset: 0,
    order: 'id',
    dir: 'desc',
    name: '',
  };

  tableFilters: DropdownFilterItem[];

  searchFreq = 0;

  constructor(
<<<<<<< HEAD
    private dialogService: NbDialogService,
    private agentsService: AgentsMockService,
=======
    private cdr: ChangeDetectorRef,
    private dialogService: NbDialogService,
    private agentsService: AgentsService,
>>>>>>> ef735385
    private notificationsService: NotificationsService,
    private route: ActivatedRoute,
    private router: Router,
  ) {}

  ngAfterViewInit() {
    this.columns = [
      {
        prop: 'name',
        name: 'Name',
        resizeable: false,
        flexGrow: 1,
        maxWidth: 243,
      },
      {
        name: 'Description',
        resizeable: false,
        width: 200,
        flexGrow: 3,

        maxWidth: 350,
      },
      {
        prop: 'agents',
        name: 'Agents',
        resizeable: false,
        flexGrow: 1,
        width: 80,
        maxWidth: 100,

        cellTemplate: this.agentsTemplateCell,
      },
      {
        name: 'Tags',
        resizeable: false,
        flexGrow: 4,
        cellTemplate: this.agentTagsTemplateCell,
      },
      {
        name: '',
        prop: 'actions',
        maxWidth: 140,
        flexGrow: 2,
        resizeable: false,
        sortable: false,
        cellTemplate: this.actionsTemplateCell,
      },
    ];
    this.tableFilters = this.columns.map((entry, index) => ({
      id: index.toString(),
      name: entry.name,
      order: 'asc',
      selected: false,
    })).filter((filter) => (!filter.name?.startsWith('orb-')));
    this.getAgents();
<<<<<<< HEAD
=======
    this.cdr.detectChanges();
>>>>>>> ef735385
  }

  getAgents(name?: string): void {
    this.pageFilters.name = name;
    this.agentsService.getAgentGroups(this.pageFilters).subscribe(
      (resp: any) => {
        this.page = {
          offset: resp.offset,
          limit: resp.limit,
          total: resp.total,
          rows: resp.agents,
        };
      },
    );
  }

  onChangePage(dir: any) {
    if (dir === 'prev') {
      this.pageFilters.offset = this.page.offset - this.page.limit;
    }
    if (dir === 'next') {
      this.pageFilters.offset = this.page.offset + this.page.limit;
    }
    this.getAgents();
  }

  onChangeLimit(limit: number) {
    this.pageFilters.limit = limit;
    this.getAgents();
  }

  onOpenAdd() {
    this.router.navigate(['../agents/add'], {
      relativeTo: this.route,
    });
  }

  onOpenEdit(row: any) {
    this.router.navigate(['../agents/edit'], {
      relativeTo: this.route,
      queryParams: {id: row.id},
      state: {agent: row},
    });
  }

  openDeleteModal(row: any) {
    const {name, id} = row;
    this.dialogService.open(AgentDeleteComponent, {
      context: {agent: {name, id}},
      autoFocus: true,
      closeOnEsc: true,
    }).onClose.subscribe(
      confirm => {
        if (confirm) {
          this.agentsService.deleteAgentGroup(row.id).subscribe(
            () => {
              this.page.rows = this.page.rows.filter((u: User) => u.id !== row.id);
              this.notificationsService.success('Sink Item successfully deleted', '');
            },
          );
        }
      },
    );
  }

  openDetailsModal(row: any) {
    const {name, description, backend, config, ts_created, id} = row;

    this.dialogService.open(AgentDetailsComponent, {
      context: {agent: {id, name, description, backend, config, ts_created}},
      autoFocus: true,
      closeOnEsc: true,
    }).onClose.subscribe(
      confirm => {
        if (confirm) {
          this.getAgents();
        }
      },
    );
  }

  searchAgentByName(input) {
    const t = new Date().getTime();
    if ((t - this.searchFreq) > defFreq) {
      this.getAgents(input);
      this.searchFreq = t;
    }
  }

  filterByActive = (agent) => agent.status === 'active';

}<|MERGE_RESOLUTION|>--- conflicted
+++ resolved
@@ -1,21 +1,3 @@
-<<<<<<< HEAD
-import {AfterViewInit, Component, TemplateRef, ViewChild} from '@angular/core';
-import {NbDialogService} from '@nebular/theme';
-
-import {
-  DropdownFilterItem,
-  PageFilters,
-  TablePage,
-  User,
-} from 'app/common/interfaces/mainflux.interface';
-import { NotificationsService } from 'app/common/services/notifications/notifications.service';
-import { ActivatedRoute , Router} from '@angular/router';
-import { STRINGS } from 'assets/text/strings';
-import { AgentsMockService } from 'app/common/services/agents/agents.mock.service';
-import { AgentDeleteComponent } from 'app/pages/agents/delete/agent.delete.component';
-import { AgentDetailsComponent } from 'app/pages/agents/details/agent.details.component';
-import { TableColumn , ColumnMode} from '@swimlane/ngx-datatable';
-=======
 import { AfterViewInit, ChangeDetectorRef, Component, TemplateRef, ViewChild } from '@angular/core';
 import { NbDialogService } from '@nebular/theme';
 
@@ -27,7 +9,6 @@
 import { AgentDetailsComponent } from 'app/pages/agents/details/agent.details.component';
 import { ColumnMode, TableColumn } from '@swimlane/ngx-datatable';
 import { AgentsService } from 'app/common/services/agents/agents.service';
->>>>>>> ef735385
 
 const defFreq: number = 100;
 
@@ -65,14 +46,9 @@
   searchFreq = 0;
 
   constructor(
-<<<<<<< HEAD
-    private dialogService: NbDialogService,
-    private agentsService: AgentsMockService,
-=======
     private cdr: ChangeDetectorRef,
     private dialogService: NbDialogService,
     private agentsService: AgentsService,
->>>>>>> ef735385
     private notificationsService: NotificationsService,
     private route: ActivatedRoute,
     private router: Router,
@@ -128,10 +104,7 @@
       selected: false,
     })).filter((filter) => (!filter.name?.startsWith('orb-')));
     this.getAgents();
-<<<<<<< HEAD
-=======
     this.cdr.detectChanges();
->>>>>>> ef735385
   }
 
   getAgents(name?: string): void {

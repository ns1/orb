import { NbMenuItem } from '@nebular/theme';
import { environment } from '../../environments/environment';

export const MENU: NbMenuItem[] = [
  {
    title: 'Home',
    icon: 'layout-outline',
    link: 'home',
    home: true,
},
  {
    title: 'Agents',
    icon: 'pin-outline',
    link: 'fleet/agents',
  },
  {
    title: 'Agent Groups',
    icon: 'globe-outline',
    link: 'fleet/groups',
  },
  {
<<<<<<< HEAD
    title: 'Sink Management',
    icon: 'cloud-upload-outline',
    link: 'sinks',
  },
  {
    title: 'Dataset Explorer',
    icon: 'layers-outline',
    children: [
      {
        title: 'Policy Management',
        link: 'datasets/policies',
      },
      {
        title: 'Datasets',
        link: 'datasets/list',
      },
    ],
  },
  {
    title: 'Settings',
    icon: 'settings-2-outline',
=======
    title: 'Policy Management',
    icon: 'layers-outline',
    link: 'datasets/policies',
  },
  {
    title: 'Sink Management',
    icon: 'cloud-upload-outline',
    link: 'sinks',
>>>>>>> 6354af16
  },
];

const DEV_ITEMS: NbMenuItem[] = [
  {
    title: 'Dev',
    icon: 'layout-outline',
    link: '/pages/dev',
  },
];

export const MENU_ITEMS = [
  ...MENU,
  ...environment.production ? [] : DEV_ITEMS,
];
<|MERGE_RESOLUTION|>--- conflicted
+++ resolved
@@ -19,29 +19,6 @@
     link: 'fleet/groups',
   },
   {
-<<<<<<< HEAD
-    title: 'Sink Management',
-    icon: 'cloud-upload-outline',
-    link: 'sinks',
-  },
-  {
-    title: 'Dataset Explorer',
-    icon: 'layers-outline',
-    children: [
-      {
-        title: 'Policy Management',
-        link: 'datasets/policies',
-      },
-      {
-        title: 'Datasets',
-        link: 'datasets/list',
-      },
-    ],
-  },
-  {
-    title: 'Settings',
-    icon: 'settings-2-outline',
-=======
     title: 'Policy Management',
     icon: 'layers-outline',
     link: 'datasets/policies',
@@ -50,7 +27,6 @@
     title: 'Sink Management',
     icon: 'cloud-upload-outline',
     link: 'sinks',
->>>>>>> 6354af16
   },
 ];
 

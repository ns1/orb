--- conflicted
+++ resolved
@@ -6,13 +6,8 @@
     <h4>{{isEdit ? 'Edit Agent' : 'New Agent'}}</h4>
   </header>
   <div class="d-flex row">
-<<<<<<< HEAD
-    <div class="d-flex col-12 mt-5"
-         *ngIf="!isLoading">
-=======
     <div *ngIf="!isLoading"
          class="d-flex col-12 mt-5">
->>>>>>> 5b552fbc
       <nb-stepper class="stepper w-100 ml-2"
                   disableStepNavigation
                   orientation="vertical">
@@ -43,17 +38,6 @@
             </nb-form-field>
             <hr/>
             <div class="d-flex justify-content-end">
-<<<<<<< HEAD
-              <button (click)="goBack()"
-                      data-orb-qa-id="button#cancel"
-                      ghost
-                      nbButton
-                      status="primary"
-                      type="button">
-                {{ strings.stepper.cancel }}
-              </button>
-=======
->>>>>>> 5b552fbc
               <button [disabled]="!firstFormGroup.valid"
                       class="next-button"
                       data-orb-qa-id="button#next"
@@ -63,8 +47,6 @@
                       status="primary"
                       type="submit">
                 {{ strings.stepper.next }}
-<<<<<<< HEAD
-=======
               </button>
               <button (click)="goBack()"
                       data-orb-qa-id="button#cancel"
@@ -74,7 +56,6 @@
                       status="primary"
                       type="button">
                 {{ strings.stepper.cancel }}
->>>>>>> 5b552fbc
               </button>
             </div>
           </form>
@@ -90,108 +71,6 @@
           <p *ngIf="(selectedTags | json) === '{}'">Agent tags are optional and may be set here or when you are
             provisioning an Agent.<br> The lack of tags will block an Agent to be matched during the Agent Group
             creation.</p>
-<<<<<<< HEAD
-          <form [formGroup]="secondFormGroup">
-            <div class="d-flex">
-              <mat-chip-list data-orb-qa-id="orb_tagsList">
-                <mat-chip
-                  *ngFor="let tag of selectedTags | keyvalue; index as i;"
-                  [attr.data-orb-qa-id]="'orb_tag_' + i"
-                  [style.background-color]="tag | tagcolor"
-                  class="orb-tag-chip ">
-                  {{tag | tagchip}}
-                  <nb-icon (click)="onRemoveTag(tag.key)"
-                           class="ml-1"
-                           icon="close-outline"
-                           size="12"></nb-icon>
-                </mat-chip>
-                <mat-chip
-                  *ngIf="(selectedTags | json) === '{}'"
-                  [style.background-color]="'notag' | tagcolor"
-                  class="orb-tag-chip ">
-                  No tag added
-                </mat-chip>
-              </mat-chip-list>
-            </div>
-            <hr/>
-            <nb-form-field>
-              <div class="container d-flex row px-0 mx-0">
-                <div class="d-flex flex-column col-5 px-0 mx-0">
-                  <div>
-                    <label class="font-weight-bold">{{strings.propNames.key}}</label>
-                  </div>
-                  <div>
-                    <input autofocus
-                           data-orb-qa-id="input#orb_tag_key"
-                           fieldSize="medium"
-                           formControlName="key"
-                           fullWidth="true"
-                           nbInput/>
-                  </div>
-                </div>
-                <div class="d-flex justify-content-center align-items-center col-1 mt-4 px-0 mx-0">
-                  <nb-icon icon="plus-outline" size="14" style="color: #df316f;"></nb-icon>
-                </div>
-                <div class="d-flex flex-column col-5 px-0 mx-0">
-                  <div>
-                    <label class="font-weight-bold">{{strings.propNames.value}}</label>
-                  </div>
-                  <div>
-                    <input autofocus
-                           data-orb-qa-id="input#orb_tag_value"
-                           fieldSize="medium"
-                           formControlName="value"
-                           fullWidth="true"
-                           nbInput/>
-                  </div>
-                </div>
-                <div class="d-flex col-1 align-items-center justify-content-center mx-0 pl-4 px-0"
-                     style="transform: translateY(14px);">
-                  <button (click)="onAddTag()"
-                          [disabled]="(secondFormGroup.controls['key'].value === '' ||
-                          secondFormGroup.controls['value'].value === '')"
-                          data-orb-qa-id="button#addTag"
-                          ghost
-                          nbButton>
-                    <nb-icon icon="plus-outline"
-                             size="14"
-                             status="primary"
-                             style="color: #df316f;">
-                    </nb-icon>
-                  </button>
-                </div>
-              </div>
-            </nb-form-field>
-            <hr/>
-            <div *ngIf="secondFormGroup"
-                 class="d-flex justify-content-end">
-              <button (click)="goBack()"
-                      data-orb-qa-id="button#cancel"
-                      ghost
-                      nbButton
-                      status="primary"
-                      type="button">
-                {{ strings.stepper.cancel }}
-              </button>
-              <button data-orb-qa-id="button#back"
-                      ghost
-                      nbButton
-                      nbStepperPrevious
-                      status="primary">
-                {{ strings.stepper.back }}
-              </button>
-              <button class="next-button"
-                      data-orb-qa-id="button#next"
-                      nbButton
-                      nbStepperNext
-                      shape="round"
-                      status="primary"
-                      type="submit">
-                {{ strings.stepper.next }}
-              </button>
-            </div>
-          </form>
-=======
           <ngx-tag-control [(tags)]="selectedTags" autofocus></ngx-tag-control>
           <div class="d-flex justify-content-end">
             <button class="next-button"
@@ -221,7 +100,6 @@
               {{ strings.stepper.cancel }}
             </button>
           </div>
->>>>>>> 5b552fbc
         </nb-step>
         <nb-step [label]="thirdStepLabel"
                  data-orb-qa-id="step_3">
@@ -242,49 +120,11 @@
           <div class="d-flex row">
             <div class="col-12">
               <label class="font-weight-bold">Orb Tags</label>
-<<<<<<< HEAD
-              <mat-chip-list data-orb-qa-id="review-orb_tagsList">
-                <mat-chip
-                  *ngFor="let tag of selectedTags | keyvalue; index as i;"
-                  [attr.data-orb-qa-id]="'review-tag_' + i"
-                  [style.background-color]="tag | tagcolor"
-                  class="orb-tag-chip ">
-                  {{tag | tagchip}}
-                </mat-chip>
-                <mat-chip
-                  *ngIf="(selectedTags | json) === '{}'"
-                  [style.background-color]="'notag' | tagcolor"
-                  class="orb-tag-chip ">
-                  No tag added
-                </mat-chip>
-              </mat-chip-list>
-            </div>
-          </div>
-          <hr/>
-          <div *ngIf="secondFormGroup"
-               class="d-flex justify-content-end">
-            <button (click)="goBack()"
-                    data-orb-qa-id="button#cancel"
-                    ghost
-                    nbButton
-                    status="primary"
-                    type="button">
-              {{ strings.stepper.cancel }}
-            </button>
-            <button data-orb-qa-id="button#back"
-                    ghost
-                    nbButton
-                    nbStepperPrevious
-                    status="primary">
-              {{ strings.stepper.back }}
-            </button>
-=======
               <ngx-tag-display [tags]="selectedTags"></ngx-tag-display>
             </div>
           </div>
           <hr/>
           <div class="d-flex justify-content-end">
->>>>>>> 5b552fbc
             <button (click)="onFormSubmit()"
                     autofocus
                     class="next-button"
@@ -294,8 +134,6 @@
                     status="primary"
                     type="submit">
               {{ strings.stepper.save }}
-<<<<<<< HEAD
-=======
             </button>
             <button data-orb-qa-id="button#back"
                     ghost
@@ -313,7 +151,6 @@
                     status="primary"
                     type="button">
               {{ strings.stepper.cancel }}
->>>>>>> 5b552fbc
             </button>
           </div>
         </nb-step>

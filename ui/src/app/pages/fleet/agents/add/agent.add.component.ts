--- conflicted
+++ resolved
@@ -7,10 +7,7 @@
 import { AgentsService } from 'app/common/services/agents/agents.service';
 import { NotificationsService } from 'app/common/services/notifications/notifications.service';
 import { AgentKeyComponent } from '../key/agent.key.component';
-<<<<<<< HEAD
-=======
 import { Tags } from 'app/common/interfaces/orb/tag';
->>>>>>> 5b552fbc
 
 @Component({
   selector: 'ngx-agent-add-component',
@@ -30,8 +27,6 @@
   firstFormGroup: FormGroup;
 
   selectedTags: Tags;
-
-  selectedTags: { [propName: string]: string };
 
   // agent vars
   agent: Agent;
@@ -58,11 +53,7 @@
       this.agent = agent;
       this.initializeForms();
       this.isLoading = false;
-<<<<<<< HEAD
-    }).catch(reason => console.warn(`Couldn't fetch data. Reason: ${reason}`));
-=======
     }).catch(reason => console.warn(`Couldn't fetch data. Reason: ${ reason }`));
->>>>>>> 5b552fbc
   }
 
   newAgent() {
@@ -86,24 +77,11 @@
 
   initializeForms() {
     const { name, orb_tags } = this.agent;
-<<<<<<< HEAD
 
     this.selectedTags = { ...orb_tags };
 
     this.firstFormGroup = this._formBuilder.group({
       name: [name, [Validators.required, Validators.pattern('^[a-zA-Z_][a-zA-Z0-9_-]*$')]],
-    });
-
-    this.secondFormGroup = this._formBuilder.group({
-      key: [''],
-      value: [''],
-=======
-
-    this.selectedTags = { ...orb_tags };
-
-    this.firstFormGroup = this._formBuilder.group({
-      name: [name, [Validators.required, Validators.pattern('^[a-zA-Z_][a-zA-Z0-9_-]*$')]],
->>>>>>> 5b552fbc
     });
   }
 
@@ -111,38 +89,11 @@
     this.router.navigateByUrl('/pages/fleet/agents');
   }
 
-<<<<<<< HEAD
-  checkValidName() {
-    const { value } = this.secondFormGroup?.controls?.key;
-    const hasTagForKey = Object.keys(this.selectedTags).find(key => key === value);
-    return value !== '' && !hasTagForKey;
-  }
-
-  // addTag button should be [disabled] = `$sf.controls.key.value !== ''`
-  onAddTag() {
-    const { key, value } = this.secondFormGroup.controls;
-
-    this.selectedTags[key.value] = value.value;
-    key.reset('');
-    value.reset('');
-  }
-
-  onRemoveTag(tag: any) {
-    delete this.selectedTags[tag];
-  }
-
-  wrapPayload(validate: boolean) {
-    const {name} = this.firstFormGroup.controls;
-    return {
-      name: name.value,
-      orb_tags: {...this.selectedTags},
-=======
   wrapPayload(validate: boolean) {
     const { name } = this.firstFormGroup.controls;
     return {
       name: name.value,
       orb_tags: { ...this.selectedTags },
->>>>>>> 5b552fbc
       validate_only: !!validate && validate, // Apparently this guy is required..
     };
   }

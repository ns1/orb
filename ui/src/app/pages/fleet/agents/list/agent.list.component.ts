--- conflicted
+++ resolved
@@ -113,10 +113,6 @@
   }
 
   ngOnInit() {
-<<<<<<< HEAD
-    this.agentService.clean();
-=======
->>>>>>> 5b552fbc
     this.getAllAgents();
   }
 
@@ -175,10 +171,7 @@
   }
 
   getAllAgents(): void {
-<<<<<<< HEAD
-=======
     this.agentService.clean();
->>>>>>> 5b552fbc
     this.agentService.getAllAgents().subscribe(resp => {
       this.paginationControls.data = resp.data;
       this.paginationControls.total = resp.data.length;

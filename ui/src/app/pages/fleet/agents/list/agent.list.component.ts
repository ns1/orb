import {
  AfterViewChecked,
  AfterViewInit,
  ChangeDetectorRef,
  Component,
  OnInit,
  TemplateRef,
  ViewChild,
} from '@angular/core';
import { NbDialogService } from '@nebular/theme';

import { DropdownFilterItem } from 'app/common/interfaces/mainflux.interface';
import { ActivatedRoute, Router } from '@angular/router';
import { STRINGS } from 'assets/text/strings';
import { ColumnMode, DatatableComponent, TableColumn } from '@swimlane/ngx-datatable';
import { NgxDatabalePageInfo, OrbPagination } from 'app/common/interfaces/orb/pagination.interface';
import { Debounce } from 'app/shared/decorators/utils';
import { Agent } from 'app/common/interfaces/orb/agent.interface';
import { AgentsService } from 'app/common/services/agents/agents.service';
import { AgentDeleteComponent } from 'app/pages/fleet/agents/delete/agent.delete.component';
import { AgentDetailsComponent } from 'app/pages/fleet/agents/details/agent.details.component';
import { NotificationsService } from 'app/common/services/notifications/notifications.service';


@Component({
  selector: 'ngx-agent-list-component',
  templateUrl: './agent.list.component.html',
  styleUrls: ['./agent.list.component.scss'],
})
export class AgentListComponent implements OnInit, AfterViewInit, AfterViewChecked {
  strings = STRINGS.agents;

  columnMode = ColumnMode;

  columns: TableColumn[];

  loading = false;

  paginationControls: OrbPagination<Agent>;

  searchPlaceholder = 'Search by name';

  filterSelectedIndex = '0';

  // templates
  @ViewChild('agentNameTemplateCell') agentNameTemplateCell: TemplateRef<any>;

  @ViewChild('agentTagsTemplateCell') agentTagsTemplateCell: TemplateRef<any>;

  @ViewChild('agentStateTemplateCell') agentStateTemplateRef: TemplateRef<any>;

  @ViewChild('actionsTemplateCell') actionsTemplateCell: TemplateRef<any>;

  @ViewChild('agentLastActivityTemplateCell') agentLastActivityTemplateCell: TemplateRef<any>;

  tableFilters: DropdownFilterItem[] = [
    {
      id: '0',
      label: 'Name',
      prop: 'name',
      selected: false,
    },
    {
      id: '1',
      label: 'Tags',
      prop: 'tags',
      selected: false,
    },
  ];

  @ViewChild('tableWrapper') tableWrapper;

  @ViewChild(DatatableComponent) table: DatatableComponent;

  private currentComponentWidth;

  constructor(
    private cdr: ChangeDetectorRef,
    private dialogService: NbDialogService,
    private agentService: AgentsService,
    private notificationsService: NotificationsService,
    private route: ActivatedRoute,
    private router: Router,
  ) {
    this.agentService.clean();
    this.paginationControls = AgentsService.getDefaultPagination();
  }

  ngAfterViewChecked() {
    if (this.table && this.table.recalculate && (this.tableWrapper.nativeElement.clientWidth !== this.currentComponentWidth)) {
      this.currentComponentWidth = this.tableWrapper.nativeElement.clientWidth;
      this.table.recalculate();
      this.cdr.detectChanges();
      window.dispatchEvent(new Event('resize'));
    }
  }

  ngOnInit() {
    this.agentService.clean();
    this.getAgents();
  }

  ngAfterViewInit() {
    this.columns = [
      {
        prop: 'name',
        name: 'Name',
        resizeable: false,
        flexGrow: 3,
        minWidth: 90,
        cellTemplate: this.agentNameTemplateCell,
      },
      {
        prop: 'state',
        name: 'Status',
        resizeable: false,
        minWidth: 100,
        flexGrow: 1,
        cellTemplate: this.agentStateTemplateRef,
      },
      {
        prop: 'orb_tags',
        name: 'Tags',
        minWidth: 90,
        flexGrow: 4,
        cellTemplate: this.agentTagsTemplateCell,
      },
      {
        prop: 'ts_last_hb',
        name: 'Last Activity',
        minWidth: 90,
        flexGrow: 2,
        resizeable: false,
        sortable: false,
        cellTemplate: this.agentLastActivityTemplateCell,
      },
      {
        name: '',
        prop: 'actions',
        minWidth: 130,
        resizeable: false,
        sortable: false,
        flexGrow: 2,
        cellTemplate: this.actionsTemplateCell,
      },
    ];

    this.cdr.detectChanges();
  }

  @Debounce(500)
  getAgents(pageInfo: NgxDatabalePageInfo = null): void {
    const isFilter = this.paginationControls.name?.length > 0 || this.paginationControls.tags?.length > 0;

    if (isFilter) {
      pageInfo = {
        offset: this.paginationControls.offset,
        limit: this.paginationControls.limit,
      };
      if (this.paginationControls.name?.length > 0) pageInfo.name = this.paginationControls.name;
      if (this.paginationControls.tags?.length > 0) pageInfo.tags = this.paginationControls.tags;
    }

    this.loading = true;
    this.agentService.getAgents(pageInfo, isFilter).subscribe(
      (resp: OrbPagination<Agent>) => {
        this.paginationControls = resp;
        this.paginationControls.offset = pageInfo.offset;
        this.paginationControls.total = resp.total;
        this.loading = false;
      },
    );
  }

  onOpenView(agent: any) {
<<<<<<< HEAD
    this.router.navigate([`view/${ agent.id }`], {
=======
    this.router.navigate([`view/${agent.id}`], {
      state: { agent: agent },
>>>>>>> 00c692e2
      relativeTo: this.route,
    });
  }

  onOpenAdd() {
    this.router.navigate(['add'], {
      relativeTo: this.route,
    });
  }

  onOpenEdit(agent: any) {
    this.router.navigate([`edit/${ agent.id }`], {
      state: { agent: agent, edit: true },
      relativeTo: this.route,
    });
  }

  onFilterSelected(selectedIndex) {
    this.searchPlaceholder = `Search by ${ this.tableFilters[selectedIndex].label }`;
  }

  openDeleteModal(row: any) {
    const { name, id } = row;
    this.dialogService.open(AgentDeleteComponent, {
      context: { name },
      autoFocus: true,
      closeOnEsc: true,
    }).onClose.subscribe(
      confirm => {
        if (confirm) {
          this.agentService.deleteAgent(id).subscribe(() => {
            this.getAgents();
            this.notificationsService.success('Agent successfully deleted', '');
          });
        }
      },
    );
  }

  openDetailsModal(row: any) {
    this.dialogService.open(AgentDetailsComponent, {
      context: { agent: row },
      autoFocus: true,
      closeOnEsc: true,
    }).onClose.subscribe((resp) => {
      if (resp) {
        this.onOpenEdit(row);
      } else {
        this.getAgents();
      }
    });
  }

  searchAgentByName(input) {
    this.getAgents({
      ...this.paginationControls,
      [this.tableFilters[this.filterSelectedIndex].prop]: input,
    });
  }

  filterByError = (agent) => !!agent && agent?.error_state && agent.error_state;

  mapRegion = (agent) => !!agent && agent?.orb_tags && !!agent.orb_tags['region'] && agent.orb_tags['region'];

  filterValid = (value) => !!value && typeof value === 'string';

  countUnique = (value, index, self) => {
    return self.indexOf(value) === index;
  }
}<|MERGE_RESOLUTION|>--- conflicted
+++ resolved
@@ -173,12 +173,8 @@
   }
 
   onOpenView(agent: any) {
-<<<<<<< HEAD
     this.router.navigate([`view/${ agent.id }`], {
-=======
-    this.router.navigate([`view/${agent.id}`], {
       state: { agent: agent },
->>>>>>> 00c692e2
       relativeTo: this.route,
     });
   }

import { Component, Input, OnInit } from '@angular/core';
import { NbDialogRef } from '@nebular/theme';
import { STRINGS } from 'assets/text/strings';
import { ActivatedRoute, Router } from '@angular/router';
import { Agent } from 'app/common/interfaces/orb/agent.interface';

@Component({
  selector: 'ngx-agent-key-component',
  templateUrl: './agent.key.component.html',
  styleUrls: ['./agent.key.component.scss'],
})
export class AgentKeyComponent implements OnInit {
  strings = STRINGS.agents;

  command2copy: string;

  command2show: string;
  copyCommandIcon: string;

  key2copy: string;
  copyKeyIcon: string;

  @Input() agent: Agent = {};

  constructor(
    protected dialogRef: NbDialogRef<AgentKeyComponent>,
    protected route: ActivatedRoute,
    protected router: Router,
  ) {
  }

  ngOnInit(): void {
    this.makeCommand2Copy();
    this.key2copy = this.agent.key;
    this.copyCommandIcon = 'clipboard-outline';
    this.copyKeyIcon = 'clipboard-outline';
  }

  makeCommand2Copy() {
    this.command2copy = `docker run -d --net=host \\
-e ORB_CLOUD_ADDRESS=${ document.location.hostname } \\
-e ORB_CLOUD_MQTT_ID=${ this.agent.id } \\
-e ORB_CLOUD_MQTT_CHANNEL_ID=${ this.agent.channel_id } \\
-e ORB_CLOUD_MQTT_KEY=${ this.agent.key } \\
-e PKTVISOR_PCAP_IFACE_DEFAULT=mock \\
ns1labs/orb-agent:develop`;

    this.command2show = `docker run -d --net=host \n
-e ORB_CLOUD_ADDRESS=${ document.location.hostname } \n
-e ORB_CLOUD_MQTT_ID=${ this.agent.id } \n
-e ORB_CLOUD_MQTT_CHANNEL_ID=${ this.agent.channel_id } \n
-e ORB_CLOUD_MQTT_KEY=${ this.agent.key } \n
-e PKTVISOR_PCAP_IFACE_DEFAULT=<mark>mock</mark> \n
<<<<<<< HEAD
ns1labs/orb-agent`;
=======
ns1labs/orb-agent:develop`;
>>>>>>> d0bb59aa
  }

  toggleIcon (target) {
    if (target === 'key') {
      this.copyKeyIcon = 'checkmark-outline';
    } else if (target === 'command') {
      this.copyCommandIcon = 'checkmark-outline';
    }
  }

  onClose() {
    this.dialogRef.close(false);
  }
}<|MERGE_RESOLUTION|>--- conflicted
+++ resolved
@@ -51,11 +51,7 @@
 -e ORB_CLOUD_MQTT_CHANNEL_ID=${ this.agent.channel_id } \n
 -e ORB_CLOUD_MQTT_KEY=${ this.agent.key } \n
 -e PKTVISOR_PCAP_IFACE_DEFAULT=<mark>mock</mark> \n
-<<<<<<< HEAD
-ns1labs/orb-agent`;
-=======
 ns1labs/orb-agent:develop`;
->>>>>>> d0bb59aa
   }
 
   toggleIcon (target) {

--- conflicted
+++ resolved
@@ -55,11 +55,7 @@
       }
 
       code {
-<<<<<<< HEAD
-        color: #ffffff;
-=======
         color: #fff;
->>>>>>> 5b552fbc
         line-height: 2.5 !important;
       }
     }
@@ -146,40 +142,4 @@
     background: #1c2339 !important;
     color: #df316f !important;
   }
-<<<<<<< HEAD
-}
-
-::ng-deep nb-accordion {
-  border: none !important;
-  border-radius: 8px !important;
-  display: grid;
-  padding: 0;
-  text-subtitle-line-height: 1rem;
-
-  nb-accordion-item {
-    border: none !important;
-    border-radius: 8px !important;
-    padding: 0;
-
-    nb-accordion-item-header {
-      border: none !important;
-      border-radius: 8px !important;
-      padding: 10px 0;
-    }
-
-    nb-accordion-item-body {
-      border: none !important;
-      border-radius: 8px !important;
-      display: grid;
-      padding: 0;
-    }
-  }
-}
-
-nb-list-item {
-  background: #171c30;
-  border: none;
-  border-radius: 8px;
-=======
->>>>>>> 5b552fbc
 }
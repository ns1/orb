import { Component, OnDestroy, OnInit } from '@angular/core';
import { STRINGS } from 'assets/text/strings';
import { ActivatedRoute, Router } from '@angular/router';
import { Agent, AgentStates } from 'app/common/interfaces/orb/agent.interface';
<<<<<<< HEAD
import { AgentsService, AvailableOS } from 'app/common/services/agents/agents.service';
import { defer, forkJoin, Observable, of, Subscription } from 'rxjs';
import { AgentPoliciesService } from 'app/common/services/agents/agent.policies.service';
import { DatasetPoliciesService } from 'app/common/services/dataset/dataset.policies.service';
import { concatMap } from 'rxjs/operators';
import { AgentPolicy } from 'app/common/interfaces/orb/agent.policy.interface';
import { AgentGroup } from 'app/common/interfaces/orb/agent.group.interface';
import { Dataset } from 'app/common/interfaces/orb/dataset.policy.interface';
import { AgentGroupDetailsComponent } from 'app/pages/fleet/groups/details/agent.group.details.component';
import { NbDialogService } from '@nebular/theme';
import { AgentGroupsService } from 'app/common/services/agents/agent.groups.service';
=======
import { AgentsService } from 'app/common/services/agents/agents.service';
import { Subscription } from 'rxjs';
>>>>>>> 5b552fbc

@Component({
  selector: 'ngx-agent-view',
  templateUrl: './agent.view.component.html',
  styleUrls: ['./agent.view.component.scss'],
})
export class AgentViewComponent implements OnInit, OnDestroy {
  strings = STRINGS.agents;

  agentStates = AgentStates;

<<<<<<< HEAD
  isLoading: boolean = true;

  agent: Agent;

  datasets: {[id: string]: Dataset};

  policies: AgentPolicy[];

  groups: AgentGroup[];

  agentID;
=======
  isLoading: boolean;

  agent: Agent;
>>>>>>> 5b552fbc

  agentID;

<<<<<<< HEAD
  copyCommandIcon: string;

  availableOS = [AvailableOS.DOCKER];

  selectedOS = AvailableOS.DOCKER;

  command2show: string;
=======
  agentSubscription: Subscription;
>>>>>>> 5b552fbc

  hideCommand: boolean;

  subscription: Subscription;

  constructor(
<<<<<<< HEAD
    private agentsService: AgentsService,
    private datasetService: DatasetPoliciesService,
    private groupsService: AgentGroupsService,
    private policiesService: AgentPoliciesService,
    private dialogService: NbDialogService,
    protected route: ActivatedRoute,
    protected router: Router,
  ) {
    this.agent = this.router.getCurrentNavigation()?.extras?.state?.agent as Agent || null;
    this.agentID = this.route.snapshot.paramMap.get('id');

    this.datasets = {};
    this.groups = [];
    this.policies = [];
    this.command2copy = '';
    this.command2show = '';
    this.copyCommandIcon = 'clipboard-outline';

  }

  ngOnInit() {
    this.hideCommand = this.agent?.state !== this.agentStates.new;
    this.isLoading = true;

    this.subscription = this.loadData()
      .subscribe({
        next: resp => {
          this.agent = resp.agent;
          this.datasets = resp?.datasets.reduce((acc, dataset) => {
            acc[dataset.id] = dataset;
            return acc;
          }, {});
          this.policies = resp?.policies;
          this.groups = resp?.groups;
        },
        complete: () => {
          this.makeCommand2Copy();
          this.isLoading = false;
        },
      });
  }

  loadData() {
    return !!this.agentID
      && this.agentsService
        // for each AGENT
        .getAgentById(this.agentID)
        .pipe(
          // retrieve policies
          concatMap(agent => forkJoin({
              // defer execution until subscription
              // either has policies to query or not
              policies: defer(() => !!agent?.last_hb_data?.policy_state
                // fork all requests and await complete all
                && forkJoin(Object.keys(agent?.last_hb_data?.policy_state)
                  // map policy IDs to request
                  .map(policyId => this.policiesService
                    .getAgentPolicyById(policyId)))
                // or no requests at all
                || of(null)),
              // defer execution until subscription
              // and datasets for each policy too
              datasets: defer(() => !!agent?.last_hb_data?.policy_state
                // fork all requests and await complete all
                && forkJoin(Object.values(agent?.last_hb_data?.policy_state)
                  // summarize all datasets to request
                  .reduce((acc: Observable<Dataset>[], { datasets }) => {
                    return acc.concat(datasets
                      // map each datasetID to request
                      .map(dataset => this.datasetService
                        .getDatasetById(dataset)));
                  }, []) as Observable<Dataset>[])
                // or no requests at all
                || of(null)),
              groups: defer(() => !!agent?.last_hb_data?.group_state
                // fork all requests and await complete all
                && forkJoin(Object.keys(agent?.last_hb_data?.group_state)
                  // summarize all groups to request
                  .map(groupId => this.groupsService
                    .getAgentGroupById(groupId)))
                // or no requests at all
                // or no requests at all
                || of(null)),
            }),
            // emit once when all emitters emit(), completes,
            // and take(1) unsubscribes all inner observables at
            // first emission.
            (outer, inner) => ({ agent: outer, ...inner })),
        );
  }

  toggleIcon(target) {
    if (target === 'command') {
      this.copyCommandIcon = 'checkmark-outline';
    }
  }

  isToday() {
    const today = new Date(Date.now());
    const date = new Date(this?.agent?.ts_last_hb);

    return today.getDay() === date.getDay()
      && today.getMonth() === date.getMonth()
      && today.getFullYear() === date.getFullYear();

  }

  makeCommand2Copy() {
    // TODO: future - store this elsewhere
    if (this.selectedOS === AvailableOS.DOCKER) {
      this.command2copy = `docker run -d --net=host \\
-e ORB_CLOUD_ADDRESS=${ document.location.hostname } \\
-e ORB_CLOUD_MQTT_ID=${ this.agent.id } \\
-e ORB_CLOUD_MQTT_CHANNEL_ID=${ this.agent.channel_id } \\
-e ORB_CLOUD_MQTT_KEY="PASTE_AGENT_KEY" \\
-e PKTVISOR_PCAP_IFACE_DEFAULT=mock \\
ns1labs/orb-agent:develop`;

      this.command2show = `docker run -d --net=host \\
-e ORB_CLOUD_ADDRESS=${ document.location.hostname } \\
-e ORB_CLOUD_MQTT_ID=${ this.agent.id } \\
-e ORB_CLOUD_MQTT_CHANNEL_ID=${ this.agent.channel_id } \\
-e ORB_CLOUD_MQTT_KEY=<mark>{{ AGENT KEY }}</mark> \\
-e PKTVISOR_PCAP_IFACE_DEFAULT=<mark>mock</mark> \\
ns1labs/orb-agent:develop`;
    }
  }

  toggleProvisioningCommand() {
    this.hideCommand = !this.hideCommand;
  }

  ngOnDestroy() {
    this.subscription?.unsubscribe();
  }

  showAgentGroupDetail(agentGroup) {
    this.dialogService.open(AgentGroupDetailsComponent, {
      context: { agentGroup },
      autoFocus: true,
      closeOnEsc: true,
    }).onClose.subscribe((resp) => {
      if (resp) {
        this.onOpenEditAgentGroup(agentGroup);
      }
    });
  }

  onOpenEditAgentGroup(agentGroup: any) {
    this.router.navigate([`../../../groups/edit/${ agentGroup.id }`], {
      state: { agentGroup: agentGroup, edit: true },
      relativeTo: this.route,
    });
=======
    protected agentsService: AgentsService,
    protected route: ActivatedRoute,
    protected router: Router,
  ) {
    this.agent = {};
    this.isLoading = false;
  }

  ngOnInit() {
    this.agentID = this.route.snapshot.paramMap.get('id');
    this.retrieveAgent();
  }

  retrieveAgent() {
    this.isLoading = true;
    return this.agentsService
      .getAgentById(this.agentID)
      .subscribe((agent) => {
        this.agent = agent;
        this.isLoading = false;
      });
>>>>>>> 5b552fbc
  }

  isToday() {
    const today = new Date(Date.now());
    const date = new Date(this?.agent?.ts_last_hb);

    return today.getDay() === date.getDay()
      && today.getMonth() === date.getMonth()
      && today.getFullYear() === date.getFullYear();

  }

  ngOnDestroy() {
    this.agentSubscription?.unsubscribe();
  }


}<|MERGE_RESOLUTION|>--- conflicted
+++ resolved
@@ -2,22 +2,8 @@
 import { STRINGS } from 'assets/text/strings';
 import { ActivatedRoute, Router } from '@angular/router';
 import { Agent, AgentStates } from 'app/common/interfaces/orb/agent.interface';
-<<<<<<< HEAD
-import { AgentsService, AvailableOS } from 'app/common/services/agents/agents.service';
-import { defer, forkJoin, Observable, of, Subscription } from 'rxjs';
-import { AgentPoliciesService } from 'app/common/services/agents/agent.policies.service';
-import { DatasetPoliciesService } from 'app/common/services/dataset/dataset.policies.service';
-import { concatMap } from 'rxjs/operators';
-import { AgentPolicy } from 'app/common/interfaces/orb/agent.policy.interface';
-import { AgentGroup } from 'app/common/interfaces/orb/agent.group.interface';
-import { Dataset } from 'app/common/interfaces/orb/dataset.policy.interface';
-import { AgentGroupDetailsComponent } from 'app/pages/fleet/groups/details/agent.group.details.component';
-import { NbDialogService } from '@nebular/theme';
-import { AgentGroupsService } from 'app/common/services/agents/agent.groups.service';
-=======
 import { AgentsService } from 'app/common/services/agents/agents.service';
 import { Subscription } from 'rxjs';
->>>>>>> 5b552fbc
 
 @Component({
   selector: 'ngx-agent-view',
@@ -29,198 +15,15 @@
 
   agentStates = AgentStates;
 
-<<<<<<< HEAD
-  isLoading: boolean = true;
+  isLoading: boolean;
 
   agent: Agent;
 
-  datasets: {[id: string]: Dataset};
-
-  policies: AgentPolicy[];
-
-  groups: AgentGroup[];
-
-  agentID;
-=======
-  isLoading: boolean;
-
-  agent: Agent;
->>>>>>> 5b552fbc
-
   agentID;
 
-<<<<<<< HEAD
-  copyCommandIcon: string;
-
-  availableOS = [AvailableOS.DOCKER];
-
-  selectedOS = AvailableOS.DOCKER;
-
-  command2show: string;
-=======
   agentSubscription: Subscription;
->>>>>>> 5b552fbc
-
-  hideCommand: boolean;
-
-  subscription: Subscription;
 
   constructor(
-<<<<<<< HEAD
-    private agentsService: AgentsService,
-    private datasetService: DatasetPoliciesService,
-    private groupsService: AgentGroupsService,
-    private policiesService: AgentPoliciesService,
-    private dialogService: NbDialogService,
-    protected route: ActivatedRoute,
-    protected router: Router,
-  ) {
-    this.agent = this.router.getCurrentNavigation()?.extras?.state?.agent as Agent || null;
-    this.agentID = this.route.snapshot.paramMap.get('id');
-
-    this.datasets = {};
-    this.groups = [];
-    this.policies = [];
-    this.command2copy = '';
-    this.command2show = '';
-    this.copyCommandIcon = 'clipboard-outline';
-
-  }
-
-  ngOnInit() {
-    this.hideCommand = this.agent?.state !== this.agentStates.new;
-    this.isLoading = true;
-
-    this.subscription = this.loadData()
-      .subscribe({
-        next: resp => {
-          this.agent = resp.agent;
-          this.datasets = resp?.datasets.reduce((acc, dataset) => {
-            acc[dataset.id] = dataset;
-            return acc;
-          }, {});
-          this.policies = resp?.policies;
-          this.groups = resp?.groups;
-        },
-        complete: () => {
-          this.makeCommand2Copy();
-          this.isLoading = false;
-        },
-      });
-  }
-
-  loadData() {
-    return !!this.agentID
-      && this.agentsService
-        // for each AGENT
-        .getAgentById(this.agentID)
-        .pipe(
-          // retrieve policies
-          concatMap(agent => forkJoin({
-              // defer execution until subscription
-              // either has policies to query or not
-              policies: defer(() => !!agent?.last_hb_data?.policy_state
-                // fork all requests and await complete all
-                && forkJoin(Object.keys(agent?.last_hb_data?.policy_state)
-                  // map policy IDs to request
-                  .map(policyId => this.policiesService
-                    .getAgentPolicyById(policyId)))
-                // or no requests at all
-                || of(null)),
-              // defer execution until subscription
-              // and datasets for each policy too
-              datasets: defer(() => !!agent?.last_hb_data?.policy_state
-                // fork all requests and await complete all
-                && forkJoin(Object.values(agent?.last_hb_data?.policy_state)
-                  // summarize all datasets to request
-                  .reduce((acc: Observable<Dataset>[], { datasets }) => {
-                    return acc.concat(datasets
-                      // map each datasetID to request
-                      .map(dataset => this.datasetService
-                        .getDatasetById(dataset)));
-                  }, []) as Observable<Dataset>[])
-                // or no requests at all
-                || of(null)),
-              groups: defer(() => !!agent?.last_hb_data?.group_state
-                // fork all requests and await complete all
-                && forkJoin(Object.keys(agent?.last_hb_data?.group_state)
-                  // summarize all groups to request
-                  .map(groupId => this.groupsService
-                    .getAgentGroupById(groupId)))
-                // or no requests at all
-                // or no requests at all
-                || of(null)),
-            }),
-            // emit once when all emitters emit(), completes,
-            // and take(1) unsubscribes all inner observables at
-            // first emission.
-            (outer, inner) => ({ agent: outer, ...inner })),
-        );
-  }
-
-  toggleIcon(target) {
-    if (target === 'command') {
-      this.copyCommandIcon = 'checkmark-outline';
-    }
-  }
-
-  isToday() {
-    const today = new Date(Date.now());
-    const date = new Date(this?.agent?.ts_last_hb);
-
-    return today.getDay() === date.getDay()
-      && today.getMonth() === date.getMonth()
-      && today.getFullYear() === date.getFullYear();
-
-  }
-
-  makeCommand2Copy() {
-    // TODO: future - store this elsewhere
-    if (this.selectedOS === AvailableOS.DOCKER) {
-      this.command2copy = `docker run -d --net=host \\
--e ORB_CLOUD_ADDRESS=${ document.location.hostname } \\
--e ORB_CLOUD_MQTT_ID=${ this.agent.id } \\
--e ORB_CLOUD_MQTT_CHANNEL_ID=${ this.agent.channel_id } \\
--e ORB_CLOUD_MQTT_KEY="PASTE_AGENT_KEY" \\
--e PKTVISOR_PCAP_IFACE_DEFAULT=mock \\
-ns1labs/orb-agent:develop`;
-
-      this.command2show = `docker run -d --net=host \\
--e ORB_CLOUD_ADDRESS=${ document.location.hostname } \\
--e ORB_CLOUD_MQTT_ID=${ this.agent.id } \\
--e ORB_CLOUD_MQTT_CHANNEL_ID=${ this.agent.channel_id } \\
--e ORB_CLOUD_MQTT_KEY=<mark>{{ AGENT KEY }}</mark> \\
--e PKTVISOR_PCAP_IFACE_DEFAULT=<mark>mock</mark> \\
-ns1labs/orb-agent:develop`;
-    }
-  }
-
-  toggleProvisioningCommand() {
-    this.hideCommand = !this.hideCommand;
-  }
-
-  ngOnDestroy() {
-    this.subscription?.unsubscribe();
-  }
-
-  showAgentGroupDetail(agentGroup) {
-    this.dialogService.open(AgentGroupDetailsComponent, {
-      context: { agentGroup },
-      autoFocus: true,
-      closeOnEsc: true,
-    }).onClose.subscribe((resp) => {
-      if (resp) {
-        this.onOpenEditAgentGroup(agentGroup);
-      }
-    });
-  }
-
-  onOpenEditAgentGroup(agentGroup: any) {
-    this.router.navigate([`../../../groups/edit/${ agentGroup.id }`], {
-      state: { agentGroup: agentGroup, edit: true },
-      relativeTo: this.route,
-    });
-=======
     protected agentsService: AgentsService,
     protected route: ActivatedRoute,
     protected router: Router,
@@ -242,7 +45,6 @@
         this.agent = agent;
         this.isLoading = false;
       });
->>>>>>> 5b552fbc
   }
 
   isToday() {

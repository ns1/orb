--- conflicted
+++ resolved
@@ -24,11 +24,7 @@
         <label>Provisioning Command</label>
         <pre>
           <button
-<<<<<<< HEAD
-          [cdkCopyToClipboard]="command2copy">
-=======
             [cdkCopyToClipboard]="command2copy">
->>>>>>> d0bb59aa
             <nb-icon [icon]="copyCommandIcon"
                      (click)="toggleIcon('command')"
                      pack="eva">

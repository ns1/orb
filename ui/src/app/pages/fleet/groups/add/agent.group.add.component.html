<div>
  <header>
    <xng-breadcrumb class="orb-breadcrumb">
    </xng-breadcrumb>
    <h4>{{strings[isEdit ? 'edit' : 'add']['header']}}</h4>
  </header>
  <div class="d-flex row">
    <div class="d-flex col-12 mt-md-0 mt-lg-3">
      <nb-stepper *ngIf="!isLoading"
                  class="stepper w-100 ml-sm-0 ml-lg-2"
                  disableStepNavigation
                  orientation="vertical">
        <nb-step [label]="firstStepTemplate"
                 [stepControl]="firstFormGroup">
          <ng-template #firstStepTemplate>
            <div class="step-label d-flex flex-column">
              <strong>{{strings.add.step.title1}}</strong>
              <p>{{strings.add.step.desc1}}</p>
            </div>
          </ng-template>
          <form (ngSubmit)="onFormSubmit()"
                [formGroup]="firstFormGroup">
            <nb-form-field>
              <div class="d-flex flex-column">
                <div>
                  <label class="font-weight-bold">{{strings.propNames.name}}</label>
                  <span class="required">*</span>
                </div>
                <input autofocus
                       fieldSize="medium"
                       formControlName="name"
                       fullWidth="true"
                       nbInput/>
              </div>
            </nb-form-field>
            <hr/>
            <nb-form-field>
              <div>
                <label class="font-weight-bold">{{strings.propNames.description}}</label>
              </div>
              <input fieldSize="medium"
                     formControlName="description"
                     fullWidth="true"
                     nbInput/>
            </nb-form-field>
            <hr/>
            <div class="d-flex justify-content-end">
<<<<<<< HEAD
              <button (click)="goBack()"
                      data-orb-qa-id="button#cancel"
                      ghost
                      nbButton
                      status="primary"
                      type="button">
                {{ strings.stepper.cancel }}
              </button>
              <button [disabled]="!firstFormGroup.valid"
                      class="next-button"
                      data-orb-qa-id="button#next"
=======
              <button [disabled]="!firstFormGroup.valid"
                      class="next-button"
                      data-orb-qa-id="button#next"
                      nbButton
                      nbStepperNext
                      shape="round"
                      status="primary" type="submit">
                {{ strings.stepper.next }}
              </button>
              <button (click)="goBack()"
                      data-orb-qa-id="button#cancel"
                      ghost
>>>>>>> 5b552fbc
                      nbButton
                      nbStepperNext
                      shape="round"
<<<<<<< HEAD
                      status="primary" type="submit">
                {{ strings.stepper.next }}
=======
                      status="primary"
                      type="button">
                {{ strings.stepper.cancel }}
>>>>>>> 5b552fbc
              </button>
            </div>
          </form>
        </nb-step>
        <nb-step [label]="secondStepLabel">
          <ng-template #secondStepLabel>
            <div class="step-label d-flex flex-column">
              <strong>{{strings.add.step.title2}}</strong>
              <p>{{strings.add.step.desc2}}</p>
            </div>
          </ng-template>
<<<<<<< HEAD
          <form [formGroup]="secondFormGroup">
            <div class="d-flex">
              <mat-chip-list>
                <mat-chip
                  *ngFor="let tag of selectedTags | keyvalue"
                  [style.background-color]="tag | tagcolor"
                  class="orb-tag-chip ">
                  {{tag | tagchip}}
                  <nb-icon (click)="onRemoveTag(tag.key)"
                           class="ml-1"
                           icon="close-outline"
                           size="12"></nb-icon>
                </mat-chip>
                <mat-chip
                  *ngIf="(selectedTags | json) === '{}'"
                  [style.background-color]="'notag' | tagcolor"
                  class="orb-tag-chip ">
                  No tag added
                </mat-chip>
              </mat-chip-list>
            </div>
            <hr/>
            <nb-form-field>
              <div class="container d-flex row px-0 mx-0">
                <div class="d-flex flex-column col-5 px-0 mx-0">
                  <div>
                    <label class="font-weight-bold">{{strings.propNames.key}}</label>
                    <span class="required">*</span>
                  </div>
                  <div>
                    <input autofocus
                           fieldSize="medium"
                           formControlName="key"
                           fullWidth="true"
                           nbInput/>
                  </div>
                </div>
                <div class="d-flex justify-content-center align-items-center col-1 mt-4 px-0 mx-0">
                  <nb-icon icon="plus-outline" size="14" style="color: #df316f;"></nb-icon>
                </div>
                <div class="d-flex flex-column col-5 px-0 mx-0">
                  <div>
                    <label class="font-weight-bold">{{strings.propNames.value}}</label>
                    <span class="required">*</span>
                  </div>
                  <div>
                    <input autofocus
                           fieldSize="medium"
                           formControlName="value"
                           fullWidth="true"
                           nbInput/>
                  </div>
                </div>
                <div class="d-flex col-1 align-items-center justify-content-center mx-0 pl-4 px-0"
                     style="transform: translateY(14px);">
                  <button (click)="onAddTag()"
                          [disabled]="(secondFormGroup.controls['key'].value === '' ||
                          secondFormGroup.controls['value'].value === '')"
                          ghost
                          nbButton>
                    <nb-icon icon="plus-outline"
                             size="14"
                             status="primary"
                             style="color: #df316f;">
                    </nb-icon>
                  </button>
                </div>
              </div>
            </nb-form-field>
            <hr/>
            <div class="d-flex row">
              <div class="col-12">
                <div>
                  <p *ngIf="tagMatch?.total && tagMatch.total > 0">
                    {{strings.match.matchAny}}&nbsp;{{tagMatch.total}}&nbsp;{{strings.match.agents}}.
                  </p>
                  <p *ngIf="!tagMatch.total || tagMatch.total === 0">
                    {{strings.match.matchNone}}
                  </p>
                </div>
              </div>
            </div>
            <hr/>
            <div *ngIf="secondFormGroup"
                 class="d-flex justify-content-end">
              <button (click)="goBack()"
                      data-orb-qa-id="button#cancel"
                      ghost
                      nbButton
                      status="primary"
                      type="button">
                {{ strings.stepper.cancel }}
              </button>
              <button data-orb-qa-id="button#back"
                      ghost
                      nbButton
                      nbStepperPrevious
                      status="primary">
                {{ strings.stepper.back }}
              </button>
              <button [disabled]="(selectedTags | json) === '{}'"
                      class="next-button"
                      data-orb-qa-id="button#next"
                      nbButton
                      nbStepperNext
                      shape="round"
                      status="primary"
                      type="submit">
                {{ strings.stepper.next }}
              </button>
            </div>
          </form>
=======
          <ngx-tag-control [(tags)]="selectedTags" (tagsChange)="updateMatches()"></ngx-tag-control>
          <hr/>
          <div class="d-flex row">
            <div class="col-12">
              <div>
                <p *ngIf="tagMatch?.total && tagMatch.total > 0">
                  {{strings.match.matchAny}}&nbsp;{{tagMatch.total}}&nbsp;{{strings.match.agents}}.
                </p>
                <p *ngIf="!tagMatch.total || tagMatch.total === 0">
                  {{strings.match.matchNone}}
                </p>
              </div>
            </div>
          </div>
          <hr/>
          <div class="d-flex justify-content-end">
            <button nbStepperNext
                    class="next-button"
                    data-orb-qa-id="button#save"
                    nbButton
                    shape="round"
                    status="primary"
                    type="submit">
              {{ strings.stepper.next }}
            </button>
            <button data-orb-qa-id="button#back"
                    ghost
                    nbButton
                    nbStepperPrevious
                    status="primary">
              {{ strings.stepper.back }}
            </button>
            <button (click)="goBack()"
                    data-orb-qa-id="button#cancel"
                    ghost
                    nbButton
                    status="primary"
                    type="button">
              {{ strings.stepper.cancel }}
            </button>
          </div>
>>>>>>> 5b552fbc
        </nb-step>
        <nb-step [label]="thirdStepLabel">
          <ng-template #thirdStepLabel>
            <div class="step-label d-flex flex-column">
              <strong>{{strings.add.step.title3}}</strong>
            </div>
          </ng-template>
          <div *ngIf="!expanded" class="d-flex row">
            <div class="col-md-12 col-xl-6">
              <div>
                <label class="font-weight-bold">{{strings.propNames.name}}</label>
                <p>{{firstFormGroup.controls.name.value}}</p>
              </div>
            </div>
            <hr/>
            <div class="col-md-12 col-xl-6">
              <div>
                <label class="font-weight-bold">{{strings.propNames.description}}</label>
                <p>{{firstFormGroup.controls.description.value}}</p>
              </div>
            </div>
            <hr/>
          </div>
          <div class="d-flex row">
            <div class="col-12">
<<<<<<< HEAD
              <mat-chip-list>
                <mat-chip
                  *ngFor="let tag of selectedTags | keyvalue"
                  [style.background-color]="tag | tagcolor"
                  class="orb-tag-chip ">
                  {{tag | tagchip}}
                </mat-chip>
                <mat-chip
                  *ngIf="(selectedTags | json) === '{}'"
                  [style.background-color]="'notag' | tagcolor"
                  class="orb-tag-chip ">
                  No tag added
                </mat-chip>
              </mat-chip-list>
=======
              <ngx-tag-display [tags]="selectedTags"></ngx-tag-display>
>>>>>>> 5b552fbc
            </div>
          </div>
          <hr/>
          <div class="d-flex row">
            <div class="col-12">
              <div>
                <p *ngIf="tagMatch?.total && tagMatch.total > 0">
                  {{strings.match.matchAny}}&nbsp;{{tagMatch.total}}&nbsp;{{strings.match.agents}}
                  .&nbsp;<button (click)="toggleExpandMatches()"
                                 class="appearance-ghost size-small status-basic button-expand"
                                 nbButton>{{expanded
                  ? strings.match.collapse
                  : strings.match.expand}}</button>
                </p>
                <p *ngIf="!tagMatch.total || tagMatch.total === 0">
                  {{strings.match.matchNone}}
                </p>
              </div>
            </div>
          </div>
          <div *ngIf="expanded" class="d-flex row">
            <div class="tag-table">
              <ngx-datatable #table
                             *ngIf="columns"
                             [columnMode]="columnMode.standard"
                             [columns]="columns"
                             [footerHeight]="50"
                             [headerHeight]="50"
                             [rowHeight]="50"
                             [rows]="matchingAgents"
                             [scrollbarV]="true"
                             [virtualization]="false"
                             class="orb"
                             style="height: 100%;">
              </ngx-datatable>
            </div>
          </div>
          <hr/>
<<<<<<< HEAD
          <div *ngIf="secondFormGroup"
               class="d-flex justify-content-end">
            <button (click)="goBack()"
                    data-orb-qa-id="button#cancel"
                    ghost
                    nbButton
                    status="primary"
                    type="button">
              {{ strings.stepper.cancel }}
            </button>
            <button data-orb-qa-id="button#back"
                    ghost
                    nbButton
                    nbStepperPrevious
                    status="primary">
              {{ strings.stepper.back }}
            </button>
=======
          <div class="d-flex justify-content-end">
>>>>>>> 5b552fbc
            <button (click)="onFormSubmit()"
                    class="next-button"
                    data-orb-qa-id="button#save"
                    nbButton
                    shape="round"
                    status="primary"
                    type="submit">
              {{ strings.stepper.save }}
<<<<<<< HEAD
=======
            </button>
            <button data-orb-qa-id="button#back"
                    ghost
                    nbButton
                    nbStepperPrevious
                    status="primary">
              {{ strings.stepper.back }}
            </button>
            <button (click)="goBack()"
                    data-orb-qa-id="button#cancel"
                    ghost
                    nbButton
                    status="primary"
                    type="button">
              {{ strings.stepper.cancel }}
>>>>>>> 5b552fbc
            </button>
          </div>
        </nb-step>
      </nb-stepper>
    </div>
  </div>
</div>

<ng-template #agentStateTemplateCell let-i="index" let-row="row" let-value="value">
  <div>
    <div>
      <i aria-hidden="true"
         class="fa fa-circle orb-service-{{ row.state }}"></i>
      {{ row.state | titlecase }}
    </div>
  </div>
</ng-template>

<ng-template #agentTagsTemplateCell let-i="index" let-row="row" let-value="value">
  <div class="d-block">
    <mat-chip-list>
      <mat-chip
        *ngFor="let tag of value | keyvalue"
        [style.background-color]="tag | tagcolor"
        class="orb-tag-chip ">
        {{tag | tagchip}}
      </mat-chip>
    </mat-chip-list>
  </div>
</ng-template>

<ng-template #agentLastHBTemplateCell let-i="index" let-row="row" let-value="value">
  <div>
    {{ row.ts_last_hb | date: 'M/d/yy, HH:mm z' }}
  </div>
</ng-template><|MERGE_RESOLUTION|>--- conflicted
+++ resolved
@@ -45,19 +45,6 @@
             </nb-form-field>
             <hr/>
             <div class="d-flex justify-content-end">
-<<<<<<< HEAD
-              <button (click)="goBack()"
-                      data-orb-qa-id="button#cancel"
-                      ghost
-                      nbButton
-                      status="primary"
-                      type="button">
-                {{ strings.stepper.cancel }}
-              </button>
-              <button [disabled]="!firstFormGroup.valid"
-                      class="next-button"
-                      data-orb-qa-id="button#next"
-=======
               <button [disabled]="!firstFormGroup.valid"
                       class="next-button"
                       data-orb-qa-id="button#next"
@@ -70,18 +57,11 @@
               <button (click)="goBack()"
                       data-orb-qa-id="button#cancel"
                       ghost
->>>>>>> 5b552fbc
                       nbButton
-                      nbStepperNext
                       shape="round"
-<<<<<<< HEAD
-                      status="primary" type="submit">
-                {{ strings.stepper.next }}
-=======
                       status="primary"
                       type="button">
                 {{ strings.stepper.cancel }}
->>>>>>> 5b552fbc
               </button>
             </div>
           </form>
@@ -93,120 +73,6 @@
               <p>{{strings.add.step.desc2}}</p>
             </div>
           </ng-template>
-<<<<<<< HEAD
-          <form [formGroup]="secondFormGroup">
-            <div class="d-flex">
-              <mat-chip-list>
-                <mat-chip
-                  *ngFor="let tag of selectedTags | keyvalue"
-                  [style.background-color]="tag | tagcolor"
-                  class="orb-tag-chip ">
-                  {{tag | tagchip}}
-                  <nb-icon (click)="onRemoveTag(tag.key)"
-                           class="ml-1"
-                           icon="close-outline"
-                           size="12"></nb-icon>
-                </mat-chip>
-                <mat-chip
-                  *ngIf="(selectedTags | json) === '{}'"
-                  [style.background-color]="'notag' | tagcolor"
-                  class="orb-tag-chip ">
-                  No tag added
-                </mat-chip>
-              </mat-chip-list>
-            </div>
-            <hr/>
-            <nb-form-field>
-              <div class="container d-flex row px-0 mx-0">
-                <div class="d-flex flex-column col-5 px-0 mx-0">
-                  <div>
-                    <label class="font-weight-bold">{{strings.propNames.key}}</label>
-                    <span class="required">*</span>
-                  </div>
-                  <div>
-                    <input autofocus
-                           fieldSize="medium"
-                           formControlName="key"
-                           fullWidth="true"
-                           nbInput/>
-                  </div>
-                </div>
-                <div class="d-flex justify-content-center align-items-center col-1 mt-4 px-0 mx-0">
-                  <nb-icon icon="plus-outline" size="14" style="color: #df316f;"></nb-icon>
-                </div>
-                <div class="d-flex flex-column col-5 px-0 mx-0">
-                  <div>
-                    <label class="font-weight-bold">{{strings.propNames.value}}</label>
-                    <span class="required">*</span>
-                  </div>
-                  <div>
-                    <input autofocus
-                           fieldSize="medium"
-                           formControlName="value"
-                           fullWidth="true"
-                           nbInput/>
-                  </div>
-                </div>
-                <div class="d-flex col-1 align-items-center justify-content-center mx-0 pl-4 px-0"
-                     style="transform: translateY(14px);">
-                  <button (click)="onAddTag()"
-                          [disabled]="(secondFormGroup.controls['key'].value === '' ||
-                          secondFormGroup.controls['value'].value === '')"
-                          ghost
-                          nbButton>
-                    <nb-icon icon="plus-outline"
-                             size="14"
-                             status="primary"
-                             style="color: #df316f;">
-                    </nb-icon>
-                  </button>
-                </div>
-              </div>
-            </nb-form-field>
-            <hr/>
-            <div class="d-flex row">
-              <div class="col-12">
-                <div>
-                  <p *ngIf="tagMatch?.total && tagMatch.total > 0">
-                    {{strings.match.matchAny}}&nbsp;{{tagMatch.total}}&nbsp;{{strings.match.agents}}.
-                  </p>
-                  <p *ngIf="!tagMatch.total || tagMatch.total === 0">
-                    {{strings.match.matchNone}}
-                  </p>
-                </div>
-              </div>
-            </div>
-            <hr/>
-            <div *ngIf="secondFormGroup"
-                 class="d-flex justify-content-end">
-              <button (click)="goBack()"
-                      data-orb-qa-id="button#cancel"
-                      ghost
-                      nbButton
-                      status="primary"
-                      type="button">
-                {{ strings.stepper.cancel }}
-              </button>
-              <button data-orb-qa-id="button#back"
-                      ghost
-                      nbButton
-                      nbStepperPrevious
-                      status="primary">
-                {{ strings.stepper.back }}
-              </button>
-              <button [disabled]="(selectedTags | json) === '{}'"
-                      class="next-button"
-                      data-orb-qa-id="button#next"
-                      nbButton
-                      nbStepperNext
-                      shape="round"
-                      status="primary"
-                      type="submit">
-                {{ strings.stepper.next }}
-              </button>
-            </div>
-          </form>
-=======
           <ngx-tag-control [(tags)]="selectedTags" (tagsChange)="updateMatches()"></ngx-tag-control>
           <hr/>
           <div class="d-flex row">
@@ -248,7 +114,6 @@
               {{ strings.stepper.cancel }}
             </button>
           </div>
->>>>>>> 5b552fbc
         </nb-step>
         <nb-step [label]="thirdStepLabel">
           <ng-template #thirdStepLabel>
@@ -274,24 +139,7 @@
           </div>
           <div class="d-flex row">
             <div class="col-12">
-<<<<<<< HEAD
-              <mat-chip-list>
-                <mat-chip
-                  *ngFor="let tag of selectedTags | keyvalue"
-                  [style.background-color]="tag | tagcolor"
-                  class="orb-tag-chip ">
-                  {{tag | tagchip}}
-                </mat-chip>
-                <mat-chip
-                  *ngIf="(selectedTags | json) === '{}'"
-                  [style.background-color]="'notag' | tagcolor"
-                  class="orb-tag-chip ">
-                  No tag added
-                </mat-chip>
-              </mat-chip-list>
-=======
               <ngx-tag-display [tags]="selectedTags"></ngx-tag-display>
->>>>>>> 5b552fbc
             </div>
           </div>
           <hr/>
@@ -330,16 +178,15 @@
             </div>
           </div>
           <hr/>
-<<<<<<< HEAD
-          <div *ngIf="secondFormGroup"
-               class="d-flex justify-content-end">
-            <button (click)="goBack()"
-                    data-orb-qa-id="button#cancel"
-                    ghost
-                    nbButton
-                    status="primary"
-                    type="button">
-              {{ strings.stepper.cancel }}
+          <div class="d-flex justify-content-end">
+            <button (click)="onFormSubmit()"
+                    class="next-button"
+                    data-orb-qa-id="button#save"
+                    nbButton
+                    shape="round"
+                    status="primary"
+                    type="submit">
+              {{ strings.stepper.save }}
             </button>
             <button data-orb-qa-id="button#back"
                     ghost
@@ -348,27 +195,6 @@
                     status="primary">
               {{ strings.stepper.back }}
             </button>
-=======
-          <div class="d-flex justify-content-end">
->>>>>>> 5b552fbc
-            <button (click)="onFormSubmit()"
-                    class="next-button"
-                    data-orb-qa-id="button#save"
-                    nbButton
-                    shape="round"
-                    status="primary"
-                    type="submit">
-              {{ strings.stepper.save }}
-<<<<<<< HEAD
-=======
-            </button>
-            <button data-orb-qa-id="button#back"
-                    ghost
-                    nbButton
-                    nbStepperPrevious
-                    status="primary">
-              {{ strings.stepper.back }}
-            </button>
             <button (click)="goBack()"
                     data-orb-qa-id="button#cancel"
                     ghost
@@ -376,7 +202,6 @@
                     status="primary"
                     type="button">
               {{ strings.stepper.cancel }}
->>>>>>> 5b552fbc
             </button>
           </div>
         </nb-step>

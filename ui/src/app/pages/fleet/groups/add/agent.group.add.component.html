--- conflicted
+++ resolved
@@ -76,17 +76,10 @@
             <div class="d-flex">
               <mat-chip-list>
                 <mat-chip
-<<<<<<< HEAD
-                    class="orb-tag-sink "
-                    *ngFor="let tag of selectedTags | keyvalue"
-                    [style.background-color]="tag | tagcolor">
-                    {{tag | tagchip}}
-=======
                   class="orb-tag-sink "
                   *ngFor="let tag of selectedTags | keyvalue"
                   [style.background-color]="tag | tagcolor">
                   {{tag | tagchip}}
->>>>>>> d0bb59aa
                   <nb-icon class="ml-1"
                            (click)="onRemoveTag(tag.key)"
                            icon="close-outline"
@@ -218,17 +211,10 @@
             <div class="col-12">
               <mat-chip-list>
                 <mat-chip
-<<<<<<< HEAD
-                    class="orb-tag-sink "
-                    *ngFor="let tag of selectedTags | keyvalue"
-                    [style.background-color]="tag | tagcolor">
-                    {{tag | tagchip}}
-=======
                   class="orb-tag-sink "
                   *ngFor="let tag of selectedTags | keyvalue"
                   [style.background-color]="tag | tagcolor">
                   {{tag | tagchip}}
->>>>>>> d0bb59aa
                 </mat-chip>
                 <mat-chip
                   *ngIf="(selectedTags | json) === '{}'"
@@ -326,17 +312,10 @@
   <div class="d-flex">
     <mat-chip-list>
       <mat-chip
-<<<<<<< HEAD
-          class="orb-tag-sink "
-          *ngFor="let tag of value | keyvalue"
-          [style.background-color]="tag | tagcolor">
-          {{tag | tagchip}}
-=======
         class="orb-tag-sink "
         *ngFor="let tag of value | keyvalue"
         [style.background-color]="tag | tagcolor">
         {{tag | tagchip}}
->>>>>>> d0bb59aa
       </mat-chip>
     </mat-chip-list>
   </div>

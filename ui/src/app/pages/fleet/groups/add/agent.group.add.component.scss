nb-card {
  width: 400px;
}

button {
  margin: 10px;
}

textarea {
  width: 100%;
  height: 100%;
}

nb-card-footer {
  text-align: center;
}

mat-chip nb-icon {
  font-size: 1rem;
}

::ng-deep {
  .header {
    align-items: flex-end !important;
    margin-right: 10px !important;
    height: calc(100vh - 337px) !important;
  }

  .label-index {
    background-color: #969fb9;
    transition: box-shadow 0.3s 0s ease-in-out;
    color: #969fb9;
    border: none !important;
    background-image: url('data:image/svg+xml;base64,PHN2ZyB3aWR0aD0iMTEiIGhlaWdodD0iOCIgdmlld0JveD0iMCAwIDExIDgiIGZpbGw9Im5vbmUiIHhtbG5zPSJodHRwOi8vd3d3LnczLm9yZy8yMDAwL3N2ZyI+CjxwYXRoIGQ9Ik0wLjUgMy45OTY1MUw0LjE4NjgyIDcuNjgzMzNMMTAuODIzMSAxLjA0NzA2TDkuNzgzNDEgMEw0LjE4NjgyIDUuNTk2NTlMMS41Mzk2OCAyLjk1NjgzTDAuNSAzLjk5NjUxWiIgZmlsbD0iIzE1MWEzMCIvPgo8L3N2Zz4K');
    background-size: 20px 14px;
    background-repeat: no-repeat;
    background-position: center;
    z-index: 3;

    :first-child {
      visibility: hidden;
    }
  }

  nb-layout-column {
    padding: 1rem 1rem 0.75rem !important;
  }

  .step {
    flex-direction: row-reverse !important;
    align-items: start !important;

    &-label {
      p {
        font-family: 'Montserrat', sans-serif;
        font-weight: 400;
        color: #969fb9;
      }

      strong {
        font-family: 'Montserrat', sans-serif;
        font-weight: 700;
        color: #969fb9;
      }
    }
  }

  //
  //.step.completed {
  //   & > .label-index {
  //      box-shadow: 0 0 12px 1px #df316f;
  //      background-image: url('data:image/svg+xml;base64,PHN2ZyB3aWR0aD0iMTEiIGhlaWdodD0iOCIgdmlld0JveD0iMCAwIDExIDgiIGZpbGw9Im5vbmUiIHhtbG5zPSJodHRwOi8vd3d3LnczLm9yZy8yMDAwL3N2ZyI+CjxwYXRoIGQ9Ik0wLjUgMy45OTY1MUw0LjE4NjgyIDcuNjgzMzNMMTAuODIzMSAxLjA0NzA2TDkuNzgzNDEgMEw0LjE4NjgyIDUuNTk2NTlMMS41Mzk2OCAyLjk1NjgzTDAuNSAzLjk5NjUxWiIgZmlsbD0iI2ZmZiIvPgo8L3N2Zz4K');
  //      background-color: #969fb9;
  //  }
  //}

  .step.selected {
    p {
      color: #fff;
    }

    strong {
      color: #fff;
    }

    & > .label-index {
      box-shadow: 0 0 12px 1px #df316f;
      background-image: url('data:image/svg+xml;base64,PHN2ZyB3aWR0aD0iMTEiIGhlaWdodD0iOCIgdmlld0JveD0iMCAwIDExIDgiIGZpbGw9Im5vbmUiIHhtbG5zPSJodHRwOi8vd3d3LnczLm9yZy8yMDAwL3N2ZyI+CjxwYXRoIGQ9Ik0wLjUgMy45OTY1MUw0LjE4NjgyIDcuNjgzMzNMMTAuODIzMSAxLjA0NzA2TDkuNzgzNDEgMEw0LjE4NjgyIDUuNTk2NTlMMS41Mzk2OCAyLjk1NjgzTDAuNSAzLjk5NjUxWiIgZmlsbD0iI2ZmZiIvPgo8L3N2Zz4K');
      background-color: #df316f;
    }
  }


  .step-content {
    min-width: 500px !important;
  }

  .connector {
    width: 1px !important;
    transform: translateX(1px);

    &::after {
      content: '';
      height: 70px;
      transform: translateY(-70px);
      width: 1px;
      border-left: solid 1px #969fb9b3;
      position: absolute;
      z-index: 1;
    }
  }

  .connector.connector-past {
    transition: background 0.5s 0s ease-in-out;

    &::after {
      transition: border 0.5s 0s ease-in-out;
      border-left: solid 1px #df316f;
    }
  }
}

.required {
  color: #df316f;
  padding-left: 2px;
}

.step-label {
  width: 214px;
  text-align: end;
}

::ng-deep .orb-breadcrumb {
  align-items: center;

  display: flex;

  font-family: 'Montserrat', sans-serif;
  font-style: normal;
  font-weight: 500;
  font-size: 12px;
  line-height: 12px;

  ::ng-deep .xng-breadcrumb-trail {
    color: #ffffff !important;

    &::before {
      color: #969fb9 !important;
    }
  }
}

.button-expand {
  width: 155px;
  height: 236px;
  border: 1px solid #969fb9;
  background: #232940;
  box-sizing: border-box;
  justify-content: flex-end;
  display: contents;

  &::ng-deep div {
    display: flex !important;
    justify-content: flex-end !important;
  }

  &:hover {
    background: #232940;
    border: 1px solid #3089fc;
    box-sizing: border-box;
    border-radius: 4px;
  }

  &:active {
    background: #232940;
    border: 1px solid #3089fc;
    box-sizing: border-box;
    border-radius: 4px;
  }

  &:default {
    background: #232940;
    border: 1px solid #969fb9;
    box-sizing: border-box;
    border-radius: 4px;
  }
}

tr div p {
  :hover {
    color: #2a64f6;
  }
}

.tag-table {
  position: relative;
  left: 0;
  min-height: 18vw;
  height: 25vw;
  max-height: 30vw;
  width: 57vw;
}

.orb-service- {
  &new {
    color: #9b51e0;
  }
<<<<<<< HEAD
  &online {
    color: #6fcf97;
  }
  &stale {
    color: #f2994a;
  }
  &error {
    color: #df316f;
  }
=======

  &online {
    color: #6fcf97;
  }

  &stale {
    color: #f2994a;
  }

  &error {
    color: #df316f;
  }

>>>>>>> 6354af16
  &offline {
    color: #969fb9;
  }
}<|MERGE_RESOLUTION|>--- conflicted
+++ resolved
@@ -205,31 +205,19 @@
   &new {
     color: #9b51e0;
   }
-<<<<<<< HEAD
+
   &online {
     color: #6fcf97;
   }
+
   &stale {
     color: #f2994a;
   }
+
   &error {
     color: #df316f;
   }
-=======
-
-  &online {
-    color: #6fcf97;
-  }
-
-  &stale {
-    color: #f2994a;
-  }
-
-  &error {
-    color: #df316f;
-  }
-
->>>>>>> 6354af16
+
   &offline {
     color: #969fb9;
   }

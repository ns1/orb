<div>
  <header>
    <xng-breadcrumb class="orb-breadcrumb">
    </xng-breadcrumb>
    <h4>{{strings.list.header}}</h4>
  </header>
<<<<<<< HEAD
  <div #tableWrapper class="d-flex flex-column mt-4">
=======
  <div
      #tableWrapper
      class="d-flex flex-column mt-4">
>>>>>>> 6354af16
    <div class="d-flex justify-content-between align-items-end mb-2">
      <div class="d-flex">
        <p
          *ngIf="paginationControls.data && paginationControls.data.length> 0"
          class="sink-info-regular mb-0">
          You have <strong>{{paginationControls.total}} Agent Groups</strong>.
        </p>
        <p
          *ngIf="paginationControls.data && paginationControls.data.length === 0"
          class="sink-info-accent mb-0">
          There are no Agent Groups yet.
        </p>
      </div>
      <div class="d-flex">
        <div class="mr-3">
          <nb-select
            (selectedChange)="onFilterSelected($event)"
            *ngIf="tableFilters && tableFilters.length"
            [(selected)]="selectedFilter"
            appearance="filled"
            class="d-flex justify-content-end"
            placeholder="Filter by"
            size="medium"
            style="width: 160px; height: 100%">
<<<<<<< HEAD
            <nb-option *ngFor="let conf of tableFilters" [value]="conf">{{ conf.label }}</nb-option>
          </nb-select>
        </div>
        <nb-form-field *ngIf="selectedFilter">
          <nb-icon icon="search-outline" nbPrefix pack="eva"></nb-icon>
          <input (input)="applyFilter()"
                 [(ngModel)]="filterValue"
                 [placeholder]="searchPlaceholder"
                 fieldSize="medium"
                 nbInput
                 type="text"/>
=======
            <nb-option
              *ngFor="let conf of tableFilters"
              [value]="conf">{{ conf.label }}</nb-option>
          </nb-select>
        </div>
        <nb-form-field *ngIf="selectedFilter">
          <nb-icon
            icon="search-outline"
            nbPrefix
            pack="eva"></nb-icon>
          <input
            (input)="applyFilter()"
            [(ngModel)]="filterValue"
            [placeholder]="searchPlaceholder"
            fieldSize="medium"
            nbInput
            type="text"/>
>>>>>>> 6354af16
        </nb-form-field>
      </div>
    </div>
    <div class="add-agent-container">
<<<<<<< HEAD
      <button (click)="onOpenAdd()"
              ghost="true"
              nbButton
              status="primary">
        <i class="fa fa-plus">&nbsp;</i>{{strings.list.create}}</button>
    </div>
    <ngx-datatable
      #table
      [columnMode]="columnMode.flex"
      [columns]="columns"
      [footerHeight]="50"
      [headerHeight]="50"
      [limit]="paginationControls.limit"
      [loadingIndicator]="loading"
      [rowHeight]="50"
      [rows]="paginationControls.data"
      [scrollbarV]="true"
      [sorts]="tableSorts"
      class="orb"
      style="height: calc(62vh)">
=======
      <button
        (click)="onOpenAdd()"
        ghost="true"
        nbButton
        status="primary">
        <i class="fa fa-plus">&nbsp;</i>{{strings.list.create}}</button>
    </div>
    <ngx-datatable
        #table
        [columnMode]="columnMode.flex"
        [columns]="columns"
        [footerHeight]="50"
        [headerHeight]="50"
        [limit]="paginationControls.limit"
        [loadingIndicator]="loading"
        [rowHeight]="50"
        [rows]="paginationControls.data"
        [scrollbarV]="true"
        [sorts]="tableSorts"
        class="orb"
        style="height: calc(62vh)">
>>>>>>> 6354af16
    </ngx-datatable>
  </div>
</div>

<<<<<<< HEAD
<ng-template #agentGroupNameTemplateCell let-i="index" let-row="row" let-value="value">
=======
<ng-template
    #agentGroupNameTemplateCell
    let-i="index"
    let-row="row"
    let-value="value">
>>>>>>> 6354af16
  <div nbTooltip="{{ row.id }}">
    {{ row.name }}
  </div>
</ng-template>

<<<<<<< HEAD
<ng-template #agentGroupTemplateCell let-row="row">
  <span (click)="onMatchingAgentsModal(row)"
        class="matching-agents"
        nbTooltip="{{ row.matching_agents | json }}">
=======
<ng-template
    #agentGroupTemplateCell
    let-row="row">
  <span
    (click)="onMatchingAgentsModal(row)"
    class="matching-agents"
    nbTooltip="{{ row.matching_agents | json }}">
>>>>>>> 6354af16
    {{ row.matching_agents.total }}
  </span>
</ng-template>

<<<<<<< HEAD
<ng-template #agentGroupTagsTemplateCell let-i="index" let-row="row" let-value="value">
=======
<ng-template
    #agentGroupTagsTemplateCell
    let-i="index"
    let-row="row"
    let-value="value">
>>>>>>> 6354af16
  <div class="d-block">
    <mat-chip-list nbTooltip="{{ value | json }}">
      <mat-chip
        *ngFor="let tag of value | keyvalue | slice:0:3"
        [style.background-color]="tag | tagcolor"
        class="orb-tag-chip ">
        {{tag | tagchip}}
      </mat-chip>
      <mat-chip
        *ngIf="(row?.tags | json) === '{}'"
        [style.background-color]="'notag' | tagcolor"
        class="orb-tag-chip ">
        No tags were created
      </mat-chip>
    </mat-chip-list>
  </div>
</ng-template>

<<<<<<< HEAD
<ng-template #actionsTemplateCell let-i="index" let-row="row" let-value="value">
  <div class="d-flex flex-row">
    <button (click)="openDetailsModal(row)"
            class="orb-action-hover detail-button"
            ghost
            nbButton>
      <nb-icon icon="search-outline"></nb-icon>
    </button>
    <button (click)="onOpenEdit(row)"
            class="orb-action-hover edit-button"
            ghost
            nbButton>
      <nb-icon icon="edit-outline"></nb-icon>
    </button>
    <button (click)="openDeleteModal(row)"
            class="orb-action-hover del-button"
            ghost
            nbButton>
=======
<ng-template
    #actionsTemplateCell
    let-i="index"
    let-row="row"
    let-value="value">
  <div class="d-flex flex-row">
    <button
      (click)="openDetailsModal(row)"
      class="orb-action-hover detail-button"
      ghost
      nbButton>
      <nb-icon icon="search-outline"></nb-icon>
    </button>
    <button
      (click)="onOpenEdit(row)"
      class="orb-action-hover edit-button"
      ghost
      nbButton>
      <nb-icon icon="edit-outline"></nb-icon>
    </button>
    <button
      (click)="openDeleteModal(row)"
      class="orb-action-hover del-button"
      ghost
      nbButton>
>>>>>>> 6354af16
      <nb-icon icon="trash-2-outline"></nb-icon>
    </button>
  </div>
</ng-template><|MERGE_RESOLUTION|>--- conflicted
+++ resolved
@@ -4,13 +4,9 @@
     </xng-breadcrumb>
     <h4>{{strings.list.header}}</h4>
   </header>
-<<<<<<< HEAD
-  <div #tableWrapper class="d-flex flex-column mt-4">
-=======
   <div
       #tableWrapper
       class="d-flex flex-column mt-4">
->>>>>>> 6354af16
     <div class="d-flex justify-content-between align-items-end mb-2">
       <div class="d-flex">
         <p
@@ -35,19 +31,6 @@
             placeholder="Filter by"
             size="medium"
             style="width: 160px; height: 100%">
-<<<<<<< HEAD
-            <nb-option *ngFor="let conf of tableFilters" [value]="conf">{{ conf.label }}</nb-option>
-          </nb-select>
-        </div>
-        <nb-form-field *ngIf="selectedFilter">
-          <nb-icon icon="search-outline" nbPrefix pack="eva"></nb-icon>
-          <input (input)="applyFilter()"
-                 [(ngModel)]="filterValue"
-                 [placeholder]="searchPlaceholder"
-                 fieldSize="medium"
-                 nbInput
-                 type="text"/>
-=======
             <nb-option
               *ngFor="let conf of tableFilters"
               [value]="conf">{{ conf.label }}</nb-option>
@@ -65,33 +48,10 @@
             fieldSize="medium"
             nbInput
             type="text"/>
->>>>>>> 6354af16
         </nb-form-field>
       </div>
     </div>
     <div class="add-agent-container">
-<<<<<<< HEAD
-      <button (click)="onOpenAdd()"
-              ghost="true"
-              nbButton
-              status="primary">
-        <i class="fa fa-plus">&nbsp;</i>{{strings.list.create}}</button>
-    </div>
-    <ngx-datatable
-      #table
-      [columnMode]="columnMode.flex"
-      [columns]="columns"
-      [footerHeight]="50"
-      [headerHeight]="50"
-      [limit]="paginationControls.limit"
-      [loadingIndicator]="loading"
-      [rowHeight]="50"
-      [rows]="paginationControls.data"
-      [scrollbarV]="true"
-      [sorts]="tableSorts"
-      class="orb"
-      style="height: calc(62vh)">
-=======
       <button
         (click)="onOpenAdd()"
         ghost="true"
@@ -113,31 +73,20 @@
         [sorts]="tableSorts"
         class="orb"
         style="height: calc(62vh)">
->>>>>>> 6354af16
     </ngx-datatable>
   </div>
 </div>
 
-<<<<<<< HEAD
-<ng-template #agentGroupNameTemplateCell let-i="index" let-row="row" let-value="value">
-=======
 <ng-template
     #agentGroupNameTemplateCell
     let-i="index"
     let-row="row"
     let-value="value">
->>>>>>> 6354af16
   <div nbTooltip="{{ row.id }}">
     {{ row.name }}
   </div>
 </ng-template>
 
-<<<<<<< HEAD
-<ng-template #agentGroupTemplateCell let-row="row">
-  <span (click)="onMatchingAgentsModal(row)"
-        class="matching-agents"
-        nbTooltip="{{ row.matching_agents | json }}">
-=======
 <ng-template
     #agentGroupTemplateCell
     let-row="row">
@@ -145,20 +94,15 @@
     (click)="onMatchingAgentsModal(row)"
     class="matching-agents"
     nbTooltip="{{ row.matching_agents | json }}">
->>>>>>> 6354af16
     {{ row.matching_agents.total }}
   </span>
 </ng-template>
 
-<<<<<<< HEAD
-<ng-template #agentGroupTagsTemplateCell let-i="index" let-row="row" let-value="value">
-=======
 <ng-template
     #agentGroupTagsTemplateCell
     let-i="index"
     let-row="row"
     let-value="value">
->>>>>>> 6354af16
   <div class="d-block">
     <mat-chip-list nbTooltip="{{ value | json }}">
       <mat-chip
@@ -177,26 +121,6 @@
   </div>
 </ng-template>
 
-<<<<<<< HEAD
-<ng-template #actionsTemplateCell let-i="index" let-row="row" let-value="value">
-  <div class="d-flex flex-row">
-    <button (click)="openDetailsModal(row)"
-            class="orb-action-hover detail-button"
-            ghost
-            nbButton>
-      <nb-icon icon="search-outline"></nb-icon>
-    </button>
-    <button (click)="onOpenEdit(row)"
-            class="orb-action-hover edit-button"
-            ghost
-            nbButton>
-      <nb-icon icon="edit-outline"></nb-icon>
-    </button>
-    <button (click)="openDeleteModal(row)"
-            class="orb-action-hover del-button"
-            ghost
-            nbButton>
-=======
 <ng-template
     #actionsTemplateCell
     let-i="index"
@@ -222,7 +146,6 @@
       class="orb-action-hover del-button"
       ghost
       nbButton>
->>>>>>> 6354af16
       <nb-icon icon="trash-2-outline"></nb-icon>
     </button>
   </div>

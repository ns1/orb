import {
  AfterViewChecked,
  AfterViewInit,
  ChangeDetectorRef,
  Component,
  OnInit,
  TemplateRef,
  ViewChild,
} from '@angular/core';
import { NbDialogService } from '@nebular/theme';

import { DropdownFilterItem } from 'app/common/interfaces/mainflux.interface';
import { ActivatedRoute, Router } from '@angular/router';
import { STRINGS } from 'assets/text/strings';
import { AgentGroupDeleteComponent } from 'app/pages/fleet/groups/delete/agent.group.delete.component';
import { AgentGroupDetailsComponent } from 'app/pages/fleet/groups/details/agent.group.details.component';
import { ColumnMode, DatatableComponent, TableColumn } from '@swimlane/ngx-datatable';
import { AgentGroupsService } from 'app/common/services/agents/agent.groups.service';
import { NgxDatabalePageInfo, OrbPagination } from 'app/common/interfaces/orb/pagination.interface';
import { AgentGroup } from 'app/common/interfaces/orb/agent.group.interface';
import { AgentMatchComponent } from 'app/pages/fleet/agents/match/agent.match.component';
import { NotificationsService } from 'app/common/services/notifications/notifications.service';


@Component({
  selector: 'ngx-agent-group-list-component',
  templateUrl: './agent.group.list.component.html',
  styleUrls: ['./agent.group.list.component.scss'],
})
export class AgentGroupListComponent implements OnInit, AfterViewInit, AfterViewChecked {
  strings = STRINGS.agentGroups;

  columnMode = ColumnMode;

  columns: TableColumn[];

  loading = false;

  paginationControls: OrbPagination<AgentGroup>;

  searchPlaceholder = 'Search by name';

  // templates
  @ViewChild('agentGroupNameTemplateCell') agentGroupNameTemplateCell: TemplateRef<any>;

  @ViewChild('agentGroupTemplateCell') agentGroupsTemplateCell: TemplateRef<any>;

  @ViewChild('agentGroupTagsTemplateCell') agentGroupTagsTemplateCell: TemplateRef<any>;

  @ViewChild('actionsTemplateCell') actionsTemplateCell: TemplateRef<any>;

  tableFilters: DropdownFilterItem[] = [
    {
      id: '0',
      label: 'Name',
      prop: 'name',
      selected: false,
      filter: (agent, name) => agent?.name.includes(name),
    },
    {
      id: '1',
      label: 'Tags',
      prop: 'tags',
      selected: false,
      filter: (agent, tag) => Object.entries(agent?.tags)
        .filter(([key, value]) => `${ key }:${ value }`.includes(tag.replace(' ', ''))).length > 0,
    },
    {
      id: '2',
      label: 'Description',
      prop: 'description',
      selected: false,
      filter: (agent, description) => agent?.description.includes(description),
    },
  ];

  selectedFilter = this.tableFilters[0];

  filterValue = null;

  tableSorts = [
    {
      prop: 'name',
      dir: 'asc',
    },
  ];

  @ViewChild('tableWrapper') tableWrapper;

  @ViewChild(DatatableComponent) table: DatatableComponent;

  private currentComponentWidth;

  constructor(
    private cdr: ChangeDetectorRef,
    private dialogService: NbDialogService,
    private agentGroupsService: AgentGroupsService,
    private notificationsService: NotificationsService,
    private route: ActivatedRoute,
    private router: Router,
  ) {
    this.paginationControls = AgentGroupsService.getDefaultPagination();
  }

  ngAfterViewChecked() {
    if (this.table && this.table.recalculate && (this.tableWrapper.nativeElement.clientWidth !== this.currentComponentWidth)) {
      this.currentComponentWidth = this.tableWrapper.nativeElement.clientWidth;
      this.table.recalculate();
      this.cdr.detectChanges();
      window.dispatchEvent(new Event('resize'));
    }
  }

  ngOnInit() {
<<<<<<< HEAD
    this.agentGroupsService.clean();
=======
>>>>>>> 5b552fbc
    this.getAllAgentGroups();
  }

  ngAfterViewInit() {
    this.columns = [
      {
        prop: 'name',
        name: 'Name',
        canAutoResize: true,
        resizeable: false,
        flexGrow: 2,
        minWidth: 90,
        cellTemplate: this.agentGroupNameTemplateCell,
      },
      {
        prop: 'description',
        name: 'Description',
        resizeable: false,
        minWidth: 100,
        flexGrow: 2,
      },
      {
        prop: 'matching_agents',
        name: 'Agents',
        resizeable: false,
        minWidth: 25,
        flexGrow: 1,
        comparator: (a, b) => a.total - b.total,
        cellTemplate: this.agentGroupsTemplateCell,
      },
      {
        prop: 'tags',
        name: 'Tags',
        minWidth: 300,
        flexGrow: 3,
        resizeable: false,
        cellTemplate: this.agentGroupTagsTemplateCell,
        comparator: (a, b) => Object.entries(a)
          .map(([key, value]) => `${key}:${value}`)
          .join(',')
          .localeCompare(Object.entries(b)
            .map(([key, value]) => `${key}:${value}`)
            .join(',')),
      },
      {
        name: '',
        prop: 'actions',
        minWidth: 150,
        resizeable: false,
        sortable: false,
        flexGrow: 1,
        cellTemplate: this.actionsTemplateCell,
      },
    ];

    this.cdr.detectChanges();
  }

  getAllAgentGroups(): void {
<<<<<<< HEAD
=======
    this.agentGroupsService.clean();
>>>>>>> 5b552fbc
    this.agentGroupsService.getAllAgentGroups().subscribe(resp => {
      this.paginationControls.data = resp.data;
      this.paginationControls.total = resp.data.length;
      this.paginationControls.offset = resp.offset / resp.limit;
      this.loading = false;
      this.cdr.markForCheck();
    });
  }

  getAgentGroups(pageInfo: NgxDatabalePageInfo = null): void {
    const finalPageInfo = { ...pageInfo };
    finalPageInfo.dir = 'desc';
    finalPageInfo.order = 'name';
    finalPageInfo.limit = this.paginationControls.limit;
    finalPageInfo.offset = pageInfo?.offset * pageInfo?.limit || 0;

    this.loading = true;
    this.agentGroupsService.getAgentGroups(pageInfo).subscribe(
      (resp: OrbPagination<AgentGroup>) => {
        this.paginationControls = resp;
        this.paginationControls.offset = pageInfo?.offset || 0;
        this.paginationControls.total = resp.total;
        this.loading = false;
      },
    );
  }

  onOpenAdd() {
    this.router.navigate(['add'], {
      relativeTo: this.route,
    });
  }

  onOpenEdit(agentGroup: any) {
    this.router.navigate([`edit/${ agentGroup.id }`], {
      state: { agentGroup: agentGroup, edit: true },
      relativeTo: this.route,
    });
  }

  onFilterSelected(filter) {
    this.searchPlaceholder = `Search by ${ filter.label }`;
    this.filterValue = null;
  }

  applyFilter() {
    if (!this.paginationControls || !this.paginationControls?.data) return;

    if (!this.filterValue || this.filterValue === '') {
      this.table.rows = this.paginationControls.data;
    } else {
      this.table.rows = this.paginationControls.data.filter(sink => this.filterValue.split(/[,;]+/gm).reduce((prev, curr) => {
        return this.selectedFilter.filter(sink, curr) && prev;
      }, true));
    }
    this.paginationControls.offset = 0;
  }

  openDeleteModal(row: any) {
    const { name, id } = row;
    this.dialogService.open(AgentGroupDeleteComponent, {
      context: { name },
      autoFocus: true,
      closeOnEsc: true,
    }).onClose.subscribe(
      confirm => {
        if (confirm) {
          this.agentGroupsService.deleteAgentGroup(id).subscribe(() => {
            this.notificationsService.success('Agent Group successfully deleted', '');
            this.getAllAgentGroups();
          });
        }
      },
    );
  }

  openDetailsModal(row: any) {
    this.dialogService.open(AgentGroupDetailsComponent, {
      context: { agentGroup: row },
      autoFocus: true,
      closeOnEsc: true,
    }).onClose.subscribe((resp) => {
      if (resp) {
        this.onOpenEdit(row);
      } else {
        this.getAllAgentGroups();
      }
    });
  }

  onMatchingAgentsModal(row: any) {
    this.dialogService.open(AgentMatchComponent, {
      context: { agentGroup: row },
      autoFocus: true,
      closeOnEsc: true,
    }).onClose.subscribe(_ => {
      this.getAgentGroups();
    });
  }
}<|MERGE_RESOLUTION|>--- conflicted
+++ resolved
@@ -112,10 +112,6 @@
   }
 
   ngOnInit() {
-<<<<<<< HEAD
-    this.agentGroupsService.clean();
-=======
->>>>>>> 5b552fbc
     this.getAllAgentGroups();
   }
 
@@ -175,10 +171,7 @@
   }
 
   getAllAgentGroups(): void {
-<<<<<<< HEAD
-=======
     this.agentGroupsService.clean();
->>>>>>> 5b552fbc
     this.agentGroupsService.getAllAgentGroups().subscribe(resp => {
       this.paginationControls.data = resp.data;
       this.paginationControls.total = resp.data.length;

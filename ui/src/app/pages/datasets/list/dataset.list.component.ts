import {
  AfterViewChecked,
  AfterViewInit,
  ChangeDetectorRef,
  Component,
  OnInit,
  TemplateRef,
  ViewChild,
} from '@angular/core';

import { DropdownFilterItem } from 'app/common/interfaces/mainflux.interface';
import { SinksService } from 'app/common/services/sinks/sinks.service';
import { ColumnMode, DatatableComponent, TableColumn } from '@swimlane/ngx-datatable';
import { NgxDatabalePageInfo, OrbPagination } from 'app/common/interfaces/orb/pagination.interface';
import { Debounce } from 'app/shared/decorators/utils';
import { Dataset } from 'app/common/interfaces/orb/dataset.policy.interface';
import { DatasetPoliciesService } from 'app/common/services/dataset/dataset.policies.service';
<<<<<<< HEAD
=======
import { ActivatedRoute, Router } from '@angular/router';
import { DatasetDeleteComponent } from 'app/pages/datasets/delete/dataset.delete.component';
import { NbDialogService } from '@nebular/theme';
import { NotificationsService } from 'app/common/services/notifications/notifications.service';
>>>>>>> 0b0d6fe3

@Component({
  selector: 'ngx-dataset-list-component',
  templateUrl: './dataset.list.component.html',
  styleUrls: ['./dataset.list.component.scss'],
})
export class DatasetListComponent implements OnInit, AfterViewInit, AfterViewChecked {
  columnMode = ColumnMode;

  columns: TableColumn[];

  loading = false;

  paginationControls: OrbPagination<Dataset>;

  searchPlaceholder = 'Search by name';

  filterSelectedIndex = '0';

  // templates
  @ViewChild('actionsTemplateCell') actionsTemplateCell: TemplateRef<any>;

  tableFilters: DropdownFilterItem[] = [
    {
      id: '0',
      label: 'Name',
      prop: 'name',
      selected: false,
    },
    {
      id: '1',
      label: 'Tags',
      prop: 'tags',
      selected: false,
    },
  ];

  @ViewChild('tableWrapper') tableWrapper;

  @ViewChild(DatatableComponent) table: DatatableComponent;

  private currentComponentWidth;

  constructor(
    private cdr: ChangeDetectorRef,
<<<<<<< HEAD
=======
    private dialogService: NbDialogService,
    private notificationsService: NotificationsService,
    private route: ActivatedRoute,
    private router: Router,
>>>>>>> 0b0d6fe3
    private datasetPoliciesService: DatasetPoliciesService,
  ) {
    this.datasetPoliciesService.clean();
    this.paginationControls = SinksService.getDefaultPagination();
  }

  ngAfterViewChecked() {
    if (this.table && this.table.recalculate && (this.tableWrapper.nativeElement.clientWidth !== this.currentComponentWidth)) {
      this.currentComponentWidth = this.tableWrapper.nativeElement.clientWidth;
      this.table.recalculate();
      this.cdr.detectChanges();
      window.dispatchEvent(new Event('resize'));
    }
  }

  ngOnInit() {
    this.datasetPoliciesService.clean();
    this.getDatasets();
  }

  ngAfterViewInit() {
    this.columns = [
      {
        prop: 'name',
        name: 'Name',
        resizeable: false,
        flexGrow: 1,
        minWidth: 90,
      },
      {
        prop: 'description',
        name: 'Description',
        resizeable: false,
        minWidth: 100,
        flexGrow: 2,
      },
      {
        prop: 'ts_created',
        name: 'Date Created',
        minWidth: 90,
        flexGrow: 2,
        resizeable: false,
      },
      {
        prop: 'ts_created',
        name: 'Date Last Received',
        minWidth: 90,
        flexGrow: 2,
        resizeable: false,
      },
      {
        name: '',
        prop: 'actions',
        minWidth: 150,
        resizeable: false,
        sortable: false,
        flexGrow: 1,
        cellTemplate: this.actionsTemplateCell,
      },
    ];

    this.cdr.detectChanges();
  }


  @Debounce(500)
  getDatasets(pageInfo: NgxDatabalePageInfo = null): void {
    const isFilter = this.paginationControls.name?.length > 0 || this.paginationControls.tags?.length > 0;

    if (isFilter) {
      pageInfo = {
        offset: this.paginationControls.offset,
        limit: this.paginationControls.limit,
      };
      if (this.paginationControls.name?.length > 0) pageInfo.name = this.paginationControls.name;
      if (this.paginationControls.tags?.length > 0) pageInfo.tags = this.paginationControls.tags;
    }

    this.loading = true;
    this.datasetPoliciesService.getDatasetPolicies(pageInfo, isFilter).subscribe(
      (resp: OrbPagination<Dataset>) => {
        this.paginationControls = resp;
        this.paginationControls.offset = pageInfo.offset;
        this.paginationControls.total = resp.total;
        this.loading = false;
      },
    );
  }

  onOpenAdd() {
<<<<<<< HEAD
  }

  onOpenEdit(dataset: any) {
=======
    this.router.navigate(['add'], {
      relativeTo: this.route.parent,
    });
  }

  onOpenEdit(dataset: any) {
    this.router.navigate(
      [`edit/${dataset.id}`],
      {
        relativeTo: this.route.parent,
        state: {dataset: dataset, edit: true},
      },
    );
>>>>>>> 0b0d6fe3
  }

  onFilterSelected(selectedIndex) {
    this.searchPlaceholder = `Search by ${ this.tableFilters[selectedIndex].label }`;
  }

  openDeleteModal(row: any) {
<<<<<<< HEAD
=======
    const {id} = row;
    this.dialogService.open(DatasetDeleteComponent, {
      context: {name: row.name},
      autoFocus: true,
      closeOnEsc: true,
    }).onClose.subscribe(
      confirm => {
        if (confirm) {
          this.datasetPoliciesService.deleteDataset(id).subscribe(() => {
            this.getDatasets();
            this.notificationsService.success('Dataset successfully deleted', '');
          });
        }
      },
    );
>>>>>>> 0b0d6fe3
  }

  openDetailsModal(row: any) {
  }

  searchDatasetItemByName(input) {
    this.getDatasets({
      ...this.paginationControls,
      [this.tableFilters[this.filterSelectedIndex].prop]: input,
    });
  }
}<|MERGE_RESOLUTION|>--- conflicted
+++ resolved
@@ -15,13 +15,10 @@
 import { Debounce } from 'app/shared/decorators/utils';
 import { Dataset } from 'app/common/interfaces/orb/dataset.policy.interface';
 import { DatasetPoliciesService } from 'app/common/services/dataset/dataset.policies.service';
-<<<<<<< HEAD
-=======
 import { ActivatedRoute, Router } from '@angular/router';
 import { DatasetDeleteComponent } from 'app/pages/datasets/delete/dataset.delete.component';
 import { NbDialogService } from '@nebular/theme';
 import { NotificationsService } from 'app/common/services/notifications/notifications.service';
->>>>>>> 0b0d6fe3
 
 @Component({
   selector: 'ngx-dataset-list-component',
@@ -67,13 +64,10 @@
 
   constructor(
     private cdr: ChangeDetectorRef,
-<<<<<<< HEAD
-=======
     private dialogService: NbDialogService,
     private notificationsService: NotificationsService,
     private route: ActivatedRoute,
     private router: Router,
->>>>>>> 0b0d6fe3
     private datasetPoliciesService: DatasetPoliciesService,
   ) {
     this.datasetPoliciesService.clean();
@@ -164,11 +158,6 @@
   }
 
   onOpenAdd() {
-<<<<<<< HEAD
-  }
-
-  onOpenEdit(dataset: any) {
-=======
     this.router.navigate(['add'], {
       relativeTo: this.route.parent,
     });
@@ -182,7 +171,6 @@
         state: {dataset: dataset, edit: true},
       },
     );
->>>>>>> 0b0d6fe3
   }
 
   onFilterSelected(selectedIndex) {
@@ -190,8 +178,6 @@
   }
 
   openDeleteModal(row: any) {
-<<<<<<< HEAD
-=======
     const {id} = row;
     this.dialogService.open(DatasetDeleteComponent, {
       context: {name: row.name},
@@ -207,7 +193,6 @@
         }
       },
     );
->>>>>>> 0b0d6fe3
   }
 
   openDetailsModal(row: any) {

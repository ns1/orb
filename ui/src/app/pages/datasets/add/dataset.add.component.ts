--- conflicted
+++ resolved
@@ -27,15 +27,10 @@
   styleUrls: ['./dataset.add.component.scss'],
 })
 export class DatasetAddComponent {
-<<<<<<< HEAD
-  // page vars
-  strings = {stepper: STRINGS.stepper};
-=======
   @ViewChild('sinkSelLead') sinkSelLead: ElementRef;
 
   // page vars
   strings = { stepper: STRINGS.stepper };
->>>>>>> 5b552fbc
 
   // stepper form groups
   detailsFormGroup: FormGroup;

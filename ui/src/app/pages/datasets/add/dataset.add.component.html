--- conflicted
+++ resolved
@@ -63,10 +63,6 @@
         </nb-step>
         <nb-step [completed]="isEdit"
                  [label]="secondStepTemplate"
-<<<<<<< HEAD
-                 [stepControl]="agentFormGroup"
-=======
->>>>>>> 6354af16
                  data-orb-qa-id="step_2">
           <ng-template #secondStepTemplate>
             <div class="step-label d-flex flex-column">
@@ -80,14 +76,8 @@
                 <label class="font-weight-bold">Who</label>
                 <span class="required">*</span>
               </div>
-<<<<<<< HEAD
-              <nb-select (selectedChange)="onAgentGroupSelected($event)"
-                         [(selected)]="dataset.agent_group_id"
-                         autofocus
-=======
               <nb-select [(selected)]="selectedGroup"
                          [disabled]="isEdit"
->>>>>>> 6354af16
                          appearance="filled"
                          autofocus
                          data-orb-qa-id="agent_group_id"
@@ -103,11 +93,7 @@
             </nb-form-field>
             <hr/>
             <div class="d-flex justify-content-end">
-<<<<<<< HEAD
-              <button [disabled]="!isEdit && !agentFormGroup?.valid"
-=======
               <button [disabled]="!isEdit && !selectedGroup"
->>>>>>> 6354af16
                       class="next-button"
                       data-orb-qa-id="button#next"
                       nbButton
@@ -151,14 +137,8 @@
                 <label class="font-weight-bold">What</label>
                 <span class="required">*</span>
               </div>
-<<<<<<< HEAD
-              <nb-select (selectedChange)="onAgentPolicySelected($event)"
-                         [(selected)]="dataset.agent_policy_id"
-                         autofocus
-=======
               <nb-select (selectedChange)="onPolicySelected($event)"
                          [disabled]="isEdit"
->>>>>>> 6354af16
                          appearance="filled"
                          autofocus
                          data-orb-qa-id="agent_policy_id"
@@ -173,13 +153,8 @@
               </nb-select>
             </nb-form-field>
             <hr/>
-<<<<<<< HEAD
-            <div *ngIf="policyFormGroup" class="d-flex justify-content-end">
-              <button [disabled]="!isEdit && !policyFormGroup?.valid"
-=======
             <div class="d-flex justify-content-end">
               <button [disabled]="!isEdit && !selectedPolicy"
->>>>>>> 6354af16
                       class="next-button"
                       data-orb-qa-id="button#next"
                       nbButton
@@ -244,11 +219,7 @@
                          data-orb-qa-id="sink_selector"
                          formControlName="selected_sink"
                          placeholder="Sink Name">
-<<<<<<< HEAD
-                <nb-option *ngFor="let sink of availableSinks"
-=======
                 <nb-option *ngFor="let sink of availableSinks | unSelectedSinks:selectedSinks"
->>>>>>> 6354af16
                            [attr.data-orb-qa-id]="'available_sink: '+sink.id" [id]="sink.id"
                            [value]="sink">{{ sink.name }}</nb-option>
               </nb-select>
@@ -303,38 +274,6 @@
               <strong>Review & Confirm</strong>
             </div>
           </ng-template>
-<<<<<<< HEAD
-          <div class="d-flex row">
-            <div class="col-md-12 col-xl-12">
-              <div>
-                <label class="font-weight-bold">Dataset Name</label>
-                <p data-orb-qa-id="review-agent-group">{{detailsFormGroup?.controls.name.value}}</p>
-              </div>
-            </div>
-            <div class="col-md-12 col-xl-6">
-              <div>
-                <label class="font-weight-bold">Agent Group Name</label>
-                <p data-orb-qa-id="review-agent-group">{{availableAgentGroups[selectedGroup]?.name}}</p>
-              </div>
-            </div>
-            <div class="col-md-12 col-xl-6">
-              <div>
-                <label class="font-weight-bold">Agent Policy Name</label>
-                <p data-orb-qa-id="review-agent-policy">{{availableAgentPolicies[selectedPolicy]?.name}}</p>
-              </div>
-            </div>
-            <div class="col-md-12 col-xl-6">
-              <div>
-                <label class="font-weight-bold">Sinks</label>
-                <p>
-                  <span *ngFor="let sink of selectedSinks; last as isLast">
-                    <span>{{ sink.name }}</span>
-                    <span *ngIf="!isLast">,&nbsp;</span>
-                  </span>
-                </p>
-              </div>
-            </div>
-=======
           <div class="col-md-12 col-xl-12">
             <label class="font-weight-bold">Dataset Name</label>
             <p data-orb-qa-id="review-agent-group">{{detailsFormGroup?.controls.name.value}}</p>
@@ -360,7 +299,6 @@
                   <span *ngIf="!isLast">,&nbsp;</span>
                 </span>
             </p>
->>>>>>> 6354af16
           </div>
           <hr/>
           <div *ngIf="sinkFormGroup" class="d-flex justify-content-end">

import { Component, ViewChild } from '@angular/core';

import { NotificationsService } from 'app/common/services/notifications/notifications.service';
import { ActivatedRoute, Router } from '@angular/router';
import { FormBuilder, FormGroup, Validators } from '@angular/forms';
import { AgentPolicy } from 'app/common/interfaces/orb/agent.policy.interface';
import { DynamicFormConfig } from 'app/common/interfaces/orb/dynamic.form.interface';
import { AgentPoliciesService } from 'app/common/services/agents/agent.policies.service';
import { PolicyTap } from 'app/common/interfaces/orb/policy/policy.tap.interface';
import { NbDialogService } from '@nebular/theme';
import { HandlerPolicyAddComponent } from 'app/pages/datasets/policies.agent/add/handler.policy.add.component';
import { STRINGS } from '../../../../../assets/text/strings';

const CONFIG = {
  TAPS: 'TAPS',
  BACKEND: 'BACKEND',
  INPUTS: 'INPUTS',
  HANDLERS: 'HANDLERS',
  AGENT_POLICY: 'AGENT_POLICY',
};

@Component({
  selector: 'ngx-agent-policy-add-component',
  templateUrl: './agent.policy.add.component.html',
  styleUrls: ['./agent.policy.add.component.scss'],
})
export class AgentPolicyAddComponent {
<<<<<<< HEAD
  // page vars
  strings = {stepper: STRINGS.stepper};
=======
  strings = { stepper: STRINGS.stepper };
>>>>>>> 5b552fbc

  // #forms
  // agent policy general information - name, desc, backend
  detailsFG: FormGroup;

  // selected tap, input_type
  tapFG: FormGroup;

  // dynamic input config
  inputConfigFG: FormGroup;

  // dynamic input filter config
  inputFilterFG: FormGroup;

  // #key inputs holders
  // selected backend object
  backend: { [propName: string]: any };

  // selected tap object
  tap: PolicyTap;

  // selected input object
  input: {
    version?: string,
    config?: DynamicFormConfig,
    filter?: DynamicFormConfig,
  };

  // holds all handlers added by user
  modules: {
    [propName: string]: {
      name?: string,
      type?: string,
      config?: { [propName: string]: {} | any },
      filter?: { [propName: string]: {} | any },
    },
  } = {};

  // #services responses
  // hold info retrieved
  availableBackends: {
    [propName: string]: {
      backend: string,
      description: string,
    },
  };

  availableTaps: { [propName: string]: PolicyTap };

  availableInputs: {
    [propName: string]: {
      version?: string,
      config?: DynamicFormConfig,
      filter?: DynamicFormConfig,
    },
  };

  agentPolicy: AgentPolicy;

  agentPolicyID: string;

  @ViewChild('editorComponent')
  editor;

  isEdit: boolean;

  editorOptions = {
    theme: 'vs-dark',
    language: 'yaml',
    automaticLayout: true,
    glyphMargin: false,
    folding: false,
    // Undocumented see https://github.com/Microsoft/vscode/issues/30795#issuecomment-410998882
    lineDecorationsWidth: 0,
    lineNumbersMinChars: 0,
  };

  code = `handlers:
  modules:
    default_dns:
      type: dns
    default_net:
      type: net
input:
  input_type: pcap
  tap: default_pcap
kind: collection`;

  // is config specified wizard mode or in YAML or JSON
  isWizard = true;

  // format definition
  format = 'yaml';

  // #load controls
  isLoading = Object.entries(CONFIG)
    .reduce((acc, [value]) => {
      acc[value] = false;
      return acc;
    }, {}) as { [propName: string]: boolean };

  constructor(
    private agentPoliciesService: AgentPoliciesService,
    private notificationsService: NotificationsService,
    private router: Router,
    private route: ActivatedRoute,
    private _formBuilder: FormBuilder,
    private dialogService: NbDialogService,
  ) {
    this.agentPolicyID = this.route.snapshot.paramMap.get('id');
    this.agentPolicy = this.newAgent();
    this.isEdit = !!this.agentPolicyID;

    this.readyForms();


    Promise.all([
      this.isEdit ? this.retrieveAgentPolicy() : Promise.resolve(),
      this.getBackendsList(),
    ]).catch(reason => console.warn(`Couldn't fetch data. Reason: ${ reason }`))
      .then(() => this.updateForms())
      .catch((reason) => console.warn(`Couldn't fetch ${ this.agentPolicy?.backend } data. Reason: ${ reason }`));
  }

  resizeComponents() {
    const timeoutId = setTimeout(() => {
      window.dispatchEvent(new Event('resize'));
      clearTimeout(timeoutId);
    }, 50);
    !!this.editor?.layout && this.editor.layout();
  }

  newAgent() {
    return {
      name: '',
      description: '',
      backend: 'pktvisor',
      tags: {},
      version: 1,
      policy: {
        kind: 'collection',
        input: {
          config: {},
          tap: '',
          input_type: '',
        },
        handlers: {
          modules: {},
        },
      },
    } as AgentPolicy;
  }

  retrieveAgentPolicy() {
    return new Promise(resolve => {
      this.agentPoliciesService.getAgentPolicyById(this.agentPolicyID).subscribe(policy => {
        this.agentPolicy = policy;
        this.isLoading[CONFIG.AGENT_POLICY] = false;
        resolve(policy);
      });
    });
  }

  isLoadComplete() {
    return !Object.values(this.isLoading).reduce((prev, curr) => prev || curr, false);
  }

<<<<<<< HEAD

=======
>>>>>>> 5b552fbc
  readyForms() {
    const {
      name,
      description,
      backend,
      policy_data,
      policy: {
        input: {
          tap,
          input_type,
        },
        handlers: {
          modules,
        },
      },
    } = this.agentPolicy;

    if (policy_data) {
      this.code = policy_data;
    }

    this.modules = modules;

    this.detailsFG = this._formBuilder.group({
      name: [name, [Validators.required, Validators.pattern('^[a-zA-Z_][a-zA-Z0-9_-]*$')]],
      description: [description],
      backend: [{ value: backend, disabled: backend !== '' }, [Validators.required]],
    });
    this.tapFG = this._formBuilder.group({
      selected_tap: [tap, Validators.required],
      input_type: [input_type, Validators.required],
    });
  }

  updateForms() {
    const {
      name,
      description,
      backend,
      format,
      policy_data,
      policy: {
        handlers,
      },
    } = this.agentPolicy;

    const wizard = format !== this.format;

<<<<<<< HEAD
    this.onBackendSelected(backend).catch(reason => console.warn(`${ reason }`));
=======
    if (policy_data) {
      this.isWizard = false;
      this.code = policy_data;
    }

    this.detailsFG.patchValue({ name, description, backend });

    this.modules = handlers?.modules || {};

    if (wizard) {
      this.onBackendSelected(backend).catch(reason => console.warn(`${ reason }`));
    }
>>>>>>> 5b552fbc
  }

  getBackendsList() {
    return new Promise((resolve) => {
      this.isLoading[CONFIG.BACKEND] = true;
      this.agentPoliciesService.getAvailableBackends().subscribe(backends => {
        this.availableBackends = !!backends && backends.reduce((acc, curr) => {
          acc[curr.backend] = curr;
          return acc;
        }, {});

        this.isLoading[CONFIG.BACKEND] = false;

        resolve(backends);
      });
    });
  }

  onBackendSelected(selectedBackend) {
    return new Promise((resolve) => {
      this.backend = this.availableBackends[selectedBackend];
      this.backend['config'] = {};

      // todo hardcoded for pktvisor
      this.getBackendData().then(() => {
        resolve(null);
      });
    });
  }

  getBackendData() {
    return Promise.all([this.getTaps(), this.getInputs()])
      .then(value => {
        if (this.isEdit && this.agentPolicy && this.isWizard) {
          const selected_tap = this.agentPolicy.policy.input.tap;
          this.tapFG.patchValue({ selected_tap }, { emitEvent: true });
          this.onTapSelected(selected_tap);
          this.tapFG.controls.selected_tap.disable();
        }

      }, reason => console.warn(`Cannot retrieve backend data - reason: ${ JSON.parse(reason) }`))
      .catch(reason => {
        console.warn(`Cannot retrieve backend data - reason: ${ JSON.parse(reason) }`);
      });
  }

  getTaps() {
    return new Promise((resolve) => {
      this.isLoading[CONFIG.TAPS] = true;
      this.agentPoliciesService.getBackendConfig([this.backend.backend, 'taps'])
        .subscribe(taps => {
          this.availableTaps = taps.reduce((acc, curr) => {
            acc[curr.name] = curr;
            return acc;
          }, {});

          this.isLoading[CONFIG.TAPS] = false;

          resolve(taps);
        });
    });
  }

  onTapSelected(selectedTap) {
    this.tap = this.availableTaps[selectedTap];
    this.tapFG.controls.selected_tap.patchValue(selectedTap);

    const { input } = this.agentPolicy.policy;
    const { input_type, config_predefined, filter_predefined } = this.tap;

    this.tap.config = {
      ...config_predefined,
      ...input.config,
    };

    this.tap.filter = {
      ...filter_predefined,
      ...input.filter,
    };

    if (input_type) {
      this.onInputSelected(input_type);
    } else {
      this.input = null;
      this.tapFG.controls.input_type.reset('');
    }
  }

  getInputs() {
    return new Promise((resolve) => {
      this.isLoading[CONFIG.INPUTS] = true;
      this.agentPoliciesService.getBackendConfig([this.backend.backend, 'inputs'])
        .subscribe(inputs => {
          this.availableInputs = !!inputs && inputs;

          this.isLoading[CONFIG.INPUTS] = false;

          resolve(inputs);
        });
    });

  }

  onInputSelected(input_type) {
    // TODO version here
    this.input = this.availableInputs[input_type]['1.0'];

    this.tapFG.patchValue({ input_type });

    // input type config model
    const { config: inputConfig, filter: filterConfig } = this.input;
    // if editing, some values might not be overrideable any longer, all should be prefilled in form
    const { config: agentConfig, filter: agentFilter } = this.agentPolicy.policy.input;
    // tap config values, cannot be overridden if set
    const { config_predefined: preConfig, filter_predefined: preFilter } = this.tap;

    // populate form controls for config
    const inputConfDynamicCtrl = Object.entries(inputConfig)
      .reduce((acc, [key, input]) => {
        const value = agentConfig?.[key] || '';
        if (!preConfig?.includes(key)) {
          acc[key] = [
            value,
            [!!input?.props?.required && input.props.required === true ? Validators.required : Validators.nullValidator],
          ];
        }
        return acc;
      }, {});

    this.inputConfigFG = Object.keys(inputConfDynamicCtrl).length > 0 ? this._formBuilder.group(inputConfDynamicCtrl) : null;

    const inputFilterDynamicCtrl = Object.entries(filterConfig)
      .reduce((acc, [key, input]) => {
        const value = !!agentFilter?.[key] ? agentFilter[key] : '';
        // const disabled = !!preConfig?.[key];
        if (!preFilter?.includes(key)) {
          acc[key] = [
            value,
            [!!input?.props?.required && input.props.required === true ? Validators.required : Validators.nullValidator],
          ];
        }
        return acc;
      }, {});

    this.inputFilterFG = Object.keys(inputFilterDynamicCtrl).length > 0 ? this._formBuilder.group(inputFilterDynamicCtrl) : null;

  }

  addHandler() {
    this.dialogService.open(HandlerPolicyAddComponent, {
      context: {
        backend: this.backend,
        modules: this.modules,
      },
      autoFocus: true,
      closeOnEsc: true,
    }).onClose.subscribe((handler) => {
      // save handler to the policy being created/edited
      if (handler) {
        this.onHandlerAdded(handler);
      }
    });
  }

  onHandlerAdded(handler) {
    const { config, filter, type, name } = handler;

    this.modules[name] = ({
      type,
      config,
      filter,
    });

  }

  onHandlerRemoved(name) {
    delete this.modules[name];
  }

  hasModules() {
    return Object.keys(this.modules).length > 0;
  }

  goBack() {
    this.router.navigateByUrl('/pages/datasets/policies');
  }

  onYAMLSubmit() {
    const payload = {
      name: this.detailsFG.controls.name.value,
      description: this.detailsFG.controls.description.value,
      backend: this.detailsFG.controls.backend.value,
      format: this.format,
      policy_data: this.code,
      version: !!this.isEdit && !!this.agentPolicy.version && this.agentPolicy.version || 1,
    };

    this.submit(payload);
  }

  onFormSubmit() {
    const payload = {
      name: this.detailsFG.controls.name.value,
      description: this.detailsFG.controls.description.value,
      backend: this.detailsFG.controls.backend.value,
      tags: {},
      version: !!this.isEdit && !!this.agentPolicy.version && this.agentPolicy.version || 1,
      policy: {
        kind: 'collection',
        input: {
          tap: this.tap.name,
          input_type: this.tapFG.controls.input_type.value,
          ...Object.entries(this.inputConfigFG.controls)
            .map(([key, control]) => ({ [key]: control.value }))
            .reduce((acc, curr) => {
              for (const [key, value] of Object.entries(curr)) {
                if (!!value && value !== '') acc.config[key] = value;
              }
              return acc;
            }, { config: {} }),
          ...Object.entries(this.inputFilterFG.controls)
            .map(([key, control]) => ({ [key]: control.value }))
            .reduce((acc, curr) => {
              for (const [key, value] of Object.entries(curr)) {
                if (!!value && value !== '') acc.filter[key] = value;
              }
              return acc;
            }, { filter: {} }),
        },
        handlers: {
          modules: Object.entries(this.modules).reduce((acc, [key, value]) => {
            const { type, config, filter } = value;
            acc[key] = {
              type,
              config,
              filter,
            };
            if (Object.keys(config || {}).length > 0) acc[key][config] = config;
            return acc;
          }, {}),
        },
      },
    } as AgentPolicy;

    if (Object.keys(payload.policy?.input?.config).length <= 0)
      delete payload.policy.input.config;
    if (Object.keys(payload.policy?.input?.filter).length <= 0)
      delete payload.policy.input.filter;

    this.submit(payload);
  }

  submit(payload) {
    if (this.isEdit) {
      // updating existing sink
      this.agentPoliciesService.editAgentPolicy({ ...payload, id: this.agentPolicyID }).subscribe(() => {
        this.notificationsService.success('Agent Policy successfully updated', '');
        this.goBack();
      });
    } else {
      this.agentPoliciesService.addAgentPolicy(payload).subscribe(() => {
        this.notificationsService.success('Agent Policy successfully created', '');
        this.goBack();
      });
    }
  }
}<|MERGE_RESOLUTION|>--- conflicted
+++ resolved
@@ -25,12 +25,7 @@
   styleUrls: ['./agent.policy.add.component.scss'],
 })
 export class AgentPolicyAddComponent {
-<<<<<<< HEAD
-  // page vars
-  strings = {stepper: STRINGS.stepper};
-=======
   strings = { stepper: STRINGS.stepper };
->>>>>>> 5b552fbc
 
   // #forms
   // agent policy general information - name, desc, backend
@@ -198,10 +193,6 @@
     return !Object.values(this.isLoading).reduce((prev, curr) => prev || curr, false);
   }
 
-<<<<<<< HEAD
-
-=======
->>>>>>> 5b552fbc
   readyForms() {
     const {
       name,
@@ -250,9 +241,6 @@
 
     const wizard = format !== this.format;
 
-<<<<<<< HEAD
-    this.onBackendSelected(backend).catch(reason => console.warn(`${ reason }`));
-=======
     if (policy_data) {
       this.isWizard = false;
       this.code = policy_data;
@@ -265,7 +253,6 @@
     if (wizard) {
       this.onBackendSelected(backend).catch(reason => console.warn(`${ reason }`));
     }
->>>>>>> 5b552fbc
   }
 
   getBackendsList() {

--- conflicted
+++ resolved
@@ -41,15 +41,6 @@
   // dynamic input filter config
   inputFilterFG: FormGroup;
 
-<<<<<<< HEAD
-  // handlers
-  handlerSelectorFG: FormGroup;
-
-  dynamicHandlerConfigFG: FormGroup;
-  dynamicHandlerFilterFG: FormGroup;
-
-=======
->>>>>>> d0bb59aa
   // #key inputs holders
   // selected backend object
   backend: { [propName: string]: any };
@@ -191,17 +182,6 @@
       selected_tap: [tap, Validators.required],
       input_type: [input_type, Validators.required],
     });
-<<<<<<< HEAD
-
-    this.handlerSelectorFG = this._formBuilder.group({
-      'selected_handler': ['', [Validators.required]],
-      'label': ['', [Validators.required]],
-    });
-
-    this.dynamicHandlerConfigFG = this._formBuilder.group({});
-    this.dynamicHandlerFilterFG = this._formBuilder.group({});
-=======
->>>>>>> d0bb59aa
   }
 
   updateForms() {
@@ -220,12 +200,6 @@
 
     this.modules = modules;
 
-<<<<<<< HEAD
-    this.dynamicHandlerConfigFG = this._formBuilder.group({});
-    this.dynamicHandlerFilterFG = this._formBuilder.group({});
-
-=======
->>>>>>> d0bb59aa
     this.onBackendSelected(backend).catch(reason => console.warn(`${ reason }`));
   }
 
@@ -391,80 +365,11 @@
     });
   }
 
-<<<<<<< HEAD
-  onHandlerSelected(selectedHandler) {
-    if (this.dynamicHandlerConfigFG) {
-      this.dynamicHandlerConfigFG = null;
-    }
-    if (this.dynamicHandlerFilterFG) {
-      this.dynamicHandlerFilterFG = null;
-    }
-
-    // TODO - hardcoded for v: 1.0 -: always retrieve latest
-    this.liveHandler = selectedHandler !== '' && !!this.availableHandlers[selectedHandler] ?
-      { ...this.availableHandlers[selectedHandler]['1.0'], type: selectedHandler } : null;
-
-    const { config, filter } = this.liveHandler || { config: {}, filter: {} };
-
-    const dynamicConfigControls = Object.entries(config || {}).reduce((controls, [key]) => {
-      controls[key] = ['', [Validators.required]];
-      return controls;
-    }, {});
-
-    this.dynamicHandlerConfigFG = Object.keys(dynamicConfigControls).length > 0 ? this._formBuilder.group(dynamicConfigControls) : null;
-
-    const dynamicFilterControls = Object.entries(filter || {}).reduce((controls, [key]) => {
-      controls[key] = ['', [Validators.required]];
-      return controls;
-    }, {});
-
-    const suggestName = this.getSeriesHandlerName(selectedHandler);
-    this.handlerSelectorFG.patchValue({label: suggestName});
-
-    this.dynamicHandlerFilterFG = Object.keys(dynamicFilterControls).length > 0 ? this._formBuilder.group(dynamicFilterControls) : null;
-  }
-
-  getSeriesHandlerName(handlerType) {
-    const count = 1 + Object.values(this.modules || {}).filter(({type}) => type === handlerType).length;
-    return `handler_${handlerType}_${count}`;
-  }
-
-  checkValidName() {
-    const { value } = this.handlerSelectorFG.controls.label;
-    const hasTagForKey = Object.keys(this.modules).find(key => key === value);
-    return value && value !== '' && !hasTagForKey;
-  }
-
-  onHandlerAdded() {
-    let config = {};
-    let filter = {};
-
-    if (this.dynamicHandlerConfigFG !== null) {
-      config = Object.entries(this.dynamicHandlerConfigFG.controls)
-        .reduce((acc, [key, control]) => {
-          if (control.value) acc[key] = control.value;
-          return acc;
-        }, {});
-    }
-
-    if (this.dynamicHandlerFilterFG !== null) {
-      filter = Object.entries(this.dynamicHandlerFilterFG.controls)
-        .reduce((acc, [key, control]) => {
-          if (control.value) acc[key] = control.value;
-          return acc;
-        }, {});
-    }
-
-    const handlerName = this.handlerSelectorFG.controls.label.value;
-    this.modules[handlerName] = ({
-      type: this.liveHandler.type,
-=======
   onHandlerAdded(handler) {
     const { config, filter, type, name } = handler;
 
     this.modules[name] = ({
       type,
->>>>>>> d0bb59aa
       config,
       filter,
     });
@@ -514,19 +419,11 @@
         },
         handlers: {
           modules: Object.entries(this.modules).reduce((acc, [key, value]) => {
-<<<<<<< HEAD
-            const {type, config, filter} = value;
-            acc[key] = {
-              type: type,
-              config: Object.entries(config).length > 0 && config || undefined,
-              filter: Object.entries(filter).length > 0 && filter || undefined,
-=======
             const { type, config, filter } = value;
             acc[key] = {
               type,
               config,
               filter,
->>>>>>> d0bb59aa
             };
             if (Object.keys(config || {}).length > 0) acc[key][config] = config;
             return acc;

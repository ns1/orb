import { Component } from '@angular/core';

import { NotificationsService } from 'app/common/services/notifications/notifications.service';
import { ActivatedRoute, Router } from '@angular/router';
import { FormBuilder, FormGroup, Validators } from '@angular/forms';
import { AgentPolicy } from 'app/common/interfaces/orb/agent.policy.interface';
import { DynamicFormConfig } from 'app/common/interfaces/orb/dynamic.form.interface';
import { AgentPoliciesService } from 'app/common/services/agents/agent.policies.service';
import { PolicyTap } from 'app/common/interfaces/orb/policy/policy.tap.interface';

const CONFIG = {
  TAPS: 'TAPS',
  BACKEND: 'BACKEND',
  INPUTS: 'INPUTS',
  HANDLERS: 'HANDLERS',
  AGENT_POLICY: 'AGENT_POLICY',
};

@Component({
  selector: 'ngx-agent-policy-add-component',
  templateUrl: './agent.policy.add.component.html',
  styleUrls: ['./agent.policy.add.component.scss'],
})
export class AgentPolicyAddComponent {
  // #forms
  // agent policy general information - name, desc, backend
  detailsFG: FormGroup;

  // selected tap, input_type
  tapFG: FormGroup;

  // dynamic input config
  inputConfigFG: FormGroup;

  // dynamic input filter config
  inputFilterFG: FormGroup;

  // handlers
  handlerSelectorFG: FormGroup;

  dynamicHandlerConfigFG: FormGroup;
  dynamicHandlerFilterFG: FormGroup;

  // #key inputs holders
  // selected backend object
  backend: { [propName: string]: any };

  // selected tap object
  tap: PolicyTap;

  // selected input object
  input: {
    version?: string,
    config?: DynamicFormConfig,
    filter?: DynamicFormConfig,
  };

  // holds selected handler conf.
  // handler template currently selected, to be edited by user and then added to the handlers list or discarded
  liveHandler: {
    version?: string,
    config?: DynamicFormConfig,
    filter?: DynamicFormConfig,
    type?: string,
  };

  // holds all handlers added by user
  modules: {
    [propName: string]: {
      name?: string,
      type?: string,
      config?: { [propName: string]: {} | any },
      filter?: { [propName: string]: {} | any },
    },
  } = {};

  // #services responses
  // hold info retrieved
  availableBackends: {
    [propName: string]: {
      backend: string,
      description: string,
    },
  };

  availableTaps: { [propName: string]: PolicyTap };

  availableInputs: {
    [propName: string]: {
      version?: string,
      config?: DynamicFormConfig,
      filter?: DynamicFormConfig,
    },
  };

  availableHandlers: {
    [propName: string]: {
      version?: string,
      config?: DynamicFormConfig,
      filter?: DynamicFormConfig,
      metrics?: DynamicFormConfig,
      metrics_groups?: DynamicFormConfig,
    },
  } = {};

  // #if edit
  agentPolicy: AgentPolicy;

  agentPolicyID: string;

  isEdit: boolean;

  // #load controls
  isLoading = Object.entries(CONFIG)
    .reduce((acc, [value]) => {
      acc[value] = false;
      return acc;
    }, {});

  constructor(
    private agentPoliciesService: AgentPoliciesService,
    private notificationsService: NotificationsService,
    private router: Router,
    private route: ActivatedRoute,
    private _formBuilder: FormBuilder,
  ) {
    this.agentPolicyID = this.route.snapshot.paramMap.get('id');
    this.agentPolicy = this.newAgent();
    this.isEdit = !!this.agentPolicyID;

    this.readyForms();

    Promise.all([
      this.isEdit ? this.retrieveAgentPolicy() : Promise.resolve(),
      this.getBackendsList(),
    ]).catch(reason => console.warn(`Couldn't fetch data. Reason: ${ reason }`))
      .then(() => this.updateForms())
      .catch((reason) => console.warn(`Couldn't fetch ${ this.agentPolicy?.backend } data. Reason: ${ reason }`));
  }

  newAgent() {
    return {
      name: '',
      description: '',
      backend: 'pktvisor',
      tags: {},
      version: 1,
      policy: {
        kind: 'collection',
        input: {
          config: {},
          tap: '',
          input_type: '',
        },
        handlers: {
          modules: {},
        },
      },
    } as AgentPolicy;
  }

  retrieveAgentPolicy() {
    return new Promise(resolve => {
      this.agentPoliciesService.getAgentPolicyById(this.agentPolicyID).subscribe(policy => {
        this.agentPolicy = policy;
        this.isLoading[CONFIG.AGENT_POLICY] = false;
        resolve(policy);
      });
    });
  }

  readyForms() {
    const {
      name,
      description,
      backend,
      policy: {
        input: {
          tap,
          input_type,
        },
        handlers: {
          modules,
        },
      },
    } = this.agentPolicy;

    this.modules = modules;

    this.detailsFG = this._formBuilder.group({
      name: [name, [Validators.required, Validators.pattern('^[a-zA-Z_][a-zA-Z0-9_-]*$')]],
      description: [description],
      backend: [{ value: backend, disabled: backend !== '' }, [Validators.required]],
    });
    this.tapFG = this._formBuilder.group({
      selected_tap: [tap, Validators.required],
      input_type: [input_type, Validators.required],
    });

    this.handlerSelectorFG = this._formBuilder.group({
      'selected_handler': ['', [Validators.required]],
      'label': ['', [Validators.required]],
    });

    this.dynamicHandlerConfigFG = this._formBuilder.group({});
    this.dynamicHandlerFilterFG = this._formBuilder.group({});
  }

  updateForms() {
    const {
      name,
      description,
      backend,
      policy: {
        handlers: {
          modules,
        },
      },
    } = this.agentPolicy;

    this.detailsFG.patchValue({ name, description, backend });

    this.modules = modules;

    this.dynamicHandlerConfigFG = this._formBuilder.group({});
    this.dynamicHandlerFilterFG = this._formBuilder.group({});

    this.onBackendSelected(backend).catch(reason => console.warn(`${ reason }`));


  }

  getBackendsList() {
    return new Promise((resolve) => {
      this.isLoading[CONFIG.BACKEND] = true;
      this.agentPoliciesService.getAvailableBackends().subscribe(backends => {
        this.availableBackends = !!backends && backends.reduce((acc, curr) => {
          acc[curr.backend] = curr;
          return acc;
        }, {});

        this.isLoading[CONFIG.BACKEND] = false;

        resolve(backends);
      });
    });
  }

  onBackendSelected(selectedBackend) {
    return new Promise((resolve) => {
      this.backend = this.availableBackends[selectedBackend];
      this.backend['config'] = {};

      // todo hardcoded for pktvisor
      this.getBackendData().then(() => {
        resolve(null);
      });
    });
  }

  getBackendData() {
    return Promise.all([this.getTaps(), this.getInputs(), this.getHandlers()])
      .then(value => {
        if (this.isEdit && this.agentPolicy) {
          const selected_tap = this.agentPolicy.policy.input.tap;
          this.tapFG.patchValue({ selected_tap }, { emitEvent: true });
          this.onTapSelected(selected_tap);
          this.tapFG.controls.selected_tap.disable();
        }

      }, reason => console.warn(`Cannot retrieve backend data - reason: ${ JSON.parse(reason) }`))
      .catch(reason => {
        console.warn(`Cannot retrieve backend data - reason: ${ JSON.parse(reason) }`);
      });
  }

  getTaps() {
    return new Promise((resolve) => {
      this.isLoading[CONFIG.TAPS] = true;
      this.agentPoliciesService.getBackendConfig([this.backend.backend, 'taps'])
        .subscribe(taps => {
          this.availableTaps = taps.reduce((acc, curr) => {
            acc[curr.name] = curr;
            return acc;
          }, {});

          this.isLoading[CONFIG.TAPS] = false;

          resolve(taps);
        });
    });
  }

  onTapSelected(selectedTap) {
    this.tap = this.availableTaps[selectedTap];
    this.tapFG.controls.selected_tap.patchValue(selectedTap);

    const { input } = this.agentPolicy.policy;
    const { input_type, config_predefined, filter_predefined } = this.tap;

    this.tap.config = {
      ...config_predefined,
      ...input.config,
    };

    this.tap.filter = {
      ...filter_predefined,
      ...input.filter,
    };

    if (input_type) {
      this.onInputSelected(input_type);
    } else {
      this.input = null;
      this.tapFG.controls.input_type.reset('');
    }
  }

  getInputs() {
    return new Promise((resolve) => {
      this.isLoading[CONFIG.INPUTS] = true;
      this.agentPoliciesService.getBackendConfig([this.backend.backend, 'inputs'])
        .subscribe(inputs => {
          this.availableInputs = !!inputs && inputs;

          this.isLoading[CONFIG.INPUTS] = false;

          resolve(inputs);
        });
    });

  }

  onInputSelected(input_type) {
    // TODO version here
    this.input = this.availableInputs[input_type]['1.0'];

    this.tapFG.patchValue({ input_type });

    // input type config model
    const { config: inputConfig, filter: filterConfig } = this.input;
    // if editing, some values might not be overrideable any longer, all should be prefilled in form
    const { config: agentConfig, filter: agentFilter } = this.agentPolicy.policy.input;
    // tap config values, cannot be overridden if set
    const {config_predefined: preConfig, filter_predefined: preFilter} = this.tap;

    // populate form controls for config
    const inputConfDynamicCtrl = Object.entries(inputConfig)
      .reduce((acc, [key, input]) => {
        const value = agentConfig?.[key] || '';
        if (!preConfig?.includes(key)) {
          acc[key] = [
            value,
            [!!input?.props?.required && input.props.required === true ? Validators.required : Validators.nullValidator],
          ];
        }
        return acc;
      }, {});

    this.inputConfigFG = Object.keys(inputConfDynamicCtrl).length > 0 ? this._formBuilder.group(inputConfDynamicCtrl) : null;

    const inputFilterDynamicCtrl = Object.entries(filterConfig)
      .reduce((acc, [key, input]) => {
        const value = !!agentFilter?.[key] ? agentFilter[key] : '';
        // const disabled = !!preConfig?.[key];
        if (!preFilter?.includes(key)) {
          acc[key] = [
            value,
            [!!input?.props?.required && input.props.required === true ? Validators.required : Validators.nullValidator],
          ];
        }
        return acc;
      }, {});

    this.inputFilterFG = Object.keys(inputFilterDynamicCtrl).length > 0 ? this._formBuilder.group(inputFilterDynamicCtrl) : null;

  }

  getHandlers() {
    return new Promise((resolve) => {
      this.isLoading[CONFIG.HANDLERS] = true;

      this.agentPoliciesService.getBackendConfig([this.backend.backend, 'handlers'])
        .subscribe(handlers => {
          this.availableHandlers = handlers || {};

          this.isLoading[CONFIG.HANDLERS] = false;
          resolve(handlers);
        });
    });
  }

  onHandlerSelected(selectedHandler) {
    if (this.dynamicHandlerConfigFG) {
      this.dynamicHandlerConfigFG = null;
    }
    if (this.dynamicHandlerFilterFG) {
      this.dynamicHandlerFilterFG = null;
    }

    // TODO - hardcoded for v: 1.0 -: always retrieve latest
    this.liveHandler = selectedHandler !== '' && !!this.availableHandlers[selectedHandler] ?
      { ...this.availableHandlers[selectedHandler]['1.0'], type: selectedHandler } : null;

    const { config, filter } = this.liveHandler || { config: {}, filter: {} };

    const dynamicConfigControls = Object.entries(config || {}).reduce((controls, [key]) => {
      controls[key] = ['', [Validators.required]];
      return controls;
    }, {});

    this.dynamicHandlerConfigFG = Object.keys(dynamicConfigControls).length > 0 ? this._formBuilder.group(dynamicConfigControls) : null;

    const dynamicFilterControls = Object.entries(filter || {}).reduce((controls, [key]) => {
      controls[key] = ['', [Validators.required]];
      return controls;
    }, {});

<<<<<<< HEAD
    const suggestName = this.getSeriesHandlerName(selectedHandler);
    this.handlerSelectorFG.patchValue({label: suggestName});

    this.dynamicHandlerConfigFG = Object.keys(dynamicControls).length > 0 ? this._formBuilder.group(dynamicControls) : null;
=======
    this.dynamicHandlerFilterFG = Object.keys(dynamicFilterControls).length > 0 ? this._formBuilder.group(dynamicFilterControls) : null;
>>>>>>> 3839d158
  }

  getSeriesHandlerName(handlerType) {
    const count = 1 + Object.values(this.modules || {}).filter(({type}) => type === handlerType).length;
    return `handler_${handlerType}_${count}`;
  }

  checkValidName() {
    const { value } = this.handlerSelectorFG.controls.label;
    const hasTagForKey = Object.keys(this.modules).find(key => key === value);
    return value && value !== '' && !hasTagForKey;
  }

  onHandlerAdded() {
    let config = {};
    let filter = {};

    if (this.dynamicHandlerConfigFG !== null) {
      config = Object.entries(this.dynamicHandlerConfigFG.controls)
        .reduce((acc, [key, control]) => {
          acc[key] = control.value;
          return acc;
        }, {});
    }

    if (this.dynamicHandlerFilterFG !== null) {
      filter = Object.entries(this.dynamicHandlerFilterFG.controls)
        .reduce((acc, [key, control]) => {
          acc[key] = control.value;
          return acc;
        }, {});
    }

    const handlerName = this.handlerSelectorFG.controls.label.value;
    this.modules[handlerName] = ({
      type: this.liveHandler.type,
      config,
      filter,
    });

    this.handlerSelectorFG.reset({
      selected_handler: { value: '', disabled: false },
      label: { value: '', disabled: false },
    });
    this.onHandlerSelected('');
  }

  onHandlerRemoved(handlerName) {
    delete this.modules[handlerName];
  }

  goBack() {
    this.router.navigateByUrl('/pages/datasets/policies');
  }

  onFormSubmit() {
    const payload = {
      name: this.detailsFG.controls.name.value,
      description: this.detailsFG.controls.description.value,
      backend: this.detailsFG.controls.backend.value,
      tags: {},
      version: !!this.isEdit && !!this.agentPolicy.version && this.agentPolicy.version || 1,
      policy: {
        kind: 'collection',
        input: {
          tap: this.tap.name,
          input_type: this.tapFG.controls.input_type.value,
          ...Object.entries(this.inputConfigFG.controls)
            .map(([key, control]) => ({ [key]: control.value }))
            .reduce((acc, curr) => {
              for (const [key, value] of Object.entries(curr)) {
                if (!!value && value !== '') acc.config[key] = value;
              }
              return acc;
            }, {config: {}}),
          ...Object.entries(this.inputFilterFG.controls)
            .map(([key, control]) => ({ [key]: control.value }))
            .reduce((acc, curr) => {
              for (const [key, value] of Object.entries(curr)) {
                if (!!value && value !== '') acc.filter[key] = value;
              }
              return acc;
            }, {filter: {}}),
        },
        handlers: {
          modules: Object.entries(this.modules).reduce((acc, [key, value]) => {
            const {type, config} = value;
            acc[key] = {
              type: type,
            };
            if (Object.keys(config || {}).length > 0) acc[key][config] = config;
            return acc;
          }, {}),
        },
      },
    } as AgentPolicy;

    if (Object.keys(payload.policy?.input?.config).length <= 0)
      delete payload.policy.input.config;
    if (Object.keys(payload.policy?.input?.filter).length <= 0)
      delete payload.policy.input.filter;

    if (this.isEdit) {
      // updating existing sink
      this.agentPoliciesService.editAgentPolicy({ ...payload, id: this.agentPolicyID }).subscribe(() => {
        this.notificationsService.success('Agent Policy successfully updated', '');
        this.goBack();
      });
    } else {
      this.agentPoliciesService.addAgentPolicy(payload).subscribe(() => {
        this.notificationsService.success('Agent Policy successfully created', '');
        this.goBack();
      });
    }
  }
}<|MERGE_RESOLUTION|>--- conflicted
+++ resolved
@@ -416,14 +416,10 @@
       return controls;
     }, {});
 
-<<<<<<< HEAD
     const suggestName = this.getSeriesHandlerName(selectedHandler);
     this.handlerSelectorFG.patchValue({label: suggestName});
 
-    this.dynamicHandlerConfigFG = Object.keys(dynamicControls).length > 0 ? this._formBuilder.group(dynamicControls) : null;
-=======
     this.dynamicHandlerFilterFG = Object.keys(dynamicFilterControls).length > 0 ? this._formBuilder.group(dynamicFilterControls) : null;
->>>>>>> 3839d158
   }
 
   getSeriesHandlerName(handlerType) {

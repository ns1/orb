--- conflicted
+++ resolved
@@ -97,11 +97,7 @@
     language: 'yaml',
     automaticLayout: true,
     glyphMargin: false,
-<<<<<<< HEAD
-    folding: false,
-=======
     folding: true,
->>>>>>> 6354af16
     // Undocumented see https://github.com/Microsoft/vscode/issues/30795#issuecomment-410998882
     lineDecorationsWidth: 0,
     lineNumbersMinChars: 0,
@@ -152,14 +148,6 @@
     ]).catch(reason => console.warn(`Couldn't fetch data. Reason: ${reason}`))
       .then(() => this.updateForms())
       .catch((reason) => console.warn(`Couldn't fetch ${this.agentPolicy?.backend} data. Reason: ${reason}`));
-  }
-
-  resizeComponents() {
-    const timeoutId = setTimeout(() => {
-      window.dispatchEvent(new Event('resize'));
-      clearTimeout(timeoutId);
-    }, 50);
-    !!this.editor?.layout && this.editor.layout();
   }
 
   resizeComponents() {
@@ -263,11 +251,7 @@
     this.modules = handlers?.modules || {};
 
     if (wizard) {
-<<<<<<< HEAD
-      this.onBackendSelected(backend).catch(reason => console.warn(`${ reason }`));
-=======
       this.onBackendSelected(backend).catch(reason => console.warn(`${reason}`));
->>>>>>> 6354af16
     }
   }
 

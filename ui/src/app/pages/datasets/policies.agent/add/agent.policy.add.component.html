<div>
  <header data-orb-qa-id="agent-policy#add">
    <xng-breadcrumb class="orb-breadcrumb"
                    data-orb-qa-id="breadcrumb">
      <ng-container
        *xngBreadcrumbItem="let breadcrumb; let info = info; let first = first">
        <ng-container [ngClass]="{'my_class': first === ''}">{{ breadcrumb }}</ng-container>
      </ng-container>
    </xng-breadcrumb>
    <h4>{{ isEdit ? 'Edit Agent Policy' : 'Create Agent Policy'}}</h4>
  </header>
  <div *ngIf="!isLoading['backend'] && !isLoading['taps'] && !isLoading['inputs'] && !isLoading['handlers']"
       class="d-flex row">
<<<<<<< HEAD
    <div class="d-flex col-12 mt-5">
      <nb-stepper class="stepper w-100 ml-2"
=======
    <div class="d-flex col-12 mt-2">
      <nb-stepper class="stepper w-100 ml-1"
>>>>>>> 5b552fbc
                  disableStepNavigation
                  orientation="vertical">
        <nb-step [label]="firstStepTemplate"
                 [stepControl]="detailsFG"
                 data-orb-qa-id="step_1">
          <ng-template #firstStepTemplate>
            <div class="step-label d-flex flex-column">
              <strong>Agent Policy Details</strong>
              <p>Provide a name, a description summary and a supported backend for the Agent Policy</p>
            </div>
          </ng-template>
          <form [formGroup]="detailsFG">
            <div class="d-flex flex-column">
              <div>
                <label class="font-weight-bold" for="name">Name Label</label>
                <span class="required">*</span>
              </div>
              <input autofocus
                     class="w-50"
                     data-orb-qa-id="name"
                     fieldSize="medium"
                     formControlName="name"
                     fullWidth="true"
                     id="name"
                     nbInput/>
            </div>
            <hr/>
            <div>
              <label class="font-weight-bold" for="description">Policy Description</label>
            </div>
            <input class="w-50"
                   data-orb-qa-id="description"
                   fieldSize="medium"
                   formControlName="description"
                   fullWidth="true"
                   id="description"
                   nbInput/>
            <hr/>
          </form>
          <div class="d-flex justify-content-end">
            <button (click)="goBack()"
                    data-orb-qa-id="button#cancel"
                    ghost
                    nbButton
<<<<<<< HEAD
=======
                    shape="round"
>>>>>>> 5b552fbc
                    status="primary"
                    type="button">
              {{ strings.stepper.cancel }}
            </button>
            <button (click)="resizeComponents()"
                    [disabled]="!detailsFG?.valid"
                    class="next-button"
                    data-orb-qa-id="button#next"
                    nbButton
                    nbStepperNext
                    shape="round"
<<<<<<< HEAD
                    status="primary"
                    type="submit">
=======
                    status="primary">
>>>>>>> 5b552fbc
              {{ strings.stepper.next }}
            </button>
          </div>
        </nb-step>
        <nb-step [label]="wizardStepTemplate"
                 data-orb-qa-id="step_2">
          <ng-template #wizardStepTemplate>
            <div *ngIf="!isWizard"
                 class="step-label d-flex flex-column">
              <strong>Policy YAML Descriptor</strong>
              <p>Provide a valid YAML configuration</p>
            </div>
            <div *ngIf="isWizard"
                 class="step-label d-flex flex-column">
              <strong>Tap Setup</strong>
              <p>Create and configure tap</p>
            </div>
          </ng-template>
<<<<<<< HEAD
          <div *ngIf="availableTaps && availableInputs">
            <form [formGroup]="tapFG">
              <!-- Tap selector -->
              <div>
                <label class="font-weight-bold">Tap</label>
                <span class="required">*</span>
              </div>
              <nb-select (selectedChange)="onTapSelected($event)"
                         appearance="filled"
                         data-orb-qa-id="taps"
                         formControlName="selected_tap"
                         fullWidth="true"
                         placeholder="Select Tap"
                         required="true"
                         size="medium">
                <nb-option *ngFor="let option of availableTaps | keyvalue; index as i"
                           [attr.data-orb-qa-id]="option.key"
                           [value]="option.key">{{ option.key }} <span
                  class="faded-input-text"> {{' | input type: ' + option.value?.input_type }}</span></nb-option>
              </nb-select>
            </form>
          </div>
          <hr/>
          <label class="font-weight-bold">Tap Configuration Options</label>
          <div *ngIf="!availableTaps">
            <label class="font-weight-bold">There are no <a class="text-link"
                                                            routerLink="../../../fleet/agents">agents</a>
              available.</label>
          </div>
          <div *ngIf="!!inputConfigFG">
            <!-- Dynamic Input Config Form -->
            <form (ngSubmit)="onFormSubmit()" [formGroup]="inputConfigFG">
              <div *ngFor="let control of input.config | keyvalue | advancedoptions:false ; index as i;">
                <div *ngIf="inputConfigFG.controls.hasOwnProperty(control.key)">
                  <div>
                    <label class="font-weight-bold">{{control.value.label}}</label>
                  </div>
                  <div [ngSwitch]="control.value.input">
                    <input *ngSwitchCase="'text'"
                           [attr.data-orb-qa-id]="control.value.name"
                           [autofocus]="i == 0"
                           [formControlName]="control.key"
                           [type]="control.value.type"
                           fieldSize="medium"
                           fullWidth="true"
                           nbInput
                           nbTooltip="{{ control.value.description }}"
                           [placeholder]="'e.g.: '.concat(control.value?.props?.example)">
                    <input *ngSwitchCase="'number'"
                           [attr.data-orb-qa-id]="control.value.name"
                           [autofocus]="i == 0"
                           [formControlName]="control.key"
                           [max]="control.value.props.max"
                           [min]="control.value.props.min"
                           [placeholder]="'e.g.: '.concat(control.value?.props?.example) || ''"
                           [step]="control.value.props.step"
                           [type]="control.value.type"
                           nbTooltip="{{ control.value.description }}">
                    <nb-select *ngSwitchCase="'select'"
                               [selected]="agentPolicy?.policy?.input?.tap"
                               [attr.data-orb-qa-id]="control.value.name"
                               [formControlName]="control.key"
                               [id]="control.value.name"
                               [placeholder]="'e.g.: '.concat(control.value?.props?.example) || ''"
                               appearance="filled"
                               fullWidth="true"
                               nbTooltip="{{ control.value.description }}"
                               size="medium"
                    >{{ control.value.name + "-" + control.value.props.options }}
                      <nb-option *ngFor="let option of control.value.props.options | keyvalue"
                                 [attr.data-orb-qa-id]="option.value"
                                 [value]="option.key">{{ option.value }}</nb-option>
                    </nb-select>
                  </div>
                </div>
              </div>
              <nb-accordion>
                <nb-accordion-item>
                  <nb-accordion-item-header>
                    <label>Advanced Options</label>
                  </nb-accordion-item-header>
                  <nb-accordion-item-body>
                    <div *ngFor="let control of input.config | keyvalue | advancedoptions:true ; index as i;">
                      <div *ngIf="inputConfigFG.controls.hasOwnProperty(control.key)">
                        <div>
                          <label class="font-weight-bold">{{control.value.label}}</label>
                        </div>
                        <div [ngSwitch]="control.value.input">
                          <input *ngSwitchCase="'text'"
                                 [attr.data-orb-qa-id]="control.value.name"
                                 [autofocus]="i == 0"
                                 [formControlName]="control.key"
                                 [type]="control.value.type"
                                 fieldSize="medium"
                                 fullWidth="true"
                                 nbInput
                                 nbTooltip="{{ control.value.description }}"
                                 [placeholder]="'e.g.: '.concat(control.value?.props?.example)">
                          <input *ngSwitchCase="'number'"
                                 [attr.data-orb-qa-id]="control.value.name"
                                 [autofocus]="i == 0"
                                 [formControlName]="control.key"
                                 [max]="control.value.props.max"
                                 [min]="control.value.props.min"
                                 [placeholder]="'e.g.: '.concat(control.value?.props?.example) || ''"
                                 [step]="control.value.props.step"
                                 [type]="control.value.type"
                                 nbTooltip="{{ control.value.description }}">
                          <nb-select *ngSwitchCase="'select'"
                                     [attr.data-orb-qa-id]="control.value.name"
                                     [formControlName]="control.key"
                                     [id]="control.value.name"
                                     [placeholder]="'e.g.: '.concat(control.value?.props?.example) || ''"
                                     appearance="filled"
                                     fullWidth="true"
                                     nbTooltip="{{ control.value.description }}"
                                     size="medium"
                          >{{ control.value.name + "-" + control.value.props.options }}
                            <nb-option *ngFor="let option of control.value.props.options | keyvalue"
                                       [attr.data-orb-qa-id]="option.value"
                                       [value]="option.key">{{ option.value }}</nb-option>
                          </nb-select>
                        </div>
                      </div>
                    </div>
                  </nb-accordion-item-body>
                </nb-accordion-item>
              </nb-accordion>
            </form>
          </div>
          <hr/>
          <label class="font-weight-bold">Tap Filter Options</label>
          <div *ngIf="!!inputFilterFG">
            <!-- Dynamic Input Config Form -->
            <form (ngSubmit)="onFormSubmit()" [formGroup]="inputFilterFG">
              <div *ngFor="let control of input.filter | keyvalue; index as i;">
                <div *ngIf="inputFilterFG.controls.hasOwnProperty(control.key)">
                  <div>
                    <label class="font-weight-bold">{{control.value.label}}</label>
                  </div>
                  <div [ngSwitch]="control.value.input">
                    <input *ngSwitchCase="'text'"
                           [attr.data-orb-qa-id]="control.value.name"
                           [autofocus]="i == 0"
                           [formControlName]="control.key"
                           [type]="control.value.type"
                           fieldSize="medium"
                           fullWidth="true"
                           nbInput
                           nbTooltip="{{ control.value.description }}"
                           [placeholder]="'e.g.: '.concat(control.value?.props?.example)">
                    <input *ngSwitchCase="'number'"
                           [attr.data-orb-qa-id]="control.value.name"
                           [autofocus]="i == 0"
                           [formControlName]="control.key"
                           [max]="control.value.props.max"
                           [min]="control.value.props.min"
                           [placeholder]="'e.g.: '.concat(control.value?.props?.example) || ''"
                           [step]="control.value.props.step"
                           [type]="control.value.type"
                           nbTooltip="{{ control.value.description }}">
                    <nb-select *ngSwitchCase="'select'"
                               [attr.data-orb-qa-id]="control.value.name"
                               [formControlName]="control.key"
                               [id]="control.value.name"
                               [placeholder]="'e.g.: '.concat(control.value?.props?.example) || ''"
                               appearance="filled"
                               fullWidth="true"
                               nbTooltip="{{ control.value.description }}"
                               size="medium"
                    >{{ control.value.name + "-" + control.value.props.options }}
                      <nb-option *ngFor="let option of control.value.props.options | keyvalue"
                                 [attr.data-orb-qa-id]="option.value"
                                 [value]="option.key">{{ option.value }}</nb-option>
                    </nb-select>
=======
          <div>
            <nb-toggle [(ngModel)]="isWizard"
                       data-orb-qa-id="wizard-selector"
                       [disabled]="isEdit"
                       id="wizard"
                       labelPosition="end">Create Policy through wizard
            </nb-toggle>
          </div>
          <div *ngIf="isWizard">
            <div *ngIf="availableTaps && availableInputs">
              <form [formGroup]="tapFG">
                <!-- Tap selector -->
                <div>
                  <label class="font-weight-bold">Tap</label>
                  <span class="required">*</span>
                </div>
                <nb-select (selectedChange)="onTapSelected($event)"
                           appearance="filled"
                           class="w-50"
                           data-orb-qa-id="taps"
                           formControlName="selected_tap"
                           fullWidth="true"
                           placeholder="Select Tap"
                           required="true"
                           size="medium">
                  <nb-option *ngFor="let option of availableTaps | keyvalue; index as i"
                             [attr.data-orb-qa-id]="option.key"
                             [value]="option.key">{{ option.key }} <span
                    class="faded-input-text"> {{' | input type: ' + option.value?.input_type }}</span></nb-option>
                </nb-select>
              </form>
            </div>
            <hr/>
            <label class="font-weight-bold">Tap Configuration Options</label>
            <div *ngIf="!availableTaps">
              <label class="font-weight-bold">There are no <a class="text-link"
                                                              routerLink="../../../fleet/agents">agents</a>
                available.</label>
            </div>
            <div *ngIf="!!inputConfigFG">
              <!-- Dynamic Input Config Form -->
              <form (ngSubmit)="onFormSubmit()" [formGroup]="inputConfigFG">
                <div *ngFor="let control of input.config | keyvalue | advancedoptions:false ; index as i;">
                  <div *ngIf="inputConfigFG.controls.hasOwnProperty(control.key)">
                    <div>
                      <label class="font-weight-bold">{{control.value.label}}</label>
                    </div>
                    <div [ngSwitch]="control.value.input">
                      <input *ngSwitchCase="'text'"
                             [attr.data-orb-qa-id]="control.value.name"
                             [autofocus]="i == 0"
                             [formControlName]="control.key"
                             [placeholder]="'e.g.: '.concat(control.value?.props?.example)"
                             [type]="control.value.type"
                             class="w-50"
                             fieldSize="medium"
                             fullWidth="true"
                             nbInput
                             nbTooltip="{{ control.value.description }}">
                      <input *ngSwitchCase="'number'"
                             [attr.data-orb-qa-id]="control.value.name"
                             [autofocus]="i == 0"
                             [formControlName]="control.key"
                             [max]="control.value.props.max"
                             [min]="control.value.props.min"
                             [placeholder]="'e.g.: '.concat(control.value?.props?.example) || ''"
                             [step]="control.value.props.step"
                             [type]="control.value.type"
                             class="w-50"
                             nbTooltip="{{ control.value.description }}">
                      <nb-select *ngSwitchCase="'select'"
                                 [attr.data-orb-qa-id]="control.value.name"
                                 [formControlName]="control.key"
                                 [id]="control.value.name"
                                 [placeholder]="'e.g.: '.concat(control.value?.props?.example) || ''"
                                 [selected]="agentPolicy?.policy?.input?.tap"
                                 appearance="filled"
                                 class="w-50"
                                 fullWidth="true"
                                 nbTooltip="{{ control.value.description }}"
                                 size="medium"
                      >{{ control.value.name + "-" + control.value.props.options }}
                        <nb-option *ngFor="let option of control.value.props.options | keyvalue"
                                   [attr.data-orb-qa-id]="option.value"
                                   [value]="option.key">{{ option.value }}</nb-option>
                      </nb-select>
                    </div>
                  </div>
                </div>
                <nb-accordion>
                  <nb-accordion-item>
                    <nb-accordion-item-header>
                      <label>Advanced Options</label>
                    </nb-accordion-item-header>
                    <nb-accordion-item-body>
                      <div *ngFor="let control of input.config | keyvalue | advancedoptions:true ; index as i;">
                        <div *ngIf="inputConfigFG.controls.hasOwnProperty(control.key)">
                          <div>
                            <label class="font-weight-bold">{{control.value.label}}</label>
                          </div>
                          <div [ngSwitch]="control.value.input">
                            <input *ngSwitchCase="'text'"
                                   [attr.data-orb-qa-id]="control.value.name"
                                   [autofocus]="i == 0"
                                   [formControlName]="control.key"
                                   [placeholder]="'e.g.: '.concat(control.value?.props?.example)"
                                   [type]="control.value.type"
                                   class="w-50"
                                   fieldSize="medium"
                                   fullWidth="true"
                                   nbInput
                                   nbTooltip="{{ control.value.description }}">
                            <input *ngSwitchCase="'number'"
                                   [attr.data-orb-qa-id]="control.value.name"
                                   [autofocus]="i == 0"
                                   [formControlName]="control.key"
                                   [max]="control.value.props.max"
                                   [min]="control.value.props.min"
                                   [placeholder]="'e.g.: '.concat(control.value?.props?.example) || ''"
                                   [step]="control.value.props.step"
                                   [type]="control.value.type"
                                   class="w-50"
                                   nbTooltip="{{ control.value.description }}">
                            <nb-select *ngSwitchCase="'select'"
                                       [attr.data-orb-qa-id]="control.value.name"
                                       [formControlName]="control.key"
                                       [id]="control.value.name"
                                       [placeholder]="'e.g.: '.concat(control.value?.props?.example) || ''"
                                       appearance="filled"
                                       class="w-50"
                                       fullWidth="true"
                                       nbTooltip="{{ control.value.description }}"
                                       size="medium"
                            >{{ control.value.name + "-" + control.value.props.options }}
                              <nb-option *ngFor="let option of control.value.props.options | keyvalue"
                                         [attr.data-orb-qa-id]="option.value"
                                         [value]="option.key">{{ option.value }}</nb-option>
                            </nb-select>
                          </div>
                        </div>
                      </div>
                    </nb-accordion-item-body>
                  </nb-accordion-item>
                </nb-accordion>
              </form>
            </div>
            <hr/>
            <label class="font-weight-bold">Tap Filter Options</label>
            <div *ngIf="!!inputFilterFG">
              <!-- Dynamic Input Config Form -->
              <form (ngSubmit)="onFormSubmit()" [formGroup]="inputFilterFG">
                <div *ngFor="let control of input.filter | keyvalue; index as i;">
                  <div *ngIf="inputFilterFG.controls.hasOwnProperty(control.key)">
                    <div>
                      <label class="font-weight-bold">{{control.value.label}}</label>
                    </div>
                    <div [ngSwitch]="control.value.input">
                      <input *ngSwitchCase="'text'"
                             [attr.data-orb-qa-id]="control.value.name"
                             [autofocus]="i == 0"
                             [formControlName]="control.key"
                             [placeholder]="'e.g.: '.concat(control.value?.props?.example)"
                             [type]="control.value.type"
                             class="w-50"
                             fieldSize="medium"
                             fullWidth="true"
                             nbInput
                             nbTooltip="{{ control.value.description }}">
                      <input *ngSwitchCase="'number'"
                             [attr.data-orb-qa-id]="control.value.name"
                             [autofocus]="i == 0"
                             [formControlName]="control.key"
                             [max]="control.value.props.max"
                             [min]="control.value.props.min"
                             [placeholder]="'e.g.: '.concat(control.value?.props?.example) || ''"
                             [step]="control.value.props.step"
                             [type]="control.value.type"
                             class="w-50"
                             nbTooltip="{{ control.value.description }}">
                      <nb-select *ngSwitchCase="'select'"
                                 [attr.data-orb-qa-id]="control.value.name"
                                 [formControlName]="control.key"
                                 [id]="control.value.name"
                                 [placeholder]="'e.g.: '.concat(control.value?.props?.example) || ''"
                                 appearance="filled"
                                 class="w-50"
                                 fullWidth="true"
                                 nbTooltip="{{ control.value.description }}"
                                 size="medium"
                      >{{ control.value.name + "-" + control.value.props.options }}
                        <nb-option *ngFor="let option of control.value.props.options | keyvalue"
                                   [attr.data-orb-qa-id]="option.value"
                                   [value]="option.key">{{ option.value }}</nb-option>
                      </nb-select>
                    </div>
                    <hr/>
>>>>>>> 5b552fbc
                  </div>
                </div>
              </form>
            </div>
          </div>
          <div *ngIf="!isWizard"
               class="code-editor-wrapper">
            <ngx-monaco-editor #editorComponent
                               [(ngModel)]="code"
                               [options]="editorOptions"
                               class="code-editor">
            </ngx-monaco-editor>
          </div>
          <hr/>
          <div class="d-flex justify-content-end">
<<<<<<< HEAD
            <button (click)="goBack()"
                    data-orb-qa-id="button#cancel"
                    ghost
                    nbButton
                    status="primary"
                    type="button">
              {{ strings.stepper.cancel }}
            </button>
            <button data-orb-qa-id="button#back"
                    ghost
                    nbButton
                    nbStepperPrevious
                    status="primary"
                    type="button">
              {{ strings.stepper.back }}
            </button>
            <button [disabled]="!tapFG?.valid"
                    class="next-button"
                    data-orb-qa-id="button#next"
=======
            <button *ngIf="!isWizard"
                    (click)="onYAMLSubmit()"
                    [disabled]="!code"
                    class="next-button"
                    data-orb-qa-id="button#save"
                    nbButton
                    nbStepperNext
                    nbTooltip="Paste your YAML configuration in the code editor above"
                    shape="round"
                    status="primary"
                    type="submit">
              {{ strings.stepper.save }}
            </button>
            <button *ngIf="isWizard"
                    [disabled]="!tapFG?.valid"
                    class="next-button"
                    data-orb-qa-id="button#next"
                    nbButton
                    nbStepperNext
                    shape="round"
                    status="primary">
              {{ strings.stepper.next }}
            </button>
            <button
              data-orb-qa-id="button#back"
              ghost
              nbButton
              nbStepperPrevious
              status="primary">
              {{ strings.stepper.back }}
            </button>
            <button (click)="goBack()"
                    data-orb-qa-id="button#cancel"
                    ghost
>>>>>>> 5b552fbc
                    nbButton
                    status="primary"
<<<<<<< HEAD
                    type="submit">
              {{ strings.stepper.next }}
            </button>
          </div>
        </nb-step>
        <nb-step [label]="thirdStepTemplate"

=======
                    type="button">
              {{ strings.stepper.cancel }}
            </button>
          </div>
        </nb-step>
        <nb-step *ngIf="isWizard"
>>>>>>> 5b552fbc
                 [completed]="isEdit"
                 [label]="thirdStepTemplate"
                 data-orb-qa-id="step_2">
          <ng-template #thirdStepTemplate>
            <div class="step-label d-flex flex-column">
              <strong>Add Data Handlers</strong>
              <p>Setup any number of handlers</p>
            </div>
          </ng-template>
<<<<<<< HEAD
            <!-- Added Handlers List -->
            <div class="d-flex">
              <mat-chip-list data-orb-qa-id="handlers-list">
                <mat-chip
                  *ngFor="let handler of modules | keyvalue; index as i"
                  [attr.data-orb-qa-id]="'handler_' + i"
                  [style.background-color]="handler.key | tagcolor"
                  [value]="i"
                  class="orb-selected-handler ">
                  {{ handler.key }}
                  <nb-icon (click)="onHandlerRemoved(handler.key)"
                           class="ml-1"
                           icon="close-outline"
                           size="12"></nb-icon>
                </mat-chip>
              </mat-chip-list>
            </div>
            <button (click)="addHandler()"
                    class="next-button"
                    data-orb-qa-id="addHandler"
                    nbButton
                    status="primary"
                    shape="round"
                    nbTooltip="Click to Add Handler">
              <nb-icon icon="plus-outline"
                       size="14"
                       status="primary"
                       style="color: #df316f;">
              </nb-icon>
              Add Handler
            </button>
=======
          <!-- Added Handlers List -->
          <div class="d-flex m-2">
            <mat-chip-list data-orb-qa-id="handlers-list">
              <mat-chip
                *ngFor="let handler of modules | keyvalue; index as i"
                [attr.data-orb-qa-id]="'handler_' + i"
                [style.background-color]="handler.key | tagcolor"
                [value]="i"
                class="orb-selected-handler ">
                {{ handler.key }}
                <nb-icon (click)="onHandlerRemoved(handler.key)"
                         class="ml-1"
                         icon="close-outline"
                         size="12"></nb-icon>
              </mat-chip>
            </mat-chip-list>
          </div>
          <button (click)="addHandler()"
                  class="next-button"
                  data-orb-qa-id="addHandler"
                  nbButton
                  nbTooltip="Click to Add Handler"
                  shape="round"
                  status="primary">
            <nb-icon icon="plus-outline"
                     size="14"
                     status="primary"
                     style="color: #df316f;">
            </nb-icon>
            Add Handler
          </button>
>>>>>>> 5b552fbc
          <div class="d-flex justify-content-start"
               style="padding-left: 35%; margin-top: 3vh;">
            <button (click)="onFormSubmit()"
                    [disabled]="!hasModules()"
                    class="next-button"
                    data-orb-qa-id="button#save"
                    nbButton
                    nbStepperNext
                    nbTooltip="At least one handler must be configure and added to the policies."
                    shape="round"
                    status="primary"
                    type="submit">
              {{ strings.stepper.save }}
            </button>
            <button
              data-orb-qa-id="button#back"
              ghost
              nbButton
              nbStepperPrevious
              status="primary">
              {{ strings.stepper.back }}
            </button>
<<<<<<< HEAD
            <button (click)="onFormSubmit()"
                    [disabled]="!hasModules()"
                    class="next-button"
                    data-orb-qa-id="button#save"
=======
            <button (click)="goBack()"
                    data-orb-qa-id="button#cancel"
                    ghost
>>>>>>> 5b552fbc
                    nbButton
                    shape="round"
                    status="primary"
<<<<<<< HEAD
                    type="submit">
              {{ strings.stepper.save }}
=======
                    type="button">
              {{ strings.stepper.cancel }}
>>>>>>> 5b552fbc
            </button>
          </div>
        </nb-step>
      </nb-stepper>
    </div>
  </div>
</div><|MERGE_RESOLUTION|>--- conflicted
+++ resolved
@@ -11,13 +11,8 @@
   </header>
   <div *ngIf="!isLoading['backend'] && !isLoading['taps'] && !isLoading['inputs'] && !isLoading['handlers']"
        class="d-flex row">
-<<<<<<< HEAD
-    <div class="d-flex col-12 mt-5">
-      <nb-stepper class="stepper w-100 ml-2"
-=======
     <div class="d-flex col-12 mt-2">
       <nb-stepper class="stepper w-100 ml-1"
->>>>>>> 5b552fbc
                   disableStepNavigation
                   orientation="vertical">
         <nb-step [label]="firstStepTemplate"
@@ -62,10 +57,7 @@
                     data-orb-qa-id="button#cancel"
                     ghost
                     nbButton
-<<<<<<< HEAD
-=======
-                    shape="round"
->>>>>>> 5b552fbc
+                    shape="round"
                     status="primary"
                     type="button">
               {{ strings.stepper.cancel }}
@@ -77,12 +69,7 @@
                     nbButton
                     nbStepperNext
                     shape="round"
-<<<<<<< HEAD
-                    status="primary"
-                    type="submit">
-=======
                     status="primary">
->>>>>>> 5b552fbc
               {{ strings.stepper.next }}
             </button>
           </div>
@@ -101,183 +88,6 @@
               <p>Create and configure tap</p>
             </div>
           </ng-template>
-<<<<<<< HEAD
-          <div *ngIf="availableTaps && availableInputs">
-            <form [formGroup]="tapFG">
-              <!-- Tap selector -->
-              <div>
-                <label class="font-weight-bold">Tap</label>
-                <span class="required">*</span>
-              </div>
-              <nb-select (selectedChange)="onTapSelected($event)"
-                         appearance="filled"
-                         data-orb-qa-id="taps"
-                         formControlName="selected_tap"
-                         fullWidth="true"
-                         placeholder="Select Tap"
-                         required="true"
-                         size="medium">
-                <nb-option *ngFor="let option of availableTaps | keyvalue; index as i"
-                           [attr.data-orb-qa-id]="option.key"
-                           [value]="option.key">{{ option.key }} <span
-                  class="faded-input-text"> {{' | input type: ' + option.value?.input_type }}</span></nb-option>
-              </nb-select>
-            </form>
-          </div>
-          <hr/>
-          <label class="font-weight-bold">Tap Configuration Options</label>
-          <div *ngIf="!availableTaps">
-            <label class="font-weight-bold">There are no <a class="text-link"
-                                                            routerLink="../../../fleet/agents">agents</a>
-              available.</label>
-          </div>
-          <div *ngIf="!!inputConfigFG">
-            <!-- Dynamic Input Config Form -->
-            <form (ngSubmit)="onFormSubmit()" [formGroup]="inputConfigFG">
-              <div *ngFor="let control of input.config | keyvalue | advancedoptions:false ; index as i;">
-                <div *ngIf="inputConfigFG.controls.hasOwnProperty(control.key)">
-                  <div>
-                    <label class="font-weight-bold">{{control.value.label}}</label>
-                  </div>
-                  <div [ngSwitch]="control.value.input">
-                    <input *ngSwitchCase="'text'"
-                           [attr.data-orb-qa-id]="control.value.name"
-                           [autofocus]="i == 0"
-                           [formControlName]="control.key"
-                           [type]="control.value.type"
-                           fieldSize="medium"
-                           fullWidth="true"
-                           nbInput
-                           nbTooltip="{{ control.value.description }}"
-                           [placeholder]="'e.g.: '.concat(control.value?.props?.example)">
-                    <input *ngSwitchCase="'number'"
-                           [attr.data-orb-qa-id]="control.value.name"
-                           [autofocus]="i == 0"
-                           [formControlName]="control.key"
-                           [max]="control.value.props.max"
-                           [min]="control.value.props.min"
-                           [placeholder]="'e.g.: '.concat(control.value?.props?.example) || ''"
-                           [step]="control.value.props.step"
-                           [type]="control.value.type"
-                           nbTooltip="{{ control.value.description }}">
-                    <nb-select *ngSwitchCase="'select'"
-                               [selected]="agentPolicy?.policy?.input?.tap"
-                               [attr.data-orb-qa-id]="control.value.name"
-                               [formControlName]="control.key"
-                               [id]="control.value.name"
-                               [placeholder]="'e.g.: '.concat(control.value?.props?.example) || ''"
-                               appearance="filled"
-                               fullWidth="true"
-                               nbTooltip="{{ control.value.description }}"
-                               size="medium"
-                    >{{ control.value.name + "-" + control.value.props.options }}
-                      <nb-option *ngFor="let option of control.value.props.options | keyvalue"
-                                 [attr.data-orb-qa-id]="option.value"
-                                 [value]="option.key">{{ option.value }}</nb-option>
-                    </nb-select>
-                  </div>
-                </div>
-              </div>
-              <nb-accordion>
-                <nb-accordion-item>
-                  <nb-accordion-item-header>
-                    <label>Advanced Options</label>
-                  </nb-accordion-item-header>
-                  <nb-accordion-item-body>
-                    <div *ngFor="let control of input.config | keyvalue | advancedoptions:true ; index as i;">
-                      <div *ngIf="inputConfigFG.controls.hasOwnProperty(control.key)">
-                        <div>
-                          <label class="font-weight-bold">{{control.value.label}}</label>
-                        </div>
-                        <div [ngSwitch]="control.value.input">
-                          <input *ngSwitchCase="'text'"
-                                 [attr.data-orb-qa-id]="control.value.name"
-                                 [autofocus]="i == 0"
-                                 [formControlName]="control.key"
-                                 [type]="control.value.type"
-                                 fieldSize="medium"
-                                 fullWidth="true"
-                                 nbInput
-                                 nbTooltip="{{ control.value.description }}"
-                                 [placeholder]="'e.g.: '.concat(control.value?.props?.example)">
-                          <input *ngSwitchCase="'number'"
-                                 [attr.data-orb-qa-id]="control.value.name"
-                                 [autofocus]="i == 0"
-                                 [formControlName]="control.key"
-                                 [max]="control.value.props.max"
-                                 [min]="control.value.props.min"
-                                 [placeholder]="'e.g.: '.concat(control.value?.props?.example) || ''"
-                                 [step]="control.value.props.step"
-                                 [type]="control.value.type"
-                                 nbTooltip="{{ control.value.description }}">
-                          <nb-select *ngSwitchCase="'select'"
-                                     [attr.data-orb-qa-id]="control.value.name"
-                                     [formControlName]="control.key"
-                                     [id]="control.value.name"
-                                     [placeholder]="'e.g.: '.concat(control.value?.props?.example) || ''"
-                                     appearance="filled"
-                                     fullWidth="true"
-                                     nbTooltip="{{ control.value.description }}"
-                                     size="medium"
-                          >{{ control.value.name + "-" + control.value.props.options }}
-                            <nb-option *ngFor="let option of control.value.props.options | keyvalue"
-                                       [attr.data-orb-qa-id]="option.value"
-                                       [value]="option.key">{{ option.value }}</nb-option>
-                          </nb-select>
-                        </div>
-                      </div>
-                    </div>
-                  </nb-accordion-item-body>
-                </nb-accordion-item>
-              </nb-accordion>
-            </form>
-          </div>
-          <hr/>
-          <label class="font-weight-bold">Tap Filter Options</label>
-          <div *ngIf="!!inputFilterFG">
-            <!-- Dynamic Input Config Form -->
-            <form (ngSubmit)="onFormSubmit()" [formGroup]="inputFilterFG">
-              <div *ngFor="let control of input.filter | keyvalue; index as i;">
-                <div *ngIf="inputFilterFG.controls.hasOwnProperty(control.key)">
-                  <div>
-                    <label class="font-weight-bold">{{control.value.label}}</label>
-                  </div>
-                  <div [ngSwitch]="control.value.input">
-                    <input *ngSwitchCase="'text'"
-                           [attr.data-orb-qa-id]="control.value.name"
-                           [autofocus]="i == 0"
-                           [formControlName]="control.key"
-                           [type]="control.value.type"
-                           fieldSize="medium"
-                           fullWidth="true"
-                           nbInput
-                           nbTooltip="{{ control.value.description }}"
-                           [placeholder]="'e.g.: '.concat(control.value?.props?.example)">
-                    <input *ngSwitchCase="'number'"
-                           [attr.data-orb-qa-id]="control.value.name"
-                           [autofocus]="i == 0"
-                           [formControlName]="control.key"
-                           [max]="control.value.props.max"
-                           [min]="control.value.props.min"
-                           [placeholder]="'e.g.: '.concat(control.value?.props?.example) || ''"
-                           [step]="control.value.props.step"
-                           [type]="control.value.type"
-                           nbTooltip="{{ control.value.description }}">
-                    <nb-select *ngSwitchCase="'select'"
-                               [attr.data-orb-qa-id]="control.value.name"
-                               [formControlName]="control.key"
-                               [id]="control.value.name"
-                               [placeholder]="'e.g.: '.concat(control.value?.props?.example) || ''"
-                               appearance="filled"
-                               fullWidth="true"
-                               nbTooltip="{{ control.value.description }}"
-                               size="medium"
-                    >{{ control.value.name + "-" + control.value.props.options }}
-                      <nb-option *ngFor="let option of control.value.props.options | keyvalue"
-                                 [attr.data-orb-qa-id]="option.value"
-                                 [value]="option.key">{{ option.value }}</nb-option>
-                    </nb-select>
-=======
           <div>
             <nb-toggle [(ngModel)]="isWizard"
                        data-orb-qa-id="wizard-selector"
@@ -474,7 +284,6 @@
                       </nb-select>
                     </div>
                     <hr/>
->>>>>>> 5b552fbc
                   </div>
                 </div>
               </form>
@@ -490,27 +299,6 @@
           </div>
           <hr/>
           <div class="d-flex justify-content-end">
-<<<<<<< HEAD
-            <button (click)="goBack()"
-                    data-orb-qa-id="button#cancel"
-                    ghost
-                    nbButton
-                    status="primary"
-                    type="button">
-              {{ strings.stepper.cancel }}
-            </button>
-            <button data-orb-qa-id="button#back"
-                    ghost
-                    nbButton
-                    nbStepperPrevious
-                    status="primary"
-                    type="button">
-              {{ strings.stepper.back }}
-            </button>
-            <button [disabled]="!tapFG?.valid"
-                    class="next-button"
-                    data-orb-qa-id="button#next"
-=======
             <button *ngIf="!isWizard"
                     (click)="onYAMLSubmit()"
                     [disabled]="!code"
@@ -545,25 +333,14 @@
             <button (click)="goBack()"
                     data-orb-qa-id="button#cancel"
                     ghost
->>>>>>> 5b552fbc
                     nbButton
                     status="primary"
-<<<<<<< HEAD
-                    type="submit">
-              {{ strings.stepper.next }}
-            </button>
-          </div>
-        </nb-step>
-        <nb-step [label]="thirdStepTemplate"
-
-=======
                     type="button">
               {{ strings.stepper.cancel }}
             </button>
           </div>
         </nb-step>
         <nb-step *ngIf="isWizard"
->>>>>>> 5b552fbc
                  [completed]="isEdit"
                  [label]="thirdStepTemplate"
                  data-orb-qa-id="step_2">
@@ -573,39 +350,6 @@
               <p>Setup any number of handlers</p>
             </div>
           </ng-template>
-<<<<<<< HEAD
-            <!-- Added Handlers List -->
-            <div class="d-flex">
-              <mat-chip-list data-orb-qa-id="handlers-list">
-                <mat-chip
-                  *ngFor="let handler of modules | keyvalue; index as i"
-                  [attr.data-orb-qa-id]="'handler_' + i"
-                  [style.background-color]="handler.key | tagcolor"
-                  [value]="i"
-                  class="orb-selected-handler ">
-                  {{ handler.key }}
-                  <nb-icon (click)="onHandlerRemoved(handler.key)"
-                           class="ml-1"
-                           icon="close-outline"
-                           size="12"></nb-icon>
-                </mat-chip>
-              </mat-chip-list>
-            </div>
-            <button (click)="addHandler()"
-                    class="next-button"
-                    data-orb-qa-id="addHandler"
-                    nbButton
-                    status="primary"
-                    shape="round"
-                    nbTooltip="Click to Add Handler">
-              <nb-icon icon="plus-outline"
-                       size="14"
-                       status="primary"
-                       style="color: #df316f;">
-              </nb-icon>
-              Add Handler
-            </button>
-=======
           <!-- Added Handlers List -->
           <div class="d-flex m-2">
             <mat-chip-list data-orb-qa-id="handlers-list">
@@ -637,7 +381,6 @@
             </nb-icon>
             Add Handler
           </button>
->>>>>>> 5b552fbc
           <div class="d-flex justify-content-start"
                style="padding-left: 35%; margin-top: 3vh;">
             <button (click)="onFormSubmit()"
@@ -660,26 +403,14 @@
               status="primary">
               {{ strings.stepper.back }}
             </button>
-<<<<<<< HEAD
-            <button (click)="onFormSubmit()"
-                    [disabled]="!hasModules()"
-                    class="next-button"
-                    data-orb-qa-id="button#save"
-=======
             <button (click)="goBack()"
                     data-orb-qa-id="button#cancel"
                     ghost
->>>>>>> 5b552fbc
                     nbButton
                     shape="round"
                     status="primary"
-<<<<<<< HEAD
-                    type="submit">
-              {{ strings.stepper.save }}
-=======
                     type="button">
               {{ strings.stepper.cancel }}
->>>>>>> 5b552fbc
             </button>
           </div>
         </nb-step>

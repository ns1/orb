nb-card {
  width: 400px;
}

button {
  margin: 10px;
}

textarea {
  width: 100%;
  height: 100%;
}

nb-card-footer {
  text-align: center;
}

mat-chip nb-icon {
  font-size: 1rem;
}

::ng-deep {
  .header {
    align-items: flex-end !important;
    margin-right: 10px !important;
    height: calc(100vh - 337px) !important;
  }

  .label-index {
    background-color: #969fb9;
    transition: box-shadow 0.3s 0s ease-in-out;
    color: #969fb9;
    border: none !important;
    //box-shadow: 0 0 8px -2px #ffffff;
    background-image: url('data:image/svg+xml;base64,PHN2ZyB3aWR0aD0iMTEiIGhlaWdodD0iOCIgdmlld0JveD0iMCAwIDExIDgiIGZpbGw9Im5vbmUiIHhtbG5zPSJodHRwOi8vd3d3LnczLm9yZy8yMDAwL3N2ZyI+CjxwYXRoIGQ9Ik0wLjUgMy45OTY1MUw0LjE4NjgyIDcuNjgzMzNMMTAuODIzMSAxLjA0NzA2TDkuNzgzNDEgMEw0LjE4NjgyIDUuNTk2NTlMMS41Mzk2OCAyLjk1NjgzTDAuNSAzLjk5NjUxWiIgZmlsbD0iIzE1MWEzMCIvPgo8L3N2Zz4K');
    background-size: 20px 14px;
    background-repeat: no-repeat;
    background-position: center;
    //background-blend-mode: exclusion;
    z-index: 3;

    :first-child {
      visibility: hidden;
    }
  }

  .step {
    flex-direction: row-reverse !important;
    align-items: start !important;
  }

  .step.selected {
    -webkit-text-stroke-color: rgba(255, 255, 255, 0.15);
    -webkit-text-stroke-width: 1px;
    text-shadow: 0 0 20px #ffffff8f;

    & > .label-index {
      box-shadow: 0 0 12px 1px #df316f;
      background-image: url('data:image/svg+xml;base64,PHN2ZyB3aWR0aD0iMTEiIGhlaWdodD0iOCIgdmlld0JveD0iMCAwIDExIDgiIGZpbGw9Im5vbmUiIHhtbG5zPSJodHRwOi8vd3d3LnczLm9yZy8yMDAwL3N2ZyI+CjxwYXRoIGQ9Ik0wLjUgMy45OTY1MUw0LjE4NjgyIDcuNjgzMzNMMTAuODIzMSAxLjA0NzA2TDkuNzgzNDEgMEw0LjE4NjgyIDUuNTk2NTlMMS41Mzk2OCAyLjk1NjgzTDAuNSAzLjk5NjUxWiIgZmlsbD0iI2ZmZiIvPgo8L3N2Zz4K');
      background-color: #df316f;
    }
  }

  .step-content {
    width: 55vw !important;
  }

  .connector {
    width: 1px !important;
    transform: translateX(1px);

    &::after {
      content: '';
      height: 40px;
      transform: translateY(-40px);
      width: 1px;
      border-left: solid 1px #969fb9b3;
      position: absolute;
      z-index: 1;
    }
  }

  .connector.connector-past {
    transition: background 0.5s 0s ease-in-out;

    &::after {
      transition: border 0.5s 0s ease-in-out;
      border-left: solid 1px #df316f;
    }
  }
}

.required {
  color: #df316f;
  padding-left: 2px;
}

.step-label {
  width: 214px;
  text-align: end;
}

::ng-deep .orb-breadcrumb {
  align-items: center;

  display: flex;

  font-family: 'Montserrat', sans-serif;
  font-style: normal;
  font-weight: 500;
  font-size: 12px;
  line-height: 12px;

  ::ng-deep .xng-breadcrumb-trail {
    color: #fff !important;

    &::before {
      color: #969fb9 !important;
    }
  }
}

.faded-input-text {
  color: #969fb9;
  font-family: 'Montserrat', sans-serif;
  padding-left: 5px;
  font-weight: 300;
}

nb-accordion {
  padding: 0;
  text-subtitle-line-height: 1rem;
  display: grid;

  nb-accordion-item {
    padding: 0;
    background: rgb(23, 28, 48);

    nb-accordion-item-header {
      padding: 10px 0;
      background: rgb(23, 28, 48);
    }

    nb-accordion-item-body {
      padding: 0;
      background: rgb(23, 28, 48);
      display: grid;
    }
  }
<<<<<<< HEAD
=======
}

.code-editor {
  height: calc(100%);
  width: calc(100%);
  padding: calc(1rem);
}

.code-editor-wrapper {
  min-height: 350px;
  min-width: 200px;
  height: calc(58vh);
  width: calc(100%);
  display: block;
>>>>>>> 5b552fbc
}<|MERGE_RESOLUTION|>--- conflicted
+++ resolved
@@ -147,8 +147,6 @@
       display: grid;
     }
   }
-<<<<<<< HEAD
-=======
 }
 
 .code-editor {
@@ -163,5 +161,4 @@
   height: calc(58vh);
   width: calc(100%);
   display: block;
->>>>>>> 5b552fbc
 }
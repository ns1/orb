import {
  AfterViewChecked,
  AfterViewInit,
  ChangeDetectorRef,
  Component,
  OnInit,
  TemplateRef,
  ViewChild,
} from '@angular/core';
import { ColumnMode, DatatableComponent, TableColumn } from '@swimlane/ngx-datatable';
import { STRINGS } from '../../../../../assets/text/strings';
import { AgentPolicy } from 'app/common/interfaces/orb/agent.policy.interface';
import { NgxDatabalePageInfo, OrbPagination } from 'app/common/interfaces/orb/pagination.interface';
import { DropdownFilterItem } from 'app/common/interfaces/mainflux.interface';
import { NbDialogService } from '@nebular/theme';
import { AgentPoliciesService } from 'app/common/services/agents/agent.policies.service';
import { NotificationsService } from 'app/common/services/notifications/notifications.service';
import { ActivatedRoute, Router } from '@angular/router';
import { AgentPolicyDeleteComponent } from 'app/pages/datasets/policies.agent/delete/agent.policy.delete.component';
import { AgentPolicyDetailsComponent } from 'app/pages/datasets/policies.agent/details/agent.policy.details.component';
import { DatePipe } from '@angular/common';

@Component({
  selector: 'ngx-agent-policy-list-component',
  templateUrl: './agent.policy.list.component.html',
  styleUrls: ['./agent.policy.list.component.scss'],
})
export class AgentPolicyListComponent implements OnInit, AfterViewInit, AfterViewChecked {
  strings = STRINGS.agents;

  columnMode = ColumnMode;

  columns: TableColumn[];

  loading = false;

  paginationControls: OrbPagination<AgentPolicy>;

  searchPlaceholder = 'Search by name';

  @ViewChild('nameTemplateCell') nameTemplateCell: TemplateRef<any>;

  @ViewChild('versionTemplateCell') versionTemplateCell: TemplateRef<any>;

  @ViewChild('actionsTemplateCell') actionsTemplateCell: TemplateRef<any>;

  tableFilters: DropdownFilterItem[] = [
    {
      id: '0',
      label: 'Name',
      prop: 'name',
      selected: false,
      filter: (policy, name) => policy?.name.includes(name),
    },
    {
      id: '1',
      label: 'Description',
      prop: 'description',
      selected: false,
      filter: (policy, description) => policy?.description.includes(description),
    },
    {
      id: '2',
      label: 'Version',
      prop: 'version',
      selected: false,
      filter: (policy, version) => policy?.version.includes(version),
    },
  ];

  selectedFilter = this.tableFilters[0];

  filterValue = null;

  tableSorts = [
    {
      prop: 'name',
      dir: 'asc',
    },
  ];

  @ViewChild('tableWrapper') tableWrapper;

  @ViewChild(DatatableComponent) table: DatatableComponent;

  private currentComponentWidth;

  constructor(
    private cdr: ChangeDetectorRef,
    private dialogService: NbDialogService,
    private datePipe: DatePipe,
    private agentPoliciesService: AgentPoliciesService,
    private notificationsService: NotificationsService,
    private route: ActivatedRoute,
    private router: Router,
  ) {
    this.paginationControls = AgentPoliciesService.getDefaultPagination();
  }

  ngAfterViewChecked() {
    if (this.table && this.table.recalculate && (this.tableWrapper.nativeElement.clientWidth !== this.currentComponentWidth)) {
      this.currentComponentWidth = this.tableWrapper.nativeElement.clientWidth;
      this.table.recalculate();
      this.cdr.detectChanges();
      window.dispatchEvent(new Event('resize'));
    }
  }

  ngOnInit() {
<<<<<<< HEAD
    this.agentPoliciesService.clean();
=======
>>>>>>> 5b552fbc
    this.getAllPolicies();
  }

  ngAfterViewInit() {
    this.columns = [
      {
        prop: 'name',
        name: 'Policy Name',
        resizeable: false,
        canAutoResize: true,
        flexGrow: 2,
        minWidth: 120,
        cellTemplate: this.nameTemplateCell,
      },
      {
        prop: 'description',
        name: 'Description',
        resizeable: false,
        flexGrow: 4,
        minWidth: 120,
      },
      {
        prop: 'version',
        name: 'Version',
        resizeable: false,
        flexGrow: 1,
        minWidth: 50,
        cellTemplate: this.versionTemplateCell,
      },
      {
        prop: 'ts_last_modified',
        pipe: { transform: (value) => this.datePipe.transform(value, 'M/d/yy, HH:mm z') },
        name: 'Last Modified',
        minWidth: 140,
        flexGrow: 2,
        resizeable: false,
      },
      {
        name: '',
        prop: 'actions',
        minWidth: 100,
        resizeable: false,
        sortable: false,
        flexGrow: 2,
        cellTemplate: this.actionsTemplateCell,
      },
    ];

    this.cdr.detectChanges();
  }

  getAllPolicies(): void {
<<<<<<< HEAD
=======
    this.agentPoliciesService.clean();
>>>>>>> 5b552fbc
    this.agentPoliciesService.getAllAgentPolicies().subscribe(resp => {
      this.paginationControls.data = resp.data;
      this.paginationControls.total = resp.data.length;
      this.paginationControls.offset = resp.offset / resp.limit;
      this.loading = false;
      this.cdr.markForCheck();
    });
  }

  getAgentsPolicies(pageInfo: NgxDatabalePageInfo = null): void {
    const finalPageInfo = { ...pageInfo };
    finalPageInfo.dir = 'desc';
    finalPageInfo.order = 'name';
    finalPageInfo.limit = this.paginationControls.limit;
    finalPageInfo.offset = pageInfo?.offset * pageInfo?.limit || 0;

    this.loading = true;
    this.agentPoliciesService.getAgentsPolicies(finalPageInfo).subscribe(
      (resp: OrbPagination<AgentPolicy>) => {
        this.paginationControls = resp;
        this.paginationControls.offset = pageInfo?.offset || 0;
        this.paginationControls.total = resp.total;
        this.loading = false;
      },
    );
  }

  onOpenAdd() {
    this.router.navigate(['add'], {
      relativeTo: this.route,
    });
  }

  onOpenEdit(agentPolicy: any) {
    this.router.navigate([`edit/${ agentPolicy.id }`], {
      state: { agentPolicy: agentPolicy, edit: true },
      relativeTo: this.route,
    });
  }

<<<<<<< HEAD
=======
  onOpenView(agentPolicy: any) {
    this.router.navigate([`view/${ agentPolicy.id }`], {
      relativeTo: this.route,
    });
  }

>>>>>>> 5b552fbc
  onFilterSelected(filter) {
    this.searchPlaceholder = `Search by ${ filter.label }`;
    this.filterValue = null;
  }

  applyFilter() {
    if (!this.paginationControls || !this.paginationControls?.data) return;

    if (!this.filterValue || this.filterValue === '') {
      this.table.rows = this.paginationControls.data;
    } else {
      this.table.rows = this.paginationControls.data.filter(sink => this.filterValue.split(/[,;]+/gm).reduce((prev, curr) => {
        return this.selectedFilter.filter(sink, curr) && prev;
      }, true));
    }
    this.paginationControls.offset = 0;
  }

  openDeleteModal(row: any) {
    const { name, id } = row as AgentPolicy;
    this.dialogService.open(AgentPolicyDeleteComponent, {
      context: { name },
      autoFocus: true,
      closeOnEsc: true,
    }).onClose.subscribe(
      confirm => {
        if (confirm) {
          this.agentPoliciesService.deleteAgentPolicy(id).subscribe(() => {
            this.notificationsService.success('Agent Policy successfully deleted', '');
            this.getAllPolicies();
          });
        }
      },
    );
  }

  openDetailsModal(agentPolicy: any) {
    this.dialogService.open(AgentPolicyDetailsComponent, {
      context: { agentPolicy: agentPolicy },
      autoFocus: true,
      closeOnEsc: true,
    }).onClose.subscribe((resp) => {
      if (resp) {
        this.onOpenEdit(agentPolicy);
      } else {
        this.getAllPolicies();
      }
    });
  }
}<|MERGE_RESOLUTION|>--- conflicted
+++ resolved
@@ -107,10 +107,6 @@
   }
 
   ngOnInit() {
-<<<<<<< HEAD
-    this.agentPoliciesService.clean();
-=======
->>>>>>> 5b552fbc
     this.getAllPolicies();
   }
 
@@ -163,10 +159,7 @@
   }
 
   getAllPolicies(): void {
-<<<<<<< HEAD
-=======
     this.agentPoliciesService.clean();
->>>>>>> 5b552fbc
     this.agentPoliciesService.getAllAgentPolicies().subscribe(resp => {
       this.paginationControls.data = resp.data;
       this.paginationControls.total = resp.data.length;
@@ -207,15 +200,12 @@
     });
   }
 
-<<<<<<< HEAD
-=======
   onOpenView(agentPolicy: any) {
     this.router.navigate([`view/${ agentPolicy.id }`], {
       relativeTo: this.route,
     });
   }
 
->>>>>>> 5b552fbc
   onFilterSelected(filter) {
     this.searchPlaceholder = `Search by ${ filter.label }`;
     this.filterValue = null;

<div>
  <header>
    <xng-breadcrumb class="orb-breadcrumb">
    </xng-breadcrumb>
    <h4>All Policies</h4>
  </header>
  <div #tableWrapper class="d-flex flex-column mt-4">
<<<<<<< HEAD
    <div class="d-flex justify-content-end align-items-end mb-2">
=======
    <div class="d-flex justify-content-between align-items-end mb-2">
>>>>>>> 5b552fbc
      <div class="d-flex">
        <p *ngIf=" paginationControls.data && paginationControls.data.length === 1"
           class="sink-info-regular mb-0">
          You have <a><strong>{{paginationControls.total}}</strong> policy</a>.
        </p>
        <p *ngIf=" paginationControls.data && paginationControls.data.length > 1"
           class="sink-info-regular mb-0">
          You have <a><strong>{{paginationControls.total}}</strong> policies</a>.
        </p>
        <p *ngIf="paginationControls.data && paginationControls.data.length === 0"
           class="sink-info-accent mb-0">
          There are no policies yet.
        </p>
      </div>
      <div class="d-flex">
        <div class="mr-3">
          <nb-select
            (selectedChange)="onFilterSelected($event)"
            *ngIf="tableFilters && tableFilters.length"
            [(selected)]="selectedFilter"
            appearance="filled"
            class="d-flex justify-content-end"
            placeholder="Filter by"
            size="medium"
            style="width: 160px; height: 100%">
            <nb-option *ngFor="let conf of tableFilters" [value]="conf">{{ conf.label }}</nb-option>
          </nb-select>
        </div>
        <nb-form-field *ngIf="selectedFilter">
          <nb-icon icon="search-outline" nbPrefix pack="eva"></nb-icon>
          <input (input)="applyFilter()"
                 [(ngModel)]="filterValue"
                 [placeholder]="searchPlaceholder"
                 fieldSize="medium"
                 nbInput
                 type="text"/>
        </nb-form-field>
      </div>
    </div>
    <div class="add-agent-policy-container">
      <button (click)="onOpenAdd()"
              ghost="true"
              nbButton
              status="primary">
        <i class="fa fa-plus">&nbsp;</i>New Policy
      </button>
    </div>
    <ngx-datatable
      #table
      [columnMode]="columnMode.flex"
      [columns]="columns"
      [footerHeight]="50"
      [headerHeight]="50"
      [limit]="paginationControls.limit"
      [loadingIndicator]="loading"
      [rowHeight]="50"
      [rows]="paginationControls.data"
      [scrollbarV]="true"
      [sorts]="tableSorts"
      class="orb"
      style="height: calc(62vh)">
    </ngx-datatable>
  </div>
</div>

<ng-template #nameTemplateCell let-i="index" let-row="row" let-value="value">
<<<<<<< HEAD
  <div nbTooltip="{{ row.id }}">
=======
  <div (click)="onOpenView(row)"
    nbTooltip="View Details for {{ row.id }}">
>>>>>>> 5b552fbc
    {{ row.name }}
  </div>
</ng-template>

<ng-template #versionTemplateCell let-i="index" let-row="row" let-value="value">
<<<<<<< HEAD
  <div *ngIf="!!row.version && row.version >= 0" nbTooltip="{{ 'Policy Version: ' + row.version }}">
    {{ row.version }}
  </div>
  <div *ngIf="!row.version" nbTooltip="{{ 'Policy Version not available.' }}">
    {{ 'N/A' }}
  </div>
=======
  <div *ngIf="row?.version >= 0" nbTooltip="{{ 'Policy Version: ' + row.version }}">
    {{ row.version }}
  </div>
>>>>>>> 5b552fbc
</ng-template>

<ng-template #actionsTemplateCell let-i="index" let-row="row" let-value="value">
  <div class="d-flex flex-row">
    <button (click)="openDetailsModal(row)"
            class="orb-action-hover detail-button"
            ghost
            nbButton>
      <nb-icon icon="search-outline"></nb-icon>
    </button>
    <button (click)="onOpenEdit(row)"
            class="orb-action-hover edit-button"
            ghost
            nbButton>
      <nb-icon icon="edit-outline"></nb-icon>
    </button>
    <button (click)="openDeleteModal(row)"
            class="orb-action-hover del-button"
            ghost
            nbButton>
      <nb-icon icon="trash-2-outline"></nb-icon>
    </button>
  </div>
</ng-template><|MERGE_RESOLUTION|>--- conflicted
+++ resolved
@@ -5,11 +5,7 @@
     <h4>All Policies</h4>
   </header>
   <div #tableWrapper class="d-flex flex-column mt-4">
-<<<<<<< HEAD
-    <div class="d-flex justify-content-end align-items-end mb-2">
-=======
     <div class="d-flex justify-content-between align-items-end mb-2">
->>>>>>> 5b552fbc
       <div class="d-flex">
         <p *ngIf=" paginationControls.data && paginationControls.data.length === 1"
            class="sink-info-regular mb-0">
@@ -76,29 +72,16 @@
 </div>
 
 <ng-template #nameTemplateCell let-i="index" let-row="row" let-value="value">
-<<<<<<< HEAD
-  <div nbTooltip="{{ row.id }}">
-=======
   <div (click)="onOpenView(row)"
     nbTooltip="View Details for {{ row.id }}">
->>>>>>> 5b552fbc
     {{ row.name }}
   </div>
 </ng-template>
 
 <ng-template #versionTemplateCell let-i="index" let-row="row" let-value="value">
-<<<<<<< HEAD
-  <div *ngIf="!!row.version && row.version >= 0" nbTooltip="{{ 'Policy Version: ' + row.version }}">
-    {{ row.version }}
-  </div>
-  <div *ngIf="!row.version" nbTooltip="{{ 'Policy Version not available.' }}">
-    {{ 'N/A' }}
-  </div>
-=======
   <div *ngIf="row?.version >= 0" nbTooltip="{{ 'Policy Version: ' + row.version }}">
     {{ row.version }}
   </div>
->>>>>>> 5b552fbc
 </ng-template>
 
 <ng-template #actionsTemplateCell let-i="index" let-row="row" let-value="value">

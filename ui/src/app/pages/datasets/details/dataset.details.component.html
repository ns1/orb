--- conflicted
+++ resolved
@@ -14,10 +14,7 @@
       <div class="col-6 d-flex flex-column align-items-start">
         <p class="detail-title">Dataset Name<span class="ns1red">*</span></p>
         <p>{{ dataset?.name }}</p>
-<<<<<<< HEAD
-=======
         <p *ngIf="errors?.dataset">{{ errors.dataset }}</p>
->>>>>>> 5b552fbc
       </div>
       <div class="col-6 d-flex flex-column align-items-start">
         <p class="detail-title">Validity</p>
@@ -28,37 +25,24 @@
       <div class="col-6 d-flex flex-column align-items-start">
         <p class="detail-title">Agent Group Name<span class="ns1red">*</span></p>
         <p>{{ agentGroup?.name }}</p>
-<<<<<<< HEAD
-=======
         <p *ngIf="errors?.agentGroup" class="detail-title">{{ errors.agentGroup }}
           <span class="ns1red">{{ this.dataset.agent_group_id }}</span>
         <br/>The group may have been deleted.
         </p>
->>>>>>> 5b552fbc
       </div>
       <div class="col-6 d-flex flex-column align-items-start">
         <p class="detail-title">Agent Policy Name<span class="ns1red">*</span></p>
         <p>{{ agentPolicy?.name }}</p>
-<<<<<<< HEAD
-=======
         <p *ngIf="errors?.agentPolicy"
            class="detail-title">{{ errors.agentPolicy }}
           <span class="ns1red">{{ this.dataset.agent_policy_id}}</span>
           <br/>The policy may have been deleted.
         </p>
->>>>>>> 5b552fbc
       </div>
     </div>
     <div class="row">
       <div class="col-6 d-flex flex-column align-items-start">
-<<<<<<< HEAD
-        <p class="detail-title">Sinks<span class="ns1red">*</span></p>
-        <p><span *ngFor="let sink of sinks; last as last">
-          {{ sink?.name }}<span *ngIf="!last">, </span>
-        </span></p>
-=======
         <ngx-sink-display [sinkIDs]="dataset.sink_ids"></ngx-sink-display>
->>>>>>> 5b552fbc
       </div>
     </div>
   </nb-card-body>

<nb-card size="large" class="nb-card-medium">
  <nb-card-header>
    Dataset Details
    <button nbButton
            ghost="true"
            size="small"
            class="orb-close-dialog"
            (click)="onClose()">
      <span class="nb-close"></span>
    </button>
  </nb-card-header>
  <nb-card-body>
    <div class="row">
      <div class="col-6 d-flex flex-column align-items-start">
        <p class="detail-title">Dataset Name<span class="ns1red">*</span></p>
        <p>{{ dataset?.name }}</p>
        <p *ngIf="errors?.dataset">{{ errors.dataset }}</p>
      </div>
      <div class="col-6 d-flex flex-column align-items-start">
        <p class="detail-title">Validity</p>
        <p>{{ dataset?.valid ? 'Valid' : 'Invalid' }}</p>
      </div>
    </div>
    <div class="row">
      <div class="col-6 d-flex flex-column align-items-start">
        <p class="detail-title">Agent Group Name<span class="ns1red">*</span></p>
        <p>{{ agentGroup?.name }}</p>
        <p *ngIf="errors?.agentGroup" class="detail-title">{{ errors.agentGroup }}
          <span class="ns1red">{{ this.dataset.agent_group_id }}</span>
        <br/>The group may have been deleted.
        </p>
      </div>
      <div class="col-6 d-flex flex-column align-items-start">
        <p class="detail-title">Agent Policy Name<span class="ns1red">*</span></p>
        <p>{{ agentPolicy?.name }}</p>
        <p *ngIf="errors?.agentPolicy"
           class="detail-title">{{ errors.agentPolicy }}
          <span class="ns1red">{{ this.dataset.agent_policy_id}}</span>
          <br/>The policy may have been deleted.
        </p>
      </div>
    </div>
    <div class="row">
      <div class="col-6 d-flex flex-column align-items-start">
<<<<<<< HEAD
        <ngx-sink-display [sinkIDs]="dataset.sink_ids"></ngx-sink-display>
=======
        <ngx-sink-display-list [sinkIDs]="dataset.sink_ids"></ngx-sink-display-list>
>>>>>>> 6354af16
      </div>
    </div>
  </nb-card-body>

  <nb-card-footer>
    <button nbButton status="primary" class="sink-edit-button" (click)="onOpenEdit(dataset)">Edit</button>
  </nb-card-footer>
</nb-card><|MERGE_RESOLUTION|>--- conflicted
+++ resolved
@@ -42,11 +42,7 @@
     </div>
     <div class="row">
       <div class="col-6 d-flex flex-column align-items-start">
-<<<<<<< HEAD
-        <ngx-sink-display [sinkIDs]="dataset.sink_ids"></ngx-sink-display>
-=======
         <ngx-sink-display-list [sinkIDs]="dataset.sink_ids"></ngx-sink-display-list>
->>>>>>> 6354af16
       </div>
     </div>
   </nb-card-body>

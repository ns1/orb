import { Component, Input, OnDestroy, OnInit } from '@angular/core';
import { NbDialogRef } from '@nebular/theme';
import { ActivatedRoute, Router } from '@angular/router';
import { Dataset } from 'app/common/interfaces/orb/dataset.policy.interface';
import { AgentGroup } from 'app/common/interfaces/orb/agent.group.interface';
import { AgentPolicy } from 'app/common/interfaces/orb/agent.policy.interface';
<<<<<<< HEAD
import { Sink } from 'app/common/interfaces/orb/sink.interface';
import { AgentGroupsService } from 'app/common/services/agents/agent.groups.service';
import { AgentPoliciesService } from 'app/common/services/agents/agent.policies.service';
import { SinksService } from 'app/common/services/sinks/sinks.service';
import { forkJoin, Subscription } from 'rxjs';
import { DatasetPoliciesService } from 'app/common/services/dataset/dataset.policies.service';
import { switchMap, tap } from 'rxjs/operators';
=======
import { AgentGroupsService } from 'app/common/services/agents/agent.groups.service';
import { AgentPoliciesService } from 'app/common/services/agents/agent.policies.service';
import { forkJoin, Subscription } from 'rxjs';
>>>>>>> 5b552fbc

@Component({
  selector: 'ngx-dataset-details-component',
  templateUrl: './dataset.details.component.html',
  styleUrls: ['./dataset.details.component.scss'],
})
export class DatasetDetailsComponent implements OnInit, OnDestroy {
  @Input() dataset: Dataset = {};

  agentGroup: AgentGroup;

  agentPolicy: AgentPolicy;

<<<<<<< HEAD
  sinks: Sink[];

  subscriptions: Subscription;

=======
  subscriptions: Subscription;

  errors: { [propName: string]: string };

  isLoading: boolean;

>>>>>>> 5b552fbc
  constructor(
    protected dialogRef: NbDialogRef<DatasetDetailsComponent>,
    protected route: ActivatedRoute,
    protected router: Router,
    protected agentGroupsService: AgentGroupsService,
    protected agentPoliciesService: AgentPoliciesService,
<<<<<<< HEAD
    protected datasetsService: DatasetPoliciesService,
    protected sinksService: SinksService,
  ) {

  }

  ngOnInit() {
    const { id } = this.dataset;
    this.subscriptions = this.datasetsService
      .getDatasetById(id)
      .pipe(
        tap(dataset => this.dataset = dataset),
        switchMap(dataset => forkJoin({
          agentGroup: this.agentGroupsService.getAgentGroupById(dataset.agent_group_id),
          agentPolicy: this.agentPoliciesService.getAgentPolicyById(dataset.agent_policy_id),
          sinks: this.sinksService.getAllSinks(),
        })),
      )
      .subscribe(result => {
        this.agentGroup = result.agentGroup;
        this.agentPolicy = result.agentPolicy;
        this.sinks = result.sinks.data
          .filter(sink => this.dataset?.sink_ids.indexOf(sink.id) >= 0);
=======
  ) {
    this.errors = {};
  }

  ngOnInit() {
    const { agent_group_id, agent_policy_id } = this.dataset;

    this.isLoading = true;
    this.subscriptions = forkJoin({
      agentGroup: this.agentGroupsService.getAgentGroupById(agent_group_id),
      agentPolicy: this.agentPoliciesService.getAgentPolicyById(agent_policy_id),
    })
      .subscribe(result => {

        // agent group
        if (!!result.agentGroup['error']) {
          this.errors['agentGroup'] = 'Failed to fetch Agent Group';
        } else {
          this.agentGroup = result.agentGroup;
        }

        // agent policy
        if (!!result.agentPolicy['error']) {
          this.errors['agentPolicy'] = 'Failed to fetch Agent Policy';
        } else {
          this.agentPolicy = result.agentPolicy;
        }

        this.isLoading = false;
      }, err => {
        this.errors['error'] = err.message;
>>>>>>> 5b552fbc
      });
  }

  ngOnDestroy() {
    this.subscriptions?.unsubscribe();
  }

  onOpenEdit(dataset: any) {
    this.dialogRef.close(true);
  }

  onClose() {
    this.dialogRef.close(false);
  }
}<|MERGE_RESOLUTION|>--- conflicted
+++ resolved
@@ -4,19 +4,9 @@
 import { Dataset } from 'app/common/interfaces/orb/dataset.policy.interface';
 import { AgentGroup } from 'app/common/interfaces/orb/agent.group.interface';
 import { AgentPolicy } from 'app/common/interfaces/orb/agent.policy.interface';
-<<<<<<< HEAD
-import { Sink } from 'app/common/interfaces/orb/sink.interface';
-import { AgentGroupsService } from 'app/common/services/agents/agent.groups.service';
-import { AgentPoliciesService } from 'app/common/services/agents/agent.policies.service';
-import { SinksService } from 'app/common/services/sinks/sinks.service';
-import { forkJoin, Subscription } from 'rxjs';
-import { DatasetPoliciesService } from 'app/common/services/dataset/dataset.policies.service';
-import { switchMap, tap } from 'rxjs/operators';
-=======
 import { AgentGroupsService } from 'app/common/services/agents/agent.groups.service';
 import { AgentPoliciesService } from 'app/common/services/agents/agent.policies.service';
 import { forkJoin, Subscription } from 'rxjs';
->>>>>>> 5b552fbc
 
 @Component({
   selector: 'ngx-dataset-details-component',
@@ -30,50 +20,18 @@
 
   agentPolicy: AgentPolicy;
 
-<<<<<<< HEAD
-  sinks: Sink[];
-
-  subscriptions: Subscription;
-
-=======
   subscriptions: Subscription;
 
   errors: { [propName: string]: string };
 
   isLoading: boolean;
 
->>>>>>> 5b552fbc
   constructor(
     protected dialogRef: NbDialogRef<DatasetDetailsComponent>,
     protected route: ActivatedRoute,
     protected router: Router,
     protected agentGroupsService: AgentGroupsService,
     protected agentPoliciesService: AgentPoliciesService,
-<<<<<<< HEAD
-    protected datasetsService: DatasetPoliciesService,
-    protected sinksService: SinksService,
-  ) {
-
-  }
-
-  ngOnInit() {
-    const { id } = this.dataset;
-    this.subscriptions = this.datasetsService
-      .getDatasetById(id)
-      .pipe(
-        tap(dataset => this.dataset = dataset),
-        switchMap(dataset => forkJoin({
-          agentGroup: this.agentGroupsService.getAgentGroupById(dataset.agent_group_id),
-          agentPolicy: this.agentPoliciesService.getAgentPolicyById(dataset.agent_policy_id),
-          sinks: this.sinksService.getAllSinks(),
-        })),
-      )
-      .subscribe(result => {
-        this.agentGroup = result.agentGroup;
-        this.agentPolicy = result.agentPolicy;
-        this.sinks = result.sinks.data
-          .filter(sink => this.dataset?.sink_ids.indexOf(sink.id) >= 0);
-=======
   ) {
     this.errors = {};
   }
@@ -105,7 +63,6 @@
         this.isLoading = false;
       }, err => {
         this.errors['error'] = err.message;
->>>>>>> 5b552fbc
       });
   }
 

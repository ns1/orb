--- conflicted
+++ resolved
@@ -62,12 +62,9 @@
 import { DatasetAddComponent } from 'app/pages/datasets/add/dataset.add.component';
 import { DatasetDetailsComponent } from 'app/pages/datasets/details/dataset.details.component';
 import { HandlerPolicyAddComponent } from 'app/pages/datasets/policies.agent/add/handler.policy.add.component';
-<<<<<<< HEAD
-=======
 import { MonacoEditorModule } from 'ngx-monaco-editor';
 import { A11yModule } from '@angular/cdk/a11y';
 import { AgentPolicyViewComponent } from 'app/pages/datasets/policies.agent/view/agent.policy.view.component';
->>>>>>> 5b552fbc
 
 @NgModule({
   imports: [
@@ -98,12 +95,9 @@
     NbTooltipModule,
     NbAlertModule,
     NbAccordionModule,
-<<<<<<< HEAD
-=======
     MonacoEditorModule,
     NbToggleModule,
     A11yModule,
->>>>>>> 5b552fbc
   ],
   exports: [
     SharedModule,
@@ -143,10 +137,7 @@
     AgentPolicyDeleteComponent,
     AgentPolicyDetailsComponent,
     AgentPolicyListComponent,
-<<<<<<< HEAD
-=======
     AgentPolicyViewComponent,
->>>>>>> 5b552fbc
     HandlerPolicyAddComponent,
     // Sink Management
     SinkListComponent,

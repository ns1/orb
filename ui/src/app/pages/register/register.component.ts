declare var _ps;
<<<<<<< HEAD
=======

import { Component, ChangeDetectorRef, Inject, OnInit } from '@angular/core';
>>>>>>> 30914bcd

import { ChangeDetectorRef, Component, Inject, OnInit } from '@angular/core';

import { NB_AUTH_OPTIONS, NbAuthService, NbRegisterComponent } from '@nebular/auth';
import { Router } from '@angular/router';
import { STRINGS } from 'assets/text/strings';
import { environment } from '../../../environments/environment';

@Component({
  selector: 'ngx-register-component',
  templateUrl: 'register.component.html',
  styleUrls: ['register.component.scss'],
})
export class RegisterComponent extends NbRegisterComponent implements OnInit {
  strings = STRINGS.login;

  _isProduction = environment.production;
<<<<<<< HEAD

  /**
   * Pactsafe
   */
  _psEnabled = !!environment.PS;

=======
  /**
   * Pactsafe
   */
>>>>>>> 30914bcd
  _sid = environment.PS.SID;

  _groupKey = environment.PS.GROUP_KEY;

  showPassword = false;

  constructor(
    @Inject(NB_AUTH_OPTIONS) protected options: {},
    protected authService: NbAuthService,
    protected cd: ChangeDetectorRef,
    protected router: Router,
  ) {
    super(authService, options, cd, router);
  }

  ngOnInit() { // In the ngOnInit() or in the constructor
    _ps = window['_ps'];
    const el = document.getElementById('nb-global-spinner');
    if (el) {
      el.style['display'] = 'none';
    }
  }

  getInputType() {
    if (this.showPassword) {
      return 'text';
    }
    return 'password';
  }

  toggleShowPassword() {
    this.showPassword = !this.showPassword;
  }

  // Return whether to block the submission or not.
  blockSubmission() {
    if (!(this._isProduction && this._psEnabled)) return false;
    // Check to ensure we're able to get the Group successfully.
    if (_ps.getByKey(this._groupKey)) {

      // Return if we should block the submission using the .block() method
      // provided by the Group object.
      return _ps.getByKey(this._groupKey).block();
    } else {
      // We weren't able to get the group,
      // so blocking form submission may be needed.
      return true;
    }
  }

  register(event?: any) {
    // Prevent the form from automatically submitting without
    // checking PactSafe acceptance first.
    this.errors = this.messages = [];
    this.submitted = true;

    event?.preventDefault();
    if (!this.blockSubmission()) {
      // We don't need to block the form submission,
      // so submit the form.
      const { email, password, company } = this.user;
      this.authService.register(this.strategy, {
        email,
        password,
        company,
      }).subscribe(
        respReg => {
          this.submitted = false;

          if (respReg.isSuccess()) {
            this.messages = respReg.getMessages();
          } else {
            this.errors = respReg.getErrors();
          }

          const redirect = respReg.getRedirect();
          if (redirect) {
            setTimeout(() => {
              return this.router.navigateByUrl(redirect);
            }, this.redirectDelay);
          }
          this.cd.detectChanges();

          this.authService.authenticate(this.strategy, {
            email,
            password,
          }).subscribe(
            respAuth => {
              this.router.navigateByUrl('/pages/dashboard');
            },
          );
        },
      );
    } else {
      // We can get the alert message if set on the group
      // or define our own if it's not.
      const acceptanceAlertLanguage =
        (_ps.getByKey(this._groupKey) && _ps.getByKey(this._groupKey).get('alert_message')) ?
          _ps.getByKey(this._groupKey).get('alert_message') :
          'Please accept our Terms and Conditions.';

      // Alert the user that the Terms need to be accepted before continuing.
      alert(acceptanceAlertLanguage);
    }
  }
}<|MERGE_RESOLUTION|>--- conflicted
+++ resolved
@@ -1,9 +1,6 @@
 declare var _ps;
-<<<<<<< HEAD
-=======
 
 import { Component, ChangeDetectorRef, Inject, OnInit } from '@angular/core';
->>>>>>> 30914bcd
 
 import { ChangeDetectorRef, Component, Inject, OnInit } from '@angular/core';
 
@@ -21,18 +18,12 @@
   strings = STRINGS.login;
 
   _isProduction = environment.production;
-<<<<<<< HEAD
 
   /**
    * Pactsafe
    */
   _psEnabled = !!environment.PS;
 
-=======
-  /**
-   * Pactsafe
-   */
->>>>>>> 30914bcd
   _sid = environment.PS.SID;
 
   _groupKey = environment.PS.GROUP_KEY;

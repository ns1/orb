import { Component, ChangeDetectorRef, Inject, OnInit } from '@angular/core';

import { NbAuthService, NB_AUTH_OPTIONS, NbRegisterComponent } from '@nebular/auth';
import { Router } from '@angular/router';
import { STRINGS } from 'assets/text/strings';
import { environment } from '../../../environments/environment';

@Component({
  selector: 'ngx-register-component',
  templateUrl: 'register.component.html',
  styleUrls: ['register.component.scss'],
})
export class RegisterComponent extends NbRegisterComponent implements OnInit {
  strings = STRINGS.login;

  /**
   * Pactsafe
   */
  _ps = window['_ps'];
  _sid = environment.PS.SID;
  _groupKey = environment.PS.GROUP_KEY;

  showPassword = false;
  groupOptions = {
    container_selector: 'pactsafe-container',
    display_all: true,
    signer_id_selector: 'input-email',
    test_mode: true,
  };

  constructor(
    @Inject(NB_AUTH_OPTIONS) protected options: {},
    protected authService: NbAuthService,
    protected cd: ChangeDetectorRef,
    protected router: Router,
  ) {
    super(authService, options, cd, router);
    this._ps('create', this._sid);
    this._ps.debug = true;
    this._ps('load', this._groupKey, this.groupOptions);
  }

  ngOnInit() { // In the ngOnInit() or in the constructor
    const el = document.getElementById('nb-global-spinner');
    if (el) {
      el.style['display'] = 'none';
    }
  }

  getInputType() {
    if (this.showPassword) {
      return 'text';
    }
    return 'password';
  }

  toggleShowPassword() {
    this.showPassword = !this.showPassword;
  }

<<<<<<< HEAD
  // Return whether to block the submission or not.
  blockSubmission() {
    // Check to ensure we're able to get the Group successfully.
    if (this._ps.getByKey(this._groupKey)) {

      // Return if we should block the submission using the .block() method
      // provided by the Group object.
      return this._ps.getByKey(this._groupKey).block();
    } else {
      // We weren't able to get the group,
      // so blocking form submission may be needed.
      return true;
    }
  }

  register(event?: any) {
    // Prevent the form from automatically submitting without
    // checking PactSafe acceptance first.
    this.errors = this.messages = [];
    this.submitted = true;

    event?.preventDefault();
    if (!this.blockSubmission()) {
      // We don't need to block the form submission,
      // so submit the form.
      const {email, password, company} = this.user;
      this.authService.register(this.strategy, {
        email,
        password,
        company,
      }).subscribe(
        respReg => {
          this.submitted = false;

          if (respReg.isSuccess()) {
            this.messages = respReg.getMessages();
          } else {
            this.errors = respReg.getErrors();
          }

          const redirect = respReg.getRedirect();
          if (redirect) {
            setTimeout(() => {
              return this.router.navigateByUrl(redirect);
            }, this.redirectDelay);
          }
          this.cd.detectChanges();

          this.authService.authenticate(this.strategy, {
            email,
            password,
          }).subscribe(
            respAuth => {
              this.router.navigateByUrl('/pages/dashboard');
            },
          );
        },
      );
    } else {
      // We can get the alert message if set on the group
      // or define our own if it's not.
      const acceptanceAlertLanguage =
        (this._ps.getByKey(this._groupKey) && this._ps.getByKey(this._groupKey).get('alert_message')) ?
          this._ps.getByKey(this._groupKey).get('alert_message') :
          'Please accept our Terms and Conditions.';

      // Alert the user that the Terms need to be accepted before continuing.
      alert(acceptanceAlertLanguage);
    }

=======
  register() {
    const {fullName, email, password, company} = this.user;
    this.authService.register(this.strategy, {
      email,
      password,
      metadata: {
        company,
        fullName,
      },
    }).subscribe(
      respReg => {
        this.authService.authenticate(this.strategy, {
          email,
          password,
        }).subscribe(
          respAuth => {
            this.router.navigateByUrl('/pages/dashboard');
          },
        );
      },
    );
>>>>>>> 632b7101
  }
}<|MERGE_RESOLUTION|>--- conflicted
+++ resolved
@@ -58,7 +58,6 @@
     this.showPassword = !this.showPassword;
   }
 
-<<<<<<< HEAD
   // Return whether to block the submission or not.
   blockSubmission() {
     // Check to ensure we're able to get the Group successfully.
@@ -128,29 +127,5 @@
       // Alert the user that the Terms need to be accepted before continuing.
       alert(acceptanceAlertLanguage);
     }
-
-=======
-  register() {
-    const {fullName, email, password, company} = this.user;
-    this.authService.register(this.strategy, {
-      email,
-      password,
-      metadata: {
-        company,
-        fullName,
-      },
-    }).subscribe(
-      respReg => {
-        this.authService.authenticate(this.strategy, {
-          email,
-          password,
-        }).subscribe(
-          respAuth => {
-            this.router.navigateByUrl('/pages/dashboard');
-          },
-        );
-      },
-    );
->>>>>>> 632b7101
   }
 }
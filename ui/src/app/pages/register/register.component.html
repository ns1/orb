<div>
  <div class="login-layout vw-100 vh-100">
    <div class="container-fluid h-100">
      <div class="orb-pane col-4 col-sm-6 h-100">
        <div id="orb-pane-div"
             class="d-flex flex-column justify-content-center align-content-center">
          <img alt="ORB logo"
               src="assets/images/orb_logo_original.png">
          <p [innerHTML]="strings.presentation.description"></p>
        </div>
      </div>
    </div>
  </div>

  <div class="form-pane">
    <div class="bg"></div>
    <div class="pane d-flex flex-column justify-content-center">

      <form (ngSubmit)="register()"
            #form="ngForm"
            aria-labelledby="title"
            id="register-form"
      >
        <h1 id="title" class="title">Create an account</h1>

        <nb-alert *ngIf="showMessages.error && errors?.length && !submitted" outline="danger" role="alert">
          <p class="alert-title"><b>Oh snap!</b></p>
          <ul class="alert-message-list">
            <li *ngFor="let error of errors" class="alert-message">{{ error }}</li>
          </ul>
        </nb-alert>

        <div class="form-control-group">
          <label class="label" for="input-name">Full name:</label>
          <input nbInput
                 [(ngModel)]="user.fullName"
                 #fullName="ngModel"
                 id="input-name"
                 name="fullName"
                 placeholder="Full name"
                 autofocus
                 fullWidth
                 fieldSize="large"
                 [status]="fullName.dirty ? (fullName.invalid  ? 'danger' : 'success') : 'basic'"
                 [required]="getConfigValue('forms.validation.fullName.required')"
                 [minlength]="getConfigValue('forms.validation.fullName.minLength')"
                 [maxlength]="getConfigValue('forms.validation.fullName.maxLength')"
<<<<<<< HEAD
=======
                 pattern="^([a-zA-Z]+)\s([a-zA-Z ]+)$"
>>>>>>> d0bb59aa
                 [attr.aria-invalid]="fullName.invalid && fullName.touched ? true : null">
          <ng-container *ngIf="fullName.invalid && fullName.touched">
            <p class="caption status-danger mb-1" *ngIf="fullName.errors?.required">
              Full name is required!
            </p>
            <p class="caption status-danger mb-1" *ngIf="fullName.errors?.minlength || fullName.errors?.maxlength">
              Full name should contain
              from {{getConfigValue('forms.validation.fullName.minLength')}}
              to {{getConfigValue('forms.validation.fullName.maxLength')}}
              characters
            </p>
<<<<<<< HEAD
=======
            <p class="caption status-danger mb-1" *ngIf="fullName.errors?.pattern">
              Full name should contain two space separated names
            </p>
>>>>>>> d0bb59aa
          </ng-container>
        </div>

        <div class="form-control-group">
          <label class="label" for="input-company">Company name:</label>
          <input nbInput
                 [(ngModel)]="user.company"
                 #company="ngModel"
                 id="input-company"
                 name="company"
                 placeholder="Company name"
                 autofocus
                 fullWidth
                 fieldSize="large"
                 [status]="company.dirty ? (company.invalid  ? 'danger' : 'success') : 'basic'"
                 [required]="getConfigValue('forms.validation.company.required')"
                 [minlength]="getConfigValue('forms.validation.company.minLength')"
                 [maxlength]="getConfigValue('forms.validation.company.maxLength')"
                 [attr.aria-invalid]="company.invalid && company.touched ? true : null">
          <ng-container *ngIf="company.invalid && company.touched">
            <p class="caption status-danger mb-1" *ngIf="company.errors?.required">
              Company name is required!
            </p>
            <p class="caption status-danger mb-1" *ngIf="company.errors?.minlength || company.errors?.maxlength">
              Company name should contain
              from {{getConfigValue('forms.validation.company.minLength')}}
              to {{getConfigValue('forms.validation.company.maxLength')}}
              characters
            </p>
          </ng-container>
        </div>

        <div class="form-control-group">
          <label class="label" for="input-email">Email address:</label>
          <input nbInput
                 [(ngModel)]="user.email"
                 #email="ngModel"
                 id="input-email"
                 name="email"
                 pattern=".+@.+..+"
                 placeholder="Email address"
                 fullWidth
                 fieldSize="large"
                 [status]="email.dirty ? (email.invalid  ? 'danger' : 'success') : 'basic'"
                 [required]="getConfigValue('forms.validation.email.required')"
                 [attr.aria-invalid]="email.invalid && email.touched ? true : null">
          <ng-container *ngIf="email.invalid && email.touched">
            <p class="caption status-danger mb-1" *ngIf="email.errors?.required">
              Email is required!
            </p>
            <p class="caption status-danger mb-1" *ngIf="email.errors?.pattern">
              Email should be the real one!
            </p>
          </ng-container>
        </div>

        <div class="form-control-group">
          <label class="label" for="input-password">Password:</label>
          <input nbInput
                 [(ngModel)]="user.password"
                 #password="ngModel"
                 [type]="getInputType()"
                 id="input-password"
                 name="password"
                 placeholder="Password"
                 fullWidth
                 fieldSize="large"
                 [status]="password.dirty ? (password.invalid  ? 'danger' : 'success') : 'basic'"
                 [required]="getConfigValue('forms.validation.password.required')"
                 [minlength]="getConfigValue('forms.validation.password.minLength')"
                 [maxlength]="getConfigValue('forms.validation.password.maxLength')"
                 [attr.aria-invalid]="password.invalid && password.touched ? true : null">
          <span nbSuffix
                ghost
                (click)="toggleShowPassword()"
                class="password-icon">
          <nb-icon [icon]="showPassword ? 'eye-outline' : 'eye-off-2-outline'"
                   pack="eva"
                   [attr.aria-label]="showPassword ? 'hide password' : 'show password'">
          </nb-icon>
        </span>
          <ng-container *ngIf="password.invalid && password.touched">
            <p class="caption status-danger mb-1" *ngIf="password.errors?.required">
              Password is required!
            </p>
            <p class="caption status-danger mb-1" *ngIf="password.errors?.minlength || password.errors?.maxlength">
              Password should contain
              from {{ getConfigValue('forms.validation.password.minLength') }}
              to {{ getConfigValue('forms.validation.password.maxLength') }}
              characters
            </p>
          </ng-container>
        </div>

        <div class="form-control-group">
          <label class="label" for="input-re-password">Repeat password:</label>
          <input nbInput
                 [(ngModel)]="user.confirmPassword"
                 #rePass="ngModel"
                 [type]="getInputType()"
                 id="input-re-password"
                 name="rePass"
                 placeholder="Confirm Password"
                 fullWidth
                 fieldSize="large"
                 [status]="rePass.dirty ? (rePass.invalid || password.value != rePass.value  ? 'danger' : 'success') : 'basic'"
                 [required]="getConfigValue('forms.validation.password.required')"
                 [attr.aria-invalid]="rePass.invalid && rePass.touched ? true : null">
          <span nbSuffix
                ghost
                (click)="toggleShowPassword()"
                class="password-icon">
          <nb-icon [icon]="showPassword ? 'eye-outline' : 'eye-off-2-outline'"
                   pack="eva"
                   [attr.aria-label]="showPassword ? 'hide password' : 'show password'">
          </nb-icon>
        </span>
          <ng-container *ngIf="rePass.invalid && rePass.touched">
            <p class="caption status-danger mb-1" *ngIf="rePass.errors?.required">
              Password confirmation is required!
            </p>
            <p class="caption status-danger mb-1" *ngIf="password.value != rePass.value && !rePass.errors?.required">
              Password does not match the confirm password.
            </p>
          </ng-container>
        </div>

        <ps-click-wrap
          *ngIf="_isProduction && _psEnabled"
          accessId="{{_sid}}"
          groupKey="{{_groupKey}}"
<<<<<<< HEAD
          signerIdSelector="input-email">
=======
          signerIdSelector="input-name"
          confirmationEmail="1">
>>>>>>> d0bb59aa
        </ps-click-wrap>

        <button nbButton
                fullWidth
                status="primary"
                size="large"
                [disabled]="submitted || !form.valid"
                [class.btn-pulse]="submitted"
                class="mt-3">
          Register
        </button>
      </form>

      <section *ngIf="socialLinks && socialLinks.length > 0" class="links" aria-label="Social sign in">
        or enter with:
        <div class="socials">
          <ng-container *ngFor="let socialLink of socialLinks">
            <a *ngIf="socialLink.link"
               [routerLink]="socialLink.link"
               [attr.target]="socialLink.target"
               [attr.class]="socialLink.icon"
               [class.with-icon]="socialLink.icon">
              <nb-icon *ngIf="socialLink.icon; else title" [icon]="socialLink.icon"></nb-icon>
              <ng-template #title>{{ socialLink.title }}</ng-template>
            </a>
            <a *ngIf="socialLink.url"
               [attr.href]="socialLink.url"
               [attr.target]="socialLink.target"
               [attr.class]="socialLink.icon"
               [class.with-icon]="socialLink.icon">
              <nb-icon *ngIf="socialLink.icon; else title" [icon]="socialLink.icon"></nb-icon>
              <ng-template #title>{{ socialLink.title }}</ng-template>
            </a>
          </ng-container>
        </div>
      </section>

      <span class="another-action label pt-1" aria-label="Sign in">
      Already have an account? <a class="text-link" routerLink="../login">Log in</a>
    </span>
    </div>
  </div>
  <nb-layout style="display: none"></nb-layout>

</div><|MERGE_RESOLUTION|>--- conflicted
+++ resolved
@@ -45,10 +45,7 @@
                  [required]="getConfigValue('forms.validation.fullName.required')"
                  [minlength]="getConfigValue('forms.validation.fullName.minLength')"
                  [maxlength]="getConfigValue('forms.validation.fullName.maxLength')"
-<<<<<<< HEAD
-=======
                  pattern="^([a-zA-Z]+)\s([a-zA-Z ]+)$"
->>>>>>> d0bb59aa
                  [attr.aria-invalid]="fullName.invalid && fullName.touched ? true : null">
           <ng-container *ngIf="fullName.invalid && fullName.touched">
             <p class="caption status-danger mb-1" *ngIf="fullName.errors?.required">
@@ -60,12 +57,9 @@
               to {{getConfigValue('forms.validation.fullName.maxLength')}}
               characters
             </p>
-<<<<<<< HEAD
-=======
             <p class="caption status-danger mb-1" *ngIf="fullName.errors?.pattern">
               Full name should contain two space separated names
             </p>
->>>>>>> d0bb59aa
           </ng-container>
         </div>
 
@@ -197,12 +191,8 @@
           *ngIf="_isProduction && _psEnabled"
           accessId="{{_sid}}"
           groupKey="{{_groupKey}}"
-<<<<<<< HEAD
-          signerIdSelector="input-email">
-=======
           signerIdSelector="input-name"
           confirmationEmail="1">
->>>>>>> d0bb59aa
         </ps-click-wrap>
 
         <button nbButton

<div>
  <div class="login-layout vw-100 vh-100">
    <div class="container-fluid h-100">
      <div class="orb-pane col-4 col-sm-6 h-100">
        <div class="d-flex flex-column justify-content-center align-content-center"
             id="orb-pane-div">
          <img alt="ORB logo"
               src="assets/images/orb_logo_original.png">
          <p [innerHTML]="strings.presentation.description"></p>
        </div>
      </div>
    </div>
  </div>

  <div class="form-pane">
    <div class="bg"></div>
    <div class="pane d-flex flex-column justify-content-center">

      <form #form="ngForm" (ngSubmit)="register()" aria-labelledby="title">
        <h1 class="title" id="title">Create an account</h1>

        <nb-alert *ngIf="showMessages.error && errors?.length && !submitted" outline="danger" role="alert">
          <p class="alert-title"><b>Oh snap!</b></p>
          <ul class="alert-message-list">
            <li *ngFor="let error of errors" class="alert-message">{{ error }}</li>
          </ul>
        </nb-alert>

<<<<<<< HEAD
        <div class="form-control-group">
          <label class="label" for="input-name">Full name:</label>
          <input #fullName="ngModel"
                 [(ngModel)]="user.fullName"
                 [attr.aria-invalid]="fullName.invalid && fullName.touched ? true : null"
                 [maxlength]="getConfigValue('forms.validation.fullName.maxLength')"
                 [minlength]="getConfigValue('forms.validation.fullName.minLength')"
                 [required]="getConfigValue('forms.validation.fullName.required')"
                 [status]="fullName.dirty ? (fullName.invalid  ? 'danger' : 'success') : 'basic'"
                 autofocus
                 fieldSize="large"
                 fullWidth
                 id="input-name"
                 name="fullName"
                 nbInput
                 placeholder="Full name">
          <ng-container *ngIf="fullName.invalid && fullName.touched">
            <p *ngIf="fullName.errors?.required" class="caption status-danger mb-1">
              Full name is required!
            </p>
            <p *ngIf="fullName.errors?.minlength || fullName.errors?.maxlength" class="caption status-danger mb-1">
              Full name should contains
              from {{getConfigValue('forms.validation.fullName.minLength')}}
              to {{getConfigValue('forms.validation.fullName.maxLength')}}
              characters
            </p>
          </ng-container>
        </div>

        <div class="form-control-group">
          <label class="label" for="input-email">Email address:</label>
          <input #email="ngModel"
                 [(ngModel)]="user.email"
                 [attr.aria-invalid]="email.invalid && email.touched ? true : null"
                 [required]="getConfigValue('forms.validation.email.required')"
                 [status]="email.dirty ? (email.invalid  ? 'danger' : 'success') : 'basic'"
                 fieldSize="large"
                 fullWidth
                 id="input-email"
                 name="email"
                 nbInput
                 pattern=".+@.+..+"
                 placeholder="Email address">
          <ng-container *ngIf="email.invalid && email.touched">
            <p *ngIf="email.errors?.required" class="caption status-danger mb-1">
              Email is required!
            </p>
            <p *ngIf="email.errors?.pattern" class="caption status-danger mb-1">
              Email should be the real one!
            </p>
          </ng-container>
        </div>
=======
      <div class="form-control-group">
        <label class="label" for="input-name">Full name:</label>
        <input nbInput
              [(ngModel)]="user.fullName"
              #fullName="ngModel"
              id="input-name"
              name="fullName"
              placeholder="Full name"
              autofocus
              fullWidth
              fieldSize="large"
              [status]="fullName.dirty ? (fullName.invalid  ? 'danger' : 'success') : 'basic'"
              [required]="getConfigValue('forms.validation.fullName.required')"
              [minlength]="getConfigValue('forms.validation.fullName.minLength')"
              [maxlength]="getConfigValue('forms.validation.fullName.maxLength')"
              [attr.aria-invalid]="fullName.invalid && fullName.touched ? true : null">
        <ng-container *ngIf="fullName.invalid && fullName.touched">
          <p class="caption status-danger mb-1" *ngIf="fullName.errors?.required">
            Full name is required!
          </p>
          <p class="caption status-danger mb-1" *ngIf="fullName.errors?.minlength || fullName.errors?.maxlength">
            Full name should contain
            from {{getConfigValue('forms.validation.fullName.minLength')}}
            to {{getConfigValue('forms.validation.fullName.maxLength')}}
            characters
          </p>
        </ng-container>
      </div>

      <div class="form-control-group">
        <label class="label" for="input-company">Company name:</label>
        <input nbInput
               [(ngModel)]="user.company"
               #company="ngModel"
               id="input-company"
               name="company"
               placeholder="Company name"
               autofocus
               fullWidth
               fieldSize="large"
               [status]="company.dirty ? (company.invalid  ? 'danger' : 'success') : 'basic'"
               [required]="getConfigValue('forms.validation.company.required')"
               [minlength]="getConfigValue('forms.validation.company.minLength')"
               [maxlength]="getConfigValue('forms.validation.company.maxLength')"
               [attr.aria-invalid]="company.invalid && company.touched ? true : null">
        <ng-container *ngIf="company.invalid && company.touched">
          <p class="caption status-danger mb-1" *ngIf="company.errors?.required">
            Company name is required!
          </p>
          <p class="caption status-danger mb-1" *ngIf="company.errors?.minlength || company.errors?.maxlength">
            Company name should contain
            from {{getConfigValue('forms.validation.company.minLength')}}
            to {{getConfigValue('forms.validation.company.maxLength')}}
            characters
          </p>
        </ng-container>
      </div>

      <div class="form-control-group">
        <label class="label" for="input-email">Email address:</label>
        <input nbInput
              [(ngModel)]="user.email"
              #email="ngModel"
              id="input-email"
              name="email"
              pattern=".+@.+..+"
              placeholder="Email address"
              fullWidth
              fieldSize="large"
              [status]="email.dirty ? (email.invalid  ? 'danger' : 'success') : 'basic'"
              [required]="getConfigValue('forms.validation.email.required')"
              [attr.aria-invalid]="email.invalid && email.touched ? true : null">
        <ng-container *ngIf="email.invalid && email.touched">
          <p class="caption status-danger mb-1" *ngIf="email.errors?.required">
            Email is required!
          </p>
          <p class="caption status-danger mb-1" *ngIf="email.errors?.pattern">
            Email should be the real one!
          </p>
        </ng-container>
      </div>
>>>>>>> bebb05d8

        <div class="form-control-group">
          <label class="label" for="input-password">Password:</label>
          <input #password="ngModel"
                 [(ngModel)]="user.password"
                 [attr.aria-invalid]="password.invalid && password.touched ? true : null"
                 [maxlength]="getConfigValue('forms.validation.password.maxLength')"
                 [minlength]="getConfigValue('forms.validation.password.minLength')"
                 [required]="getConfigValue('forms.validation.password.required')"
                 [status]="password.dirty ? (password.invalid  ? 'danger' : 'success') : 'basic'"
                 [type]="getInputType()"
                 fieldSize="large"
                 fullWidth
                 id="input-password"
                 name="password"
                 nbInput
                 placeholder="Password">
          <span (click)="toggleShowPassword()"
                class="password-icon"
                ghost
                nbSuffix>
          <nb-icon [attr.aria-label]="showPassword ? 'hide password' : 'show password'"
                   [icon]="showPassword ? 'eye-outline' : 'eye-off-2-outline'"
                   pack="eva">
          </nb-icon>
        </span>
          <ng-container *ngIf="password.invalid && password.touched">
            <p *ngIf="password.errors?.required" class="caption status-danger mb-1">
              Password is required!
            </p>
            <p *ngIf="password.errors?.minlength || password.errors?.maxlength" class="caption status-danger mb-1">
              Password should contain
              from {{ getConfigValue('forms.validation.password.minLength') }}
              to {{ getConfigValue('forms.validation.password.maxLength') }}
              characters
            </p>
          </ng-container>
        </div>

        <div class="form-control-group">
          <label class="label" for="input-re-password">Repeat password:</label>
          <input #rePass="ngModel"
                 [(ngModel)]="user.confirmPassword"
                 [attr.aria-invalid]="rePass.invalid && rePass.touched ? true : null"
                 [required]="getConfigValue('forms.validation.password.required')"
                 [status]="rePass.dirty ? (rePass.invalid || password.value != rePass.value  ? 'danger' : 'success') : 'basic'"
                 [type]="getInputType()"
                 fieldSize="large"
                 fullWidth
                 id="input-re-password"
                 name="rePass"
                 nbInput
                 placeholder="Confirm Password">
          <span (click)="toggleShowPassword()"
                class="password-icon"
                ghost
                nbSuffix>
          <nb-icon [attr.aria-label]="showPassword ? 'hide password' : 'show password'"
                   [icon]="showPassword ? 'eye-outline' : 'eye-off-2-outline'"
                   pack="eva">
          </nb-icon>
        </span>
          <ng-container *ngIf="rePass.invalid && rePass.touched">
            <p *ngIf="rePass.errors?.required" class="caption status-danger mb-1">
              Password confirmation is required!
            </p>
            <p *ngIf="password.value != rePass.value && !rePass.errors?.required" class="caption status-danger mb-1">
              Password does not match the confirm password.
            </p>
          </ng-container>
        </div>

        <div *ngIf="getConfigValue('forms.register.terms')" class="form-control-group accept-group">
          <nb-checkbox [(ngModel)]="user.terms" [required]="getConfigValue('forms.register.terms')" name="terms">
            Agree to <a href="#" target="_blank"><strong>Terms & Conditions</strong></a>
          </nb-checkbox>
        </div>

        <button [class.btn-pulse]="submitted"
                [disabled]="submitted || !form.valid"
                class="mt-3"
                fullWidth
                nbButton
                size="large"
                status="primary">
          Register
        </button>
      </form>

      <section *ngIf="socialLinks && socialLinks.length > 0" aria-label="Social sign in" class="links">
        or enter with:
        <div class="socials">
          <ng-container *ngFor="let socialLink of socialLinks">
            <a *ngIf="socialLink.link"
               [attr.class]="socialLink.icon"
               [attr.target]="socialLink.target"
               [class.with-icon]="socialLink.icon"
               [routerLink]="socialLink.link">
              <nb-icon *ngIf="socialLink.icon; else title" [icon]="socialLink.icon"></nb-icon>
              <ng-template #title>{{ socialLink.title }}</ng-template>
            </a>
            <a *ngIf="socialLink.url"
               [attr.class]="socialLink.icon"
               [attr.href]="socialLink.url"
               [attr.target]="socialLink.target"
               [class.with-icon]="socialLink.icon">
              <nb-icon *ngIf="socialLink.icon; else title" [icon]="socialLink.icon"></nb-icon>
              <ng-template #title>{{ socialLink.title }}</ng-template>
            </a>
          </ng-container>
        </div>
      </section>

      <span aria-label="Sign in" class="another-action label pt-1">
      Already have an account? <a class="text-link" routerLink="../login">Log in</a>
    </span>
    </div>
  </div>
<<<<<<< HEAD
  <nb-layout style="display: none"></nb-layout>
=======
</div>
<nb-layout style="display: none"></nb-layout>
>>>>>>> bebb05d8
</div><|MERGE_RESOLUTION|>--- conflicted
+++ resolved
@@ -2,8 +2,8 @@
   <div class="login-layout vw-100 vh-100">
     <div class="container-fluid h-100">
       <div class="orb-pane col-4 col-sm-6 h-100">
-        <div class="d-flex flex-column justify-content-center align-content-center"
-             id="orb-pane-div">
+        <div id="orb-pane-div"
+             class="d-flex flex-column justify-content-center align-content-center">
           <img alt="ORB logo"
                src="assets/images/orb_logo_original.png">
           <p [innerHTML]="strings.presentation.description"></p>
@@ -16,70 +16,16 @@
     <div class="bg"></div>
     <div class="pane d-flex flex-column justify-content-center">
 
-      <form #form="ngForm" (ngSubmit)="register()" aria-labelledby="title">
-        <h1 class="title" id="title">Create an account</h1>
-
-        <nb-alert *ngIf="showMessages.error && errors?.length && !submitted" outline="danger" role="alert">
-          <p class="alert-title"><b>Oh snap!</b></p>
-          <ul class="alert-message-list">
-            <li *ngFor="let error of errors" class="alert-message">{{ error }}</li>
-          </ul>
-        </nb-alert>
-
-<<<<<<< HEAD
-        <div class="form-control-group">
-          <label class="label" for="input-name">Full name:</label>
-          <input #fullName="ngModel"
-                 [(ngModel)]="user.fullName"
-                 [attr.aria-invalid]="fullName.invalid && fullName.touched ? true : null"
-                 [maxlength]="getConfigValue('forms.validation.fullName.maxLength')"
-                 [minlength]="getConfigValue('forms.validation.fullName.minLength')"
-                 [required]="getConfigValue('forms.validation.fullName.required')"
-                 [status]="fullName.dirty ? (fullName.invalid  ? 'danger' : 'success') : 'basic'"
-                 autofocus
-                 fieldSize="large"
-                 fullWidth
-                 id="input-name"
-                 name="fullName"
-                 nbInput
-                 placeholder="Full name">
-          <ng-container *ngIf="fullName.invalid && fullName.touched">
-            <p *ngIf="fullName.errors?.required" class="caption status-danger mb-1">
-              Full name is required!
-            </p>
-            <p *ngIf="fullName.errors?.minlength || fullName.errors?.maxlength" class="caption status-danger mb-1">
-              Full name should contains
-              from {{getConfigValue('forms.validation.fullName.minLength')}}
-              to {{getConfigValue('forms.validation.fullName.maxLength')}}
-              characters
-            </p>
-          </ng-container>
-        </div>
-
-        <div class="form-control-group">
-          <label class="label" for="input-email">Email address:</label>
-          <input #email="ngModel"
-                 [(ngModel)]="user.email"
-                 [attr.aria-invalid]="email.invalid && email.touched ? true : null"
-                 [required]="getConfigValue('forms.validation.email.required')"
-                 [status]="email.dirty ? (email.invalid  ? 'danger' : 'success') : 'basic'"
-                 fieldSize="large"
-                 fullWidth
-                 id="input-email"
-                 name="email"
-                 nbInput
-                 pattern=".+@.+..+"
-                 placeholder="Email address">
-          <ng-container *ngIf="email.invalid && email.touched">
-            <p *ngIf="email.errors?.required" class="caption status-danger mb-1">
-              Email is required!
-            </p>
-            <p *ngIf="email.errors?.pattern" class="caption status-danger mb-1">
-              Email should be the real one!
-            </p>
-          </ng-container>
-        </div>
-=======
+    <form (ngSubmit)="register()" #form="ngForm" aria-labelledby="title">
+      <h1 id="title" class="title">Create an account</h1>
+
+      <nb-alert *ngIf="showMessages.error && errors?.length && !submitted" outline="danger" role="alert">
+        <p class="alert-title"><b>Oh snap!</b></p>
+        <ul class="alert-message-list">
+          <li *ngFor="let error of errors" class="alert-message">{{ error }}</li>
+        </ul>
+      </nb-alert>
+
       <div class="form-control-group">
         <label class="label" for="input-name">Full name:</label>
         <input nbInput
@@ -161,129 +107,123 @@
           </p>
         </ng-container>
       </div>
->>>>>>> bebb05d8
-
-        <div class="form-control-group">
-          <label class="label" for="input-password">Password:</label>
-          <input #password="ngModel"
-                 [(ngModel)]="user.password"
-                 [attr.aria-invalid]="password.invalid && password.touched ? true : null"
-                 [maxlength]="getConfigValue('forms.validation.password.maxLength')"
-                 [minlength]="getConfigValue('forms.validation.password.minLength')"
-                 [required]="getConfigValue('forms.validation.password.required')"
-                 [status]="password.dirty ? (password.invalid  ? 'danger' : 'success') : 'basic'"
-                 [type]="getInputType()"
-                 fieldSize="large"
-                 fullWidth
-                 id="input-password"
-                 name="password"
-                 nbInput
-                 placeholder="Password">
-          <span (click)="toggleShowPassword()"
-                class="password-icon"
-                ghost
-                nbSuffix>
-          <nb-icon [attr.aria-label]="showPassword ? 'hide password' : 'show password'"
-                   [icon]="showPassword ? 'eye-outline' : 'eye-off-2-outline'"
-                   pack="eva">
+
+      <div class="form-control-group">
+        <label class="label" for="input-password">Password:</label>
+        <input nbInput
+              [(ngModel)]="user.password"
+              #password="ngModel"
+              [type]="getInputType()"
+              id="input-password"
+              name="password"
+              placeholder="Password"
+              fullWidth
+              fieldSize="large"
+              [status]="password.dirty ? (password.invalid  ? 'danger' : 'success') : 'basic'"
+              [required]="getConfigValue('forms.validation.password.required')"
+              [minlength]="getConfigValue('forms.validation.password.minLength')"
+              [maxlength]="getConfigValue('forms.validation.password.maxLength')"
+              [attr.aria-invalid]="password.invalid && password.touched ? true : null">
+        <span nbSuffix 
+              ghost 
+              (click)="toggleShowPassword()" 
+              class="password-icon">
+          <nb-icon [icon]="showPassword ? 'eye-outline' : 'eye-off-2-outline'"
+                    pack="eva"
+                    [attr.aria-label]="showPassword ? 'hide password' : 'show password'">
           </nb-icon>
         </span>
-          <ng-container *ngIf="password.invalid && password.touched">
-            <p *ngIf="password.errors?.required" class="caption status-danger mb-1">
-              Password is required!
-            </p>
-            <p *ngIf="password.errors?.minlength || password.errors?.maxlength" class="caption status-danger mb-1">
-              Password should contain
-              from {{ getConfigValue('forms.validation.password.minLength') }}
-              to {{ getConfigValue('forms.validation.password.maxLength') }}
-              characters
-            </p>
-          </ng-container>
-        </div>
-
-        <div class="form-control-group">
-          <label class="label" for="input-re-password">Repeat password:</label>
-          <input #rePass="ngModel"
-                 [(ngModel)]="user.confirmPassword"
-                 [attr.aria-invalid]="rePass.invalid && rePass.touched ? true : null"
-                 [required]="getConfigValue('forms.validation.password.required')"
-                 [status]="rePass.dirty ? (rePass.invalid || password.value != rePass.value  ? 'danger' : 'success') : 'basic'"
-                 [type]="getInputType()"
-                 fieldSize="large"
-                 fullWidth
-                 id="input-re-password"
-                 name="rePass"
-                 nbInput
-                 placeholder="Confirm Password">
-          <span (click)="toggleShowPassword()"
-                class="password-icon"
-                ghost
-                nbSuffix>
-          <nb-icon [attr.aria-label]="showPassword ? 'hide password' : 'show password'"
-                   [icon]="showPassword ? 'eye-outline' : 'eye-off-2-outline'"
-                   pack="eva">
+        <ng-container *ngIf="password.invalid && password.touched">
+          <p class="caption status-danger mb-1" *ngIf="password.errors?.required">
+            Password is required!
+          </p>
+          <p class="caption status-danger mb-1" *ngIf="password.errors?.minlength || password.errors?.maxlength">
+            Password should contain
+            from {{ getConfigValue('forms.validation.password.minLength') }}
+            to {{ getConfigValue('forms.validation.password.maxLength') }}
+            characters
+          </p>
+        </ng-container>
+      </div>
+
+      <div class="form-control-group">
+        <label class="label" for="input-re-password">Repeat password:</label>
+        <input nbInput
+              [(ngModel)]="user.confirmPassword"
+              #rePass="ngModel"
+              [type]="getInputType()"
+              id="input-re-password"
+              name="rePass"
+              placeholder="Confirm Password"
+              fullWidth
+              fieldSize="large"
+              [status]="rePass.dirty ? (rePass.invalid || password.value != rePass.value  ? 'danger' : 'success') : 'basic'"
+              [required]="getConfigValue('forms.validation.password.required')"
+              [attr.aria-invalid]="rePass.invalid && rePass.touched ? true : null">
+        <span nbSuffix 
+              ghost 
+              (click)="toggleShowPassword()" 
+              class="password-icon">
+          <nb-icon [icon]="showPassword ? 'eye-outline' : 'eye-off-2-outline'"
+                    pack="eva"
+                    [attr.aria-label]="showPassword ? 'hide password' : 'show password'">
           </nb-icon>
         </span>
-          <ng-container *ngIf="rePass.invalid && rePass.touched">
-            <p *ngIf="rePass.errors?.required" class="caption status-danger mb-1">
-              Password confirmation is required!
-            </p>
-            <p *ngIf="password.value != rePass.value && !rePass.errors?.required" class="caption status-danger mb-1">
-              Password does not match the confirm password.
-            </p>
-          </ng-container>
-        </div>
-
-        <div *ngIf="getConfigValue('forms.register.terms')" class="form-control-group accept-group">
-          <nb-checkbox [(ngModel)]="user.terms" [required]="getConfigValue('forms.register.terms')" name="terms">
-            Agree to <a href="#" target="_blank"><strong>Terms & Conditions</strong></a>
-          </nb-checkbox>
-        </div>
-
-        <button [class.btn-pulse]="submitted"
-                [disabled]="submitted || !form.valid"
-                class="mt-3"
-                fullWidth
-                nbButton
-                size="large"
-                status="primary">
-          Register
-        </button>
-      </form>
-
-      <section *ngIf="socialLinks && socialLinks.length > 0" aria-label="Social sign in" class="links">
-        or enter with:
-        <div class="socials">
-          <ng-container *ngFor="let socialLink of socialLinks">
-            <a *ngIf="socialLink.link"
-               [attr.class]="socialLink.icon"
-               [attr.target]="socialLink.target"
-               [class.with-icon]="socialLink.icon"
-               [routerLink]="socialLink.link">
-              <nb-icon *ngIf="socialLink.icon; else title" [icon]="socialLink.icon"></nb-icon>
-              <ng-template #title>{{ socialLink.title }}</ng-template>
-            </a>
-            <a *ngIf="socialLink.url"
-               [attr.class]="socialLink.icon"
-               [attr.href]="socialLink.url"
-               [attr.target]="socialLink.target"
-               [class.with-icon]="socialLink.icon">
-              <nb-icon *ngIf="socialLink.icon; else title" [icon]="socialLink.icon"></nb-icon>
-              <ng-template #title>{{ socialLink.title }}</ng-template>
-            </a>
-          </ng-container>
-        </div>
-      </section>
-
-      <span aria-label="Sign in" class="another-action label pt-1">
+        <ng-container *ngIf="rePass.invalid && rePass.touched">
+          <p class="caption status-danger mb-1" *ngIf="rePass.errors?.required">
+            Password confirmation is required!
+          </p>
+          <p class="caption status-danger mb-1" *ngIf="password.value != rePass.value && !rePass.errors?.required">
+            Password does not match the confirm password.
+          </p>
+        </ng-container>
+      </div>
+
+      <div class="form-control-group accept-group" *ngIf="getConfigValue('forms.register.terms')">
+        <nb-checkbox name="terms" [(ngModel)]="user.terms" [required]="getConfigValue('forms.register.terms')">
+          Agree to <a href="#" target="_blank"><strong>Terms & Conditions</strong></a>
+        </nb-checkbox>
+      </div>
+
+      <button nbButton
+              fullWidth
+              status="primary"
+              size="large"
+              [disabled]="submitted || !form.valid"
+              [class.btn-pulse]="submitted"
+              class="mt-3">
+        Register
+      </button>
+    </form>
+
+    <section *ngIf="socialLinks && socialLinks.length > 0" class="links" aria-label="Social sign in">
+      or enter with:
+      <div class="socials">
+        <ng-container *ngFor="let socialLink of socialLinks">
+          <a *ngIf="socialLink.link"
+            [routerLink]="socialLink.link"
+            [attr.target]="socialLink.target"
+            [attr.class]="socialLink.icon"
+            [class.with-icon]="socialLink.icon">
+            <nb-icon *ngIf="socialLink.icon; else title" [icon]="socialLink.icon"></nb-icon>
+            <ng-template #title>{{ socialLink.title }}</ng-template>
+          </a>
+          <a *ngIf="socialLink.url"
+            [attr.href]="socialLink.url"
+            [attr.target]="socialLink.target"
+            [attr.class]="socialLink.icon"
+            [class.with-icon]="socialLink.icon">
+            <nb-icon *ngIf="socialLink.icon; else title" [icon]="socialLink.icon"></nb-icon>
+            <ng-template #title>{{ socialLink.title }}</ng-template>
+          </a>
+        </ng-container>
+      </div>
+    </section>
+
+    <span class="another-action label pt-1" aria-label="Sign in">
       Already have an account? <a class="text-link" routerLink="../login">Log in</a>
     </span>
-    </div>
   </div>
-<<<<<<< HEAD
-  <nb-layout style="display: none"></nb-layout>
-=======
 </div>
 <nb-layout style="display: none"></nb-layout>
->>>>>>> bebb05d8
 </div>
import { HttpClient, HttpParams } from '@angular/common/http';
import { Injectable } from '@angular/core';
import { Observable, of } from 'rxjs';
import 'rxjs/add/observable/empty';

import { environment } from 'environments/environment';
import { NotificationsService } from 'app/common/services/notifications/notifications.service';
import { NgxDatabalePageInfo, OrbPagination } from 'app/common/interfaces/orb/pagination.interface';
import { Dataset } from 'app/common/interfaces/orb/dataset.policy.interface';
import { delay, expand, reduce } from 'rxjs/operators';

// default filters
const defLimit: number = 100;
const defOrder: string = 'name';
const defDir = 'desc';

@Injectable()
export class DatasetPoliciesService {
  paginationCache: any = {};

  cache: OrbPagination<Dataset>;

  constructor(
    private http: HttpClient,
    private notificationsService: NotificationsService,
  ) {
    this.clean();
  }

  public static getDefaultPagination(): OrbPagination<Dataset> {
    return {
      limit: defLimit,
      order: defOrder,
      dir: defDir,
      offset: 0,
      total: 0,
      data: null,
    };
  }

  clean() {
    this.cache = {
      limit: defLimit,
      offset: 0,
      order: defOrder,
      total: 0,
      dir: defDir,
      data: [],
    };
    this.paginationCache = {};
  }

  addDataset(datasetItem: Dataset) {
    return this.http.post(environment.datasetPoliciesUrl,
        { ...datasetItem },
        { observe: 'response' })
      .map(
        resp => {
          return resp;
        },
      )
      .catch(
        err => {
          this.notificationsService.error('Failed to create Dataset Policy',
            `Error: ${ err.status } - ${ err.statusText } - ${ err.error.error }`);
          return Observable.throwError(err);
        },
      );
  }

  getDatasetById(id: string): Observable<Dataset> {
    return this.http.get<Dataset>(`${ environment.datasetPoliciesUrl }/${ id }`)
      .map(
        resp => {
          return resp;
        },
      )
      .catch(
        err => {
          this.notificationsService.error('Failed to fetch Dataset Policy',
            `Error: ${ err.status } - ${ err.statusText }`);
          return Observable.throwError(err);
        },
      );
  }

  editDataset(datasetItem: Dataset): any {
    return this.http.put(`${ environment.datasetPoliciesUrl }/${ datasetItem.id }`, datasetItem)
      .map(
        resp => {
          return resp;
        },
      )
      .catch(
        err => {
          this.notificationsService.error('Failed to edit Dataset Policy',
            `Error: ${ err.status } - ${ err.statusText }`);
          return Observable.throwError(err);
        },
      );
  }

  deleteDataset(id: string) {
    return this.http.delete(`${ environment.datasetPoliciesUrl }/${ id }`)
      .map(
        resp => {
          return resp;
        },
      )
      .catch(
        err => {
          this.notificationsService.error('Failed to Delete Dataset Policies',
            `Error: ${ err.status } - ${ err.statusText }`);
          return Observable.throwError(err);
        },
      );
  }

  getAllDatasets() {
    const pageInfo = DatasetPoliciesService.getDefaultPagination();
<<<<<<< HEAD
    pageInfo.limit = 100;
=======

>>>>>>> 5b552fbc

    return this.getDatasetPolicies(pageInfo)
      .pipe(
        expand(data => {
          return data.next ? this.getDatasetPolicies(data.next) : Observable.empty();
        }),
        delay(250),
        reduce<OrbPagination<Dataset>>((acc, value) => {
<<<<<<< HEAD
          acc.data.splice(value.offset, value.limit, ...value.data);
=======
          acc.data = value.data;
>>>>>>> 5b552fbc
          acc.offset = 0;
          return acc;
        }, this.cache),
      );
  }

  getDatasetPolicies(pageInfo: NgxDatabalePageInfo, isFilter = false) {
<<<<<<< HEAD
    const offset = pageInfo?.offset || this.cache.offset;
    const limit = pageInfo?.limit || this.cache.limit;
    let params = new HttpParams()
      .set('offset', (offset * limit).toString())
      .set('limit', limit.toString())
      .set('order', this.cache.order)
      .set('dir', this.cache.dir);

    if (isFilter) {
      if (pageInfo?.name) {
        params = params.append('name', pageInfo.name);
      }
      if (pageInfo?.tags) {
        params.append('tags', JSON.stringify(pageInfo.tags));
=======
    let limit = pageInfo?.limit || this.cache.limit;
    let order = pageInfo?.order || this.cache.order;
    let dir = pageInfo?.dir || this.cache.dir;
    let offset = pageInfo?.offset || 0;
    let doClean = false;
    let params = new HttpParams();

    if (isFilter) {
      if (pageInfo?.name) {
        params = params.set('name', pageInfo.name);
        // is filter different than last filter?
        doClean = !this.paginationCache?.name || this.paginationCache?.name !== pageInfo.name;
>>>>>>> 5b552fbc
      }
      // was filtered, no longer
    } else if (this.paginationCache?.isFilter === true) {
      doClean = true;
    }

<<<<<<< HEAD
    if (this.paginationCache[pageInfo?.offset]) {
=======
    if (pageInfo.order !== this.cache.order || pageInfo.dir !== this.cache.dir) {
      doClean = true;
    }

    if (doClean) {
      this.clean();
      offset = 0;
      limit = this.cache.limit = pageInfo.limit;
      dir = pageInfo.dir;
      order = pageInfo.order;
    }

    if (this.paginationCache[offset]) {
>>>>>>> 5b552fbc
      return of(this.cache);
    }
    params = params
      .set('offset', (offset).toString())
      .set('limit', limit.toString())
      .set('order', order)
      .set('dir', dir);

    return this.http.get(environment.datasetPoliciesUrl, { params })
      .map((resp: any) => {
<<<<<<< HEAD
          this.paginationCache[pageInfo?.offset || 0] = true;
          // This is the position to insert the new data
          const start = resp.offset;
          const newData = [...this.cache.data];
          // TODO find out the field name for data in response json
          newData.splice(start, resp.limit, ...resp.datasets);
          this.cache = {
            ...this.cache,
            offset: Math.floor(resp.offset / resp.limit),
            total: resp.total,
            data: newData,
          };
          if (pageInfo?.name) this.cache.name = pageInfo.name;
          if (pageInfo?.tags) this.cache.tags = pageInfo.tags;
          return this.cache;
        },
      )
=======
        this.paginationCache[pageInfo?.offset / pageInfo?.limit || 0] = true;

        // This is the position to insert the new data
        const start = pageInfo?.offset;

        const newData = [...this.cache.data];

        newData.splice(start, resp.limit, ...resp.datasets);

        this.cache = {
          ...this.cache,
          next: resp.offset + resp.limit < resp.total && {
            limit: resp.limit,
            offset: (parseInt(resp.offset, 10) + parseInt(resp.limit, 10)).toString(),
            order: 'name',
            dir: 'desc',
          },
          limit: resp.limit,
          offset: resp.offset,
          dir: resp.direction,
          order: resp.order,
          total: resp.total,
          data: newData,
          name: pageInfo?.name,
        };

        return this.cache;
      })
>>>>>>> 5b552fbc
      .catch(
        err => {
          this.notificationsService.error('Failed to get Dataset Policies',
            `Error: ${ err.status } - ${ err.statusText }`);
          return Observable.throwError(err);
        },
      );
  }
}<|MERGE_RESOLUTION|>--- conflicted
+++ resolved
@@ -118,11 +118,7 @@
 
   getAllDatasets() {
     const pageInfo = DatasetPoliciesService.getDefaultPagination();
-<<<<<<< HEAD
-    pageInfo.limit = 100;
-=======
-
->>>>>>> 5b552fbc
+
 
     return this.getDatasetPolicies(pageInfo)
       .pipe(
@@ -131,11 +127,7 @@
         }),
         delay(250),
         reduce<OrbPagination<Dataset>>((acc, value) => {
-<<<<<<< HEAD
-          acc.data.splice(value.offset, value.limit, ...value.data);
-=======
           acc.data = value.data;
->>>>>>> 5b552fbc
           acc.offset = 0;
           return acc;
         }, this.cache),
@@ -143,22 +135,6 @@
   }
 
   getDatasetPolicies(pageInfo: NgxDatabalePageInfo, isFilter = false) {
-<<<<<<< HEAD
-    const offset = pageInfo?.offset || this.cache.offset;
-    const limit = pageInfo?.limit || this.cache.limit;
-    let params = new HttpParams()
-      .set('offset', (offset * limit).toString())
-      .set('limit', limit.toString())
-      .set('order', this.cache.order)
-      .set('dir', this.cache.dir);
-
-    if (isFilter) {
-      if (pageInfo?.name) {
-        params = params.append('name', pageInfo.name);
-      }
-      if (pageInfo?.tags) {
-        params.append('tags', JSON.stringify(pageInfo.tags));
-=======
     let limit = pageInfo?.limit || this.cache.limit;
     let order = pageInfo?.order || this.cache.order;
     let dir = pageInfo?.dir || this.cache.dir;
@@ -171,16 +147,12 @@
         params = params.set('name', pageInfo.name);
         // is filter different than last filter?
         doClean = !this.paginationCache?.name || this.paginationCache?.name !== pageInfo.name;
->>>>>>> 5b552fbc
       }
       // was filtered, no longer
     } else if (this.paginationCache?.isFilter === true) {
       doClean = true;
     }
 
-<<<<<<< HEAD
-    if (this.paginationCache[pageInfo?.offset]) {
-=======
     if (pageInfo.order !== this.cache.order || pageInfo.dir !== this.cache.dir) {
       doClean = true;
     }
@@ -194,7 +166,6 @@
     }
 
     if (this.paginationCache[offset]) {
->>>>>>> 5b552fbc
       return of(this.cache);
     }
     params = params
@@ -205,25 +176,6 @@
 
     return this.http.get(environment.datasetPoliciesUrl, { params })
       .map((resp: any) => {
-<<<<<<< HEAD
-          this.paginationCache[pageInfo?.offset || 0] = true;
-          // This is the position to insert the new data
-          const start = resp.offset;
-          const newData = [...this.cache.data];
-          // TODO find out the field name for data in response json
-          newData.splice(start, resp.limit, ...resp.datasets);
-          this.cache = {
-            ...this.cache,
-            offset: Math.floor(resp.offset / resp.limit),
-            total: resp.total,
-            data: newData,
-          };
-          if (pageInfo?.name) this.cache.name = pageInfo.name;
-          if (pageInfo?.tags) this.cache.tags = pageInfo.tags;
-          return this.cache;
-        },
-      )
-=======
         this.paginationCache[pageInfo?.offset / pageInfo?.limit || 0] = true;
 
         // This is the position to insert the new data
@@ -252,7 +204,6 @@
 
         return this.cache;
       })
->>>>>>> 5b552fbc
       .catch(
         err => {
           this.notificationsService.error('Failed to get Dataset Policies',

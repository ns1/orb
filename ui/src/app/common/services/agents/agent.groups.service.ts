--- conflicted
+++ resolved
@@ -75,10 +75,7 @@
   }
 
   getAllAgentGroups() {
-<<<<<<< HEAD
-=======
     this.clean();
->>>>>>> 6354af16
     const pageInfo = AgentGroupsService.getDefaultPagination();
 
     return this.getAgentGroups(pageInfo)

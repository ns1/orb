import { HttpClient, HttpParams } from '@angular/common/http';
import { Injectable } from '@angular/core';
import { Observable, of } from 'rxjs';
import 'rxjs/add/observable/empty';

import { environment } from 'environments/environment';
import { NotificationsService } from 'app/common/services/notifications/notifications.service';
import { NgxDatabalePageInfo, OrbPagination } from 'app/common/interfaces/orb/pagination.interface';
import { AgentGroup } from 'app/common/interfaces/orb/agent.group.interface';
<<<<<<< HEAD
import { delay, expand, reduce } from 'rxjs/operators';
=======
import { catchError, delay, expand, reduce } from 'rxjs/operators';
>>>>>>> 5b552fbc

// default filters
const defLimit: number = 100;
const defOrder: string = 'name';
const defDir = 'desc';

@Injectable()
export class AgentGroupsService {
  paginationCache: any = {};

  cache: OrbPagination<AgentGroup>;

  constructor(private http: HttpClient, private notificationsService: NotificationsService) {
    this.clean();
  }

  public static getDefaultPagination(): OrbPagination<AgentGroup> {
    return {
      limit: defLimit, order: defOrder, dir: defDir, offset: 0, total: 0, data: null,
    };
  }

  clean() {
    this.cache = {
      limit: defLimit, offset: 0, order: defOrder, total: 0, dir: defDir, data: [],
    };
    this.paginationCache = {};
  }

  addAgentGroup(agentGroupItem: AgentGroup) {
    return this.http.post(environment.agentGroupsUrl, {
        ...agentGroupItem,
        validate_only: false,
      }, { observe: 'response' })
      .map(resp => {
        return resp;
      })
      .catch(err => {
        this.notificationsService.error('Failed to create Agent Group', `Error: ${ err.status } - ${ err.statusText } - ${ err.error.error }`);
        return Observable.throwError(err);
      });
  }

  validateAgentGroup(agentGroupItem: AgentGroup) {
    return this.http.post(environment.validateAgentGroupsUrl, {
        ...agentGroupItem,
        validate_only: true,
      }, { observe: 'response' })
      .map(resp => {
        return resp;
      })
      .catch(err => {
        this.notificationsService.error('Failed to Validate Agent Group', `Error: ${ err.status } - ${ err.statusText } - ${ err.error.error }`);
        return Observable.throwError(err);
      });
  }

  getAgentGroupById(id: string): Observable<AgentGroup> {
    return this.http.get(`${ environment.agentGroupsUrl }/${ id }`)
      .pipe(catchError(err => {
        this.notificationsService.error('Failed to fetch Agent Group', `Error: ${ err.status } - ${ err.statusText }`);
        err['id'] = id;
        return of(err);
      }));
  }

  getAllAgentGroups() {
    const pageInfo = AgentGroupsService.getDefaultPagination();

    return this.getAgentGroups(pageInfo)
      .pipe(expand(data => {
        return data.next ? this.getAgentGroups(data.next) : Observable.empty();
      }), delay(250), reduce<OrbPagination<AgentGroup>>((acc, value) => {
        acc.data = value.data;
        acc.offset = 0;
        acc.total = acc.data.length;
        return acc;
      }, this.cache));
  }

  getAllAgentGroups() {
    const pageInfo = AgentGroupsService.getDefaultPagination();
    pageInfo.limit = 100;

    return this.getAgentGroups(pageInfo)
      .pipe(
        expand(data => {
          return data.next ? this.getAgentGroups(data.next) : Observable.empty();
        }),
        delay(250),
        reduce<OrbPagination<AgentGroup>>((acc, value) => {
          acc.data.splice(value.offset, value.limit, ...value.data);
          acc.offset = 0;
          return acc;
        }, this.cache),
      );
  }

  getAgentGroups(pageInfo: NgxDatabalePageInfo, isFilter = false) {
<<<<<<< HEAD
    const offset = pageInfo?.offset || this.cache.offset;
    const limit = pageInfo?.limit || this.cache.limit;
    let params = new HttpParams()
      .set('offset', (offset * limit).toString())
      .set('limit', limit.toString())
      .set('order', this.cache.order)
      .set('dir', this.cache.dir);

    if (isFilter) {
      if (pageInfo?.name) {
        params = params.append('name', pageInfo.name);
      }
      if (pageInfo?.tags) {
        params.append('tags', JSON.stringify(pageInfo.tags));
      }
      this.paginationCache[offset] = false;
    }

    if (this.paginationCache[pageInfo?.offset]) {
=======
    let limit = pageInfo?.limit || this.cache.limit;
    let order = pageInfo?.order || this.cache.order;
    let dir = pageInfo?.dir || this.cache.dir;
    let offset = pageInfo?.offset || 0;
    let doClean = false;
    let params = new HttpParams();

    if (isFilter) {
      if (pageInfo?.name) {
        params = params.set('name', pageInfo.name);
        // is filter different than last filter?
        doClean = !this.paginationCache?.name || this.paginationCache?.name !== pageInfo.name;
      }
      // was filtered, no longer
    } else if (this.paginationCache?.isFilter === true) {
      doClean = true;
    }

    if (pageInfo.order !== this.cache.order || pageInfo.dir !== this.cache.dir) {
      doClean = true;
    }

    if (doClean) {
      this.clean();
      offset = 0;
      limit = this.cache.limit = pageInfo.limit;
      dir = pageInfo.dir;
      order = pageInfo.order;
    }

    if (this.paginationCache[offset]) {
>>>>>>> 5b552fbc
      return of(this.cache);
    }
    params = params
      .set('offset', (offset).toString())
      .set('limit', limit.toString())
      .set('order', order)
      .set('dir', dir);

    return this.http.get(environment.agentGroupsUrl, { params })
<<<<<<< HEAD
      .map(
        (resp: any) => {
          this.paginationCache[pageInfo?.offset || 0] = true;
          // This is the position to insert the new data
          const start = pageInfo?.offset || 0;
          const newData = [...this.cache.data];
          newData.splice(start, resp.limit, ...resp.agentGroups);
          this.cache = {
            ...this.cache,
            offset: Math.floor(resp.offset / resp.limit),
            total: resp.total,
            data: newData,
          };
          if (pageInfo?.name) this.cache.name = pageInfo.name;
          if (pageInfo?.tags) this.cache.tags = pageInfo.tags;
          return this.cache;
        },
      )
      .catch(
        err => {
          this.notificationsService.error('Failed to get Agent Groups',
            `Error: ${ err.status } - ${ err.statusText }`);
          return Observable.throwError(err);
        },
      );
=======
      .map((resp: any) => {
        this.paginationCache[pageInfo?.offset || 0] = true;

        // This is the position to insert the new data
        const start = pageInfo?.offset || 0;

        const newData = [...this.cache.data];

        newData.splice(start, resp.limit, ...resp.agentGroups);

        this.cache = {
          ...this.cache,
          next: resp.offset + resp.limit < resp.total && {
            limit: resp.limit,
            offset: (parseInt(resp.offset, 10) + parseInt(resp.limit, 10)).toString(),
            order: 'name',
            dir: 'desc',
          },
          limit: resp.limit,
          offset: resp.offset,
          dir: resp.direction,
          order: resp.order,
          total: resp.total,
          data: newData,
          name: pageInfo?.name,
        };

        return this.cache;
      })
      .catch(err => {
        this.notificationsService.error('Failed to get Agent Groups', `Error: ${ err.status } - ${ err.statusText }`);
        return Observable.throwError(err);
      });
>>>>>>> 5b552fbc
  }

  editAgentGroup(agentGroup: AgentGroup): any {
    return this.http.put(`${ environment.agentGroupsUrl }/${ agentGroup.id }`, agentGroup)
      .map(resp => {
        return resp;
      })
      .catch(err => {
        this.notificationsService.error('Failed to edit Agent Group', `Error: ${ err.status } - ${ err.statusText }`);
        return Observable.throwError(err);
      });
  }

  deleteAgentGroup(agentGroupId: string) {
    return this.http.delete(`${ environment.agentGroupsUrl }/${ agentGroupId }`)
      .map(resp => {
        this.cache.data.splice(this.cache.data.map(ag => ag.id).indexOf(agentGroupId), 1);
        return resp;
      })
      .catch(err => {
        this.notificationsService.error('Failed to Delete Agent Group', `Error: ${ err.status } - ${ err.statusText }`);
        return Observable.throwError(err);
      });
  }
}<|MERGE_RESOLUTION|>--- conflicted
+++ resolved
@@ -7,11 +7,7 @@
 import { NotificationsService } from 'app/common/services/notifications/notifications.service';
 import { NgxDatabalePageInfo, OrbPagination } from 'app/common/interfaces/orb/pagination.interface';
 import { AgentGroup } from 'app/common/interfaces/orb/agent.group.interface';
-<<<<<<< HEAD
-import { delay, expand, reduce } from 'rxjs/operators';
-=======
 import { catchError, delay, expand, reduce } from 'rxjs/operators';
->>>>>>> 5b552fbc
 
 // default filters
 const defLimit: number = 100;
@@ -92,46 +88,7 @@
       }, this.cache));
   }
 
-  getAllAgentGroups() {
-    const pageInfo = AgentGroupsService.getDefaultPagination();
-    pageInfo.limit = 100;
-
-    return this.getAgentGroups(pageInfo)
-      .pipe(
-        expand(data => {
-          return data.next ? this.getAgentGroups(data.next) : Observable.empty();
-        }),
-        delay(250),
-        reduce<OrbPagination<AgentGroup>>((acc, value) => {
-          acc.data.splice(value.offset, value.limit, ...value.data);
-          acc.offset = 0;
-          return acc;
-        }, this.cache),
-      );
-  }
-
   getAgentGroups(pageInfo: NgxDatabalePageInfo, isFilter = false) {
-<<<<<<< HEAD
-    const offset = pageInfo?.offset || this.cache.offset;
-    const limit = pageInfo?.limit || this.cache.limit;
-    let params = new HttpParams()
-      .set('offset', (offset * limit).toString())
-      .set('limit', limit.toString())
-      .set('order', this.cache.order)
-      .set('dir', this.cache.dir);
-
-    if (isFilter) {
-      if (pageInfo?.name) {
-        params = params.append('name', pageInfo.name);
-      }
-      if (pageInfo?.tags) {
-        params.append('tags', JSON.stringify(pageInfo.tags));
-      }
-      this.paginationCache[offset] = false;
-    }
-
-    if (this.paginationCache[pageInfo?.offset]) {
-=======
     let limit = pageInfo?.limit || this.cache.limit;
     let order = pageInfo?.order || this.cache.order;
     let dir = pageInfo?.dir || this.cache.dir;
@@ -163,7 +120,6 @@
     }
 
     if (this.paginationCache[offset]) {
->>>>>>> 5b552fbc
       return of(this.cache);
     }
     params = params
@@ -173,33 +129,6 @@
       .set('dir', dir);
 
     return this.http.get(environment.agentGroupsUrl, { params })
-<<<<<<< HEAD
-      .map(
-        (resp: any) => {
-          this.paginationCache[pageInfo?.offset || 0] = true;
-          // This is the position to insert the new data
-          const start = pageInfo?.offset || 0;
-          const newData = [...this.cache.data];
-          newData.splice(start, resp.limit, ...resp.agentGroups);
-          this.cache = {
-            ...this.cache,
-            offset: Math.floor(resp.offset / resp.limit),
-            total: resp.total,
-            data: newData,
-          };
-          if (pageInfo?.name) this.cache.name = pageInfo.name;
-          if (pageInfo?.tags) this.cache.tags = pageInfo.tags;
-          return this.cache;
-        },
-      )
-      .catch(
-        err => {
-          this.notificationsService.error('Failed to get Agent Groups',
-            `Error: ${ err.status } - ${ err.statusText }`);
-          return Observable.throwError(err);
-        },
-      );
-=======
       .map((resp: any) => {
         this.paginationCache[pageInfo?.offset || 0] = true;
 
@@ -233,7 +162,6 @@
         this.notificationsService.error('Failed to get Agent Groups', `Error: ${ err.status } - ${ err.statusText }`);
         return Observable.throwError(err);
       });
->>>>>>> 5b552fbc
   }
 
   editAgentGroup(agentGroup: AgentGroup): any {

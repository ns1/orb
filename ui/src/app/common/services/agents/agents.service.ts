import { HttpClient, HttpParams } from '@angular/common/http';
import { Injectable } from '@angular/core';
import { Observable, of } from 'rxjs';
import 'rxjs/add/observable/empty';

import { environment } from 'environments/environment';
import { NotificationsService } from 'app/common/services/notifications/notifications.service';
import { NgxDatabalePageInfo, OrbPagination } from 'app/common/interfaces/orb/pagination.interface';
import { Agent } from 'app/common/interfaces/orb/agent.interface';
import { delay, expand, reduce } from 'rxjs/operators';

// default filters
const defLimit: number = 100;
const defOrder: string = 'name';
const defDir = 'desc';

export enum AvailableOS {
  DOCKER = 'docker',
}

@Injectable()
export class AgentsService {
  paginationCache: any = {};

  cache: OrbPagination<Agent>;

  constructor(
    private http: HttpClient,
    private notificationsService: NotificationsService,
  ) {
    this.clean();
  }

  public static getDefaultPagination(): OrbPagination<Agent> {
    return {
      limit: defLimit,
      order: defOrder,
      dir: defDir,
      offset: 0,
      total: 0,
      data: null,
    };
  }

  clean() {
    this.cache = {
      limit: defLimit,
      offset: 0,
      order: defOrder,
      total: 0,
      dir: defDir,
      data: [],
    };
    this.paginationCache = {};
  }

  addAgent(agentItem: Agent) {
    return this.http.post(environment.agentsUrl,
        { ...agentItem, validate_only: false },
        { observe: 'response' })
      .map(
        resp => {
          return resp;
        },
      )
      .catch(
        err => {
          this.notificationsService.error('Failed to create Agent',
            `Error: ${ err.status } - ${ err.statusText } - ${ err.error.error }`);
          return Observable.throwError(err);
        },
      );
  }

  resetAgent(id: string) {
    return this.http.post(`${environment.agentsUrl}/${id}/rpc/reset`, {}, {observe: 'response'})
      .catch(err => {
        this.notificationsService.error('Failed to reset Agent',
          `Error: ${ err.status } - ${ err.statusText } - ${ err.error.error }`);
        return Observable.throwError(err);
      });
  }

  validateAgent(agentItem: Agent) {
    return this.http.post(environment.validateAgentsUrl,
        { ...agentItem, validate_only: true },
        { observe: 'response' })
      .map(
        resp => {
          return resp;
        },
      )
      .catch(
        err => {
          this.notificationsService.error('Failed to Validate Agent',
            `Error: ${ err.status } - ${ err.statusText } - ${ err.error.error }`);
          return Observable.throwError(err);
        },
      );
  }

  getAgentById(id: string): Observable<Agent> {
    return this.http.get<Agent>(`${ environment.agentsUrl }/${ id }`)
      .map(
        resp => {
          return resp;
        },
      )
      .catch(
        err => {
          this.notificationsService.error('Failed to fetch Agent',
            `Error: ${ err.status } - ${ err.statusText }`);
          return Observable.throwError(err);
        },
      );
  }

  editAgent(agent: Agent): any {
    return this.http.put(`${ environment.agentsUrl }/${ agent.id }`, agent)
      .map(
        resp => {
          return resp;
        },
      )
      .catch(
        err => {
          this.notificationsService.error('Failed to edit Agent',
            `Error: ${ err.status } - ${ err.statusText }`);
          return Observable.throwError(err);
        },
      );
  }

  deleteAgent(agentId: string) {
    return this.http.delete(`${ environment.agentsUrl }/${ agentId }`)
      .map(
        resp => {
          this.cache.data.splice(this.cache.data.map(a => a.id).indexOf(agentId), 1);
          return resp;
        },
      )
      .catch(
        err => {
          this.notificationsService.error('Failed to Delete Agent',
            `Error: ${ err.status } - ${ err.statusText }`);
          return Observable.throwError(err);
        },
      );
  }

  getMatchingAgents(tagsInfo: any) {
    const params = new HttpParams()
      .set('offset', AgentsService.getDefaultPagination().offset.toString())
      .set('limit', AgentsService.getDefaultPagination().limit.toString())
      .set('order', AgentsService.getDefaultPagination().order.toString())
      .set('dir', AgentsService.getDefaultPagination().dir.toString())
      .set('tags', JSON.stringify(tagsInfo).replace('[', '').replace(']', ''));

    return this.http.get(environment.agentsUrl, { params })
      .map(
        (resp: any) => {
          return resp;
        },
      )
      .catch(
        err => {
          this.notificationsService.error('Failed to get Matching Agents',
            `Error: ${ err.status } - ${ err.statusText }`);
          return Observable.throwError(err);
        },
      );
  }

  getAllAgents() {
    const pageInfo = AgentsService.getDefaultPagination();
<<<<<<< HEAD
    pageInfo.limit = 100;
=======

>>>>>>> 5b552fbc

    return this.getAgents(pageInfo)
      .pipe(
        expand(data => {
          return data.next ? this.getAgents(data.next) : Observable.empty();
        }),
        delay(250),
        reduce<OrbPagination<Agent>>((acc, value) => {
<<<<<<< HEAD
          acc.data.splice(value.offset, value.limit, ...value.data);
          acc.offset = 0;
=======
          acc.data = value.data;
          acc.offset = 0;
          acc.total = acc.data.length;
>>>>>>> 5b552fbc
          return acc;
        }, this.cache),
      );
  }

  getAgents(pageInfo: NgxDatabalePageInfo, isFilter = false) {
<<<<<<< HEAD
    const { limit, offset, name, tags } = pageInfo || this.cache;
    let params = new HttpParams()
      .set('offset', (offset * limit).toString())
      .set('limit', limit.toString())
      .set('order', this.cache.order)
      .set('dir', this.cache.dir);

    if (isFilter) {
      if (name) {
        params = params.append('name', name);
      }
      if (tags) {
        params.append('tags', JSON.stringify(tags));
      }
      this.paginationCache[offset] = false;
=======
    let limit = pageInfo?.limit || this.cache.limit;
    let order = pageInfo?.order || this.cache.order;
    let dir = pageInfo?.dir || this.cache.dir;
    let offset = pageInfo?.offset || 0;
    let doClean = false;
    let params = new HttpParams();

    if (isFilter) {
      if (pageInfo?.name) {
        params = params.set('name', pageInfo.name);
        // is filter different than last filter?
        doClean = !this.paginationCache?.name || this.paginationCache?.name !== pageInfo.name;
      }
      // was filtered, no longer
    } else if (this.paginationCache?.isFilter === true) {
      doClean = true;
    }

    if (pageInfo.order !== this.cache.order || pageInfo.dir !== this.cache.dir) {
      doClean = true;
    }

    if (doClean) {
      this.clean();
      offset = 0;
      limit = this.cache.limit = pageInfo.limit;
      dir = pageInfo.dir;
      order = pageInfo.order;
>>>>>>> 5b552fbc
    }

    if (this.paginationCache[offset]) {
      return of(this.cache);
    }
    params = params
      .set('offset', (offset).toString())
      .set('limit', limit.toString())
      .set('order', order)
      .set('dir', dir);

    return this.http.get(environment.agentsUrl, { params })
      .map(
        (resp: any) => {
<<<<<<< HEAD
          this.paginationCache[offset || 0] = true;
          // This is the position to insert the new data
          const start = resp.offset;
=======
          this.paginationCache[pageInfo?.offset / pageInfo?.limit || 0] = true;

          // This is the position to insert the new data
          const start = pageInfo?.offset;
>>>>>>> 5b552fbc

          const newData = [...this.cache.data];

          newData.splice(start, resp.limit,
<<<<<<< HEAD
            // TODO - check rule for combination/concatenation of tags
            // should we start to represent multiple values for a key here already or
            // simply override value for key, assuming agent_tag is precedent.
            ...resp.agents.map(agent => {
            agent.combined_tags = {...agent?.orb_tags, ...agent?.agent_tags};
            return agent;
          }));
=======
            ...resp.agents.map(agent => {
              agent.combined_tags = { ...agent?.orb_tags, ...agent?.agent_tags };
              return agent;
            }));
>>>>>>> 5b552fbc

          this.cache = {
            ...this.cache,
            next: resp.offset + resp.limit < resp.total && {
              limit: resp.limit,
              offset: (parseInt(resp.offset, 10) + parseInt(resp.limit, 10)).toString(),
              order: 'name',
              dir: 'desc',
            },
            limit: resp.limit,
            offset: resp.offset,
            dir: resp.direction,
            order: resp.order,
            total: resp.total,
            data: newData,
            name: pageInfo?.name,
          };

<<<<<<< HEAD
          if (name) this.cache.name = name;
          if (tags) this.cache.tags = tags;

=======
>>>>>>> 5b552fbc
          return this.cache;
        })
      .catch(
        err => {
          this.notificationsService.error('Failed to get Agents',
            `Error: ${ err.status } - ${ err.statusText }`);
          return Observable.throwError(err);
        },
      );
  }
}<|MERGE_RESOLUTION|>--- conflicted
+++ resolved
@@ -173,11 +173,7 @@
 
   getAllAgents() {
     const pageInfo = AgentsService.getDefaultPagination();
-<<<<<<< HEAD
-    pageInfo.limit = 100;
-=======
-
->>>>>>> 5b552fbc
+
 
     return this.getAgents(pageInfo)
       .pipe(
@@ -186,37 +182,15 @@
         }),
         delay(250),
         reduce<OrbPagination<Agent>>((acc, value) => {
-<<<<<<< HEAD
-          acc.data.splice(value.offset, value.limit, ...value.data);
-          acc.offset = 0;
-=======
           acc.data = value.data;
           acc.offset = 0;
           acc.total = acc.data.length;
->>>>>>> 5b552fbc
           return acc;
         }, this.cache),
       );
   }
 
   getAgents(pageInfo: NgxDatabalePageInfo, isFilter = false) {
-<<<<<<< HEAD
-    const { limit, offset, name, tags } = pageInfo || this.cache;
-    let params = new HttpParams()
-      .set('offset', (offset * limit).toString())
-      .set('limit', limit.toString())
-      .set('order', this.cache.order)
-      .set('dir', this.cache.dir);
-
-    if (isFilter) {
-      if (name) {
-        params = params.append('name', name);
-      }
-      if (tags) {
-        params.append('tags', JSON.stringify(tags));
-      }
-      this.paginationCache[offset] = false;
-=======
     let limit = pageInfo?.limit || this.cache.limit;
     let order = pageInfo?.order || this.cache.order;
     let dir = pageInfo?.dir || this.cache.dir;
@@ -245,7 +219,6 @@
       limit = this.cache.limit = pageInfo.limit;
       dir = pageInfo.dir;
       order = pageInfo.order;
->>>>>>> 5b552fbc
     }
 
     if (this.paginationCache[offset]) {
@@ -260,34 +233,18 @@
     return this.http.get(environment.agentsUrl, { params })
       .map(
         (resp: any) => {
-<<<<<<< HEAD
-          this.paginationCache[offset || 0] = true;
-          // This is the position to insert the new data
-          const start = resp.offset;
-=======
           this.paginationCache[pageInfo?.offset / pageInfo?.limit || 0] = true;
 
           // This is the position to insert the new data
           const start = pageInfo?.offset;
->>>>>>> 5b552fbc
 
           const newData = [...this.cache.data];
 
           newData.splice(start, resp.limit,
-<<<<<<< HEAD
-            // TODO - check rule for combination/concatenation of tags
-            // should we start to represent multiple values for a key here already or
-            // simply override value for key, assuming agent_tag is precedent.
-            ...resp.agents.map(agent => {
-            agent.combined_tags = {...agent?.orb_tags, ...agent?.agent_tags};
-            return agent;
-          }));
-=======
             ...resp.agents.map(agent => {
               agent.combined_tags = { ...agent?.orb_tags, ...agent?.agent_tags };
               return agent;
             }));
->>>>>>> 5b552fbc
 
           this.cache = {
             ...this.cache,
@@ -306,12 +263,6 @@
             name: pageInfo?.name,
           };
 
-<<<<<<< HEAD
-          if (name) this.cache.name = name;
-          if (tags) this.cache.tags = tags;
-
-=======
->>>>>>> 5b552fbc
           return this.cache;
         })
       .catch(

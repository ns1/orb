--- conflicted
+++ resolved
@@ -73,17 +73,10 @@
   }
 
   resetAgent(id: string) {
-<<<<<<< HEAD
-    return this.http.post(`${environment.agentsUrl}/${id}/rpc/reset`, {}, {observe: 'response'})
-      .catch(err => {
-        this.notificationsService.error('Failed to reset Agent',
-          `Error: ${ err.status } - ${ err.statusText } - ${ err.error.error }`);
-=======
     return this.http.post(`${environment.agentsUrl}/${id}/rpc/reset`, {}, { observe: 'response' })
       .catch(err => {
         this.notificationsService.error('Failed to reset Agent',
                                         `Error: ${err.status} - ${err.statusText} - ${err.error.error}`);
->>>>>>> 6354af16
         return Observable.throwError(err);
       });
   }
@@ -179,10 +172,7 @@
   }
 
   getAllAgents() {
-<<<<<<< HEAD
-=======
     this.clean();
->>>>>>> 6354af16
     const pageInfo = AgentsService.getDefaultPagination();
 
 
@@ -218,7 +208,6 @@
       // was filtered, no longer
     } else if (this.paginationCache?.isFilter === true) {
       doClean = true;
-<<<<<<< HEAD
     }
 
     if (pageInfo.order !== this.cache.order || pageInfo.dir !== this.cache.dir) {
@@ -233,22 +222,6 @@
       order = pageInfo.order;
     }
 
-=======
-    }
-
-    if (pageInfo.order !== this.cache.order || pageInfo.dir !== this.cache.dir) {
-      doClean = true;
-    }
-
-    if (doClean) {
-      this.clean();
-      offset = 0;
-      limit = this.cache.limit = pageInfo.limit;
-      dir = pageInfo.dir;
-      order = pageInfo.order;
-    }
-
->>>>>>> 6354af16
     if (this.paginationCache[offset]) {
       return of(this.cache);
     }
@@ -269,17 +242,10 @@
           const newData = [...this.cache.data];
 
           newData.splice(start, resp.limit,
-<<<<<<< HEAD
-            ...resp.agents.map(agent => {
-              agent.combined_tags = { ...agent?.orb_tags, ...agent?.agent_tags };
-              return agent;
-            }));
-=======
                          ...resp.agents.map(agent => {
                            agent.combined_tags = { ...agent?.orb_tags, ...agent?.agent_tags };
                            return agent;
                          }));
->>>>>>> 6354af16
 
           this.cache = {
             ...this.cache,

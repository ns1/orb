/**
 * Agent Data Model Interface
 *
 * [Fleet Architecture]{@link https://github.com/ns1labs/orb/wiki/Architecture:-Fleet}
 */

import { OrbEntity } from 'app/common/interfaces/orb/orb.entity.interface';

/**
 * @enum AgentStates
 */
export enum AgentStates {
  new = 'new',
  online = 'online',
  offline = 'offline',
  stale = 'stale',
  removed = 'removed',
}

export interface AgentGroupState {
  name?: string;
  channel?: string;
}

<<<<<<< HEAD
export interface AgentPolicyState {
  name?: string;
  state?: string;
=======
export enum AgentPolicyStates {
  running = 'running',
  failedToApply = 'failed_to_apply',
}

export interface AgentPolicyState {
  id?: string;
  name?: string;
  state?: AgentPolicyStates;
  error?: string;
>>>>>>> 5b552fbc
  datasets?: string[];
}

/**
 * @interface Agent
 */
export interface Agent extends OrbEntity {
  /**
   * A timestamp of creation {string}
   */
  ts_created?: string;

  /**
   * Channel ID {string}
   * Comm. Ch. ID
   * Unique to this agent
   */
  channel_id?: string;

  /**
   * Agent Tags {{[propName: string]: string}}
   * Sent in by the agent when it connects
   */
  agent_tags?: any;

  /**
   * Orb Tags {{[propName: string]: string}}
   * User defined tags
   */
  orb_tags?: any;

  /**
   * Agent Metadata {{[propName: string]: string}}
   * Sent in by agent, defining its capabilities.
   */
  agent_metadata?: {[propname: string]: any};

  /**
   * State {string} = 'new'|'online'|'offline'|'stale'|'removed'
   * Current Status of the Agent's Connection
   */
  state?: string;

  /**
   * Last Heartbeat Data {{[propName: string]: string}}
   */
  last_hb_data?: any | {
    backend_state?: any;
    group_state?: {[id: string]: AgentGroupState};
    policy_state?: {[id: string]: AgentPolicyState};
  };

  /**
   * Last Heartbeat timestamp {string}
   */
  ts_last_hb?: string;

  /**
   * Boolean which indicates whether the agent is in an error state or not.
   * Heartbeat data contains error information.
   */
  error_state?: boolean;

  /**
   * MQTT KEY
   */
  key?: string;

  /**
   * Combines tags for display in UI
   * Internal use
   * See
   */
  combined_tags?: any;

}<|MERGE_RESOLUTION|>--- conflicted
+++ resolved
@@ -22,11 +22,6 @@
   channel?: string;
 }
 
-<<<<<<< HEAD
-export interface AgentPolicyState {
-  name?: string;
-  state?: string;
-=======
 export enum AgentPolicyStates {
   running = 'running',
   failedToApply = 'failed_to_apply',
@@ -37,7 +32,6 @@
   name?: string;
   state?: AgentPolicyStates;
   error?: string;
->>>>>>> 5b552fbc
   datasets?: string[];
 }
 

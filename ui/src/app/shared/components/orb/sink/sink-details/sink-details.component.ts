--- conflicted
+++ resolved
@@ -50,18 +50,13 @@
     private orb: OrbService,
     ) {
     this.sink = {};
+    this.createMode = false;
+    this.editMode = false;
     this.mode = 'read';
     this.sinkBackend = new EventEmitter<string>();
     this.editModeChange = new EventEmitter<boolean>();
     this.configEditMode = false;
-<<<<<<< HEAD
     this.updateForm();
-=======
-    Promise.all([this.getSinkBackends()]).then((responses) => {
-      const backends = responses[0];
-      this.sinkTypesList = backends.map(entry => entry.backend);
-    });
->>>>>>> ad7e7b72
   }
 
   ngOnInit(): void {

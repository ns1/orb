import { NgModule } from '@angular/core';
import { MatChipsModule } from '@angular/material/chips';
import { MatIconModule } from '@angular/material/icon';

import { ThemeModule } from 'app/@theme/theme.module';
import {
  NbAccordionModule,
  NbButtonModule,
  NbCardModule,
  NbCheckboxModule,
  NbDatepickerModule,
  NbDialogModule,
  NbIconModule,
  NbInputModule,
  NbListModule,
  NbSelectModule,
} from '@nebular/theme';
import { FormsModule, ReactiveFormsModule } from '@angular/forms';

import { ConfirmationComponent } from './components/confirmation/confirmation.component';
import { MessageValuePipe } from './pipes/message-value.pipe';
import { ToMillisecsPipe } from './pipes/time.pipe';
import { TableComponent } from './components/table/table.component';
import { PaginationComponent } from './components/pagination/pagination.component';
import { TaglistChipPipe } from 'app/shared/pipes/taglist-chip.pipe';
import { TagColorPipe } from 'app/shared/pipes/tag-color.pipe';
import { TagChipPipe } from 'app/shared/pipes/tag-chip.pipe';
import { ValidTagInputDirective } from 'app/shared/directives/valid-tag-input.directive';
import { AdvancedOptionsPipe } from 'app/shared/pipes/advanced-options.pipe';
<<<<<<< HEAD
import { PrettyJsonPipe} from 'app/shared/pipes/pretty-json.pipe';
=======
import { PrettyJsonPipe } from 'app/shared/pipes/pretty-json.pipe';
import { TagControlComponent } from './components/orb/tag-control/tag-control.component';
import { AgentInformationComponent } from './components/orb/agent/agent-information/agent-information.component';
import { AgentCapabilitiesComponent } from './components/orb/agent/agent-capabilities/agent-capabilities.component';
import {
  AgentPoliciesDatasetsComponent,
} from './components/orb/agent/agent-policies-datasets/agent-policies-datasets.component';
import { AgentGroupsComponent } from './components/orb/agent/agent-groups/agent-groups.component';
import { AgentProvisioningComponent } from './components/orb/agent/agent-provisioning/agent-provisioning.component';
import { ClipboardModule } from '@angular/cdk/clipboard';
import { TagDisplayComponent } from './components/orb/tag-display/tag-display.component';
import { SinkDisplayComponent } from './components/orb/sink/sink-display/sink-display.component';
import { MatTooltipModule } from '@angular/material/tooltip';
import { PolicyDetailsComponent } from './components/orb/policy/policy-details/policy-details.component';
import { PolicyInterfaceComponent } from './components/orb/policy/policy-interface/policy-interface.component';
import { PolicyDatasetsComponent } from './components/orb/policy/policy-datasets/policy-datasets.component';
 import { PolicyGroupsComponent } from 'app/shared/components/orb/policy/policy-groups/policy-groups.component';
>>>>>>> 5b552fbc

@NgModule({
  imports: [
    ThemeModule,
    NbButtonModule,
    NbCardModule,
    NbDialogModule,
    NbSelectModule,
    NbDatepickerModule,
    NbInputModule,
    NbAccordionModule,
    NbListModule,
    FormsModule,
    NbIconModule,
    NbCheckboxModule,
    MatChipsModule,
    MatIconModule,
    ReactiveFormsModule,
    ClipboardModule,
    MatTooltipModule,
  ],
  declarations: [
    ConfirmationComponent,
    MessageValuePipe,
    ToMillisecsPipe,
    TableComponent,
    PaginationComponent,
    AdvancedOptionsPipe,
    TagColorPipe,
    TagChipPipe,
    TaglistChipPipe,
    ValidTagInputDirective,
    PrettyJsonPipe,
<<<<<<< HEAD
=======
    AgentInformationComponent,
    AgentCapabilitiesComponent,
    AgentPoliciesDatasetsComponent,
    AgentGroupsComponent,
    AgentProvisioningComponent,
    TagControlComponent,
    TagDisplayComponent,
    SinkDisplayComponent,
    PolicyDetailsComponent,
    PolicyInterfaceComponent,
    PolicyDatasetsComponent,
    PolicyGroupsComponent,
>>>>>>> 5b552fbc
  ],
  exports: [
    ThemeModule,
    NbCardModule,
    NbIconModule,
    ConfirmationComponent,
    TableComponent,
    PaginationComponent,
    AdvancedOptionsPipe,
    TagColorPipe,
    TagChipPipe,
    TaglistChipPipe,
    ValidTagInputDirective,
    PrettyJsonPipe,
<<<<<<< HEAD
=======
    TagControlComponent,
    AgentInformationComponent,
    AgentCapabilitiesComponent,
    AgentPoliciesDatasetsComponent,
    AgentGroupsComponent,
    AgentProvisioningComponent,
    TagDisplayComponent,
    SinkDisplayComponent,
    PolicyDetailsComponent,
    PolicyInterfaceComponent,
    PolicyDatasetsComponent,
>>>>>>> 5b552fbc
  ],
  providers: [
    MessageValuePipe,
    ToMillisecsPipe,
    AdvancedOptionsPipe,
    TagColorPipe,
    TagChipPipe,
    TaglistChipPipe,
    ValidTagInputDirective,
  ],
})

export class SharedModule {
}<|MERGE_RESOLUTION|>--- conflicted
+++ resolved
@@ -27,9 +27,6 @@
 import { TagChipPipe } from 'app/shared/pipes/tag-chip.pipe';
 import { ValidTagInputDirective } from 'app/shared/directives/valid-tag-input.directive';
 import { AdvancedOptionsPipe } from 'app/shared/pipes/advanced-options.pipe';
-<<<<<<< HEAD
-import { PrettyJsonPipe} from 'app/shared/pipes/pretty-json.pipe';
-=======
 import { PrettyJsonPipe } from 'app/shared/pipes/pretty-json.pipe';
 import { TagControlComponent } from './components/orb/tag-control/tag-control.component';
 import { AgentInformationComponent } from './components/orb/agent/agent-information/agent-information.component';
@@ -47,7 +44,6 @@
 import { PolicyInterfaceComponent } from './components/orb/policy/policy-interface/policy-interface.component';
 import { PolicyDatasetsComponent } from './components/orb/policy/policy-datasets/policy-datasets.component';
  import { PolicyGroupsComponent } from 'app/shared/components/orb/policy/policy-groups/policy-groups.component';
->>>>>>> 5b552fbc
 
 @NgModule({
   imports: [
@@ -81,8 +77,6 @@
     TaglistChipPipe,
     ValidTagInputDirective,
     PrettyJsonPipe,
-<<<<<<< HEAD
-=======
     AgentInformationComponent,
     AgentCapabilitiesComponent,
     AgentPoliciesDatasetsComponent,
@@ -95,7 +89,6 @@
     PolicyInterfaceComponent,
     PolicyDatasetsComponent,
     PolicyGroupsComponent,
->>>>>>> 5b552fbc
   ],
   exports: [
     ThemeModule,
@@ -110,8 +103,6 @@
     TaglistChipPipe,
     ValidTagInputDirective,
     PrettyJsonPipe,
-<<<<<<< HEAD
-=======
     TagControlComponent,
     AgentInformationComponent,
     AgentCapabilitiesComponent,
@@ -123,7 +114,6 @@
     PolicyDetailsComponent,
     PolicyInterfaceComponent,
     PolicyDatasetsComponent,
->>>>>>> 5b552fbc
   ],
   providers: [
     MessageValuePipe,

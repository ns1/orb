--- conflicted
+++ resolved
@@ -4,18 +4,6 @@
 
 import { ThemeModule } from 'app/@theme/theme.module';
 import {
-<<<<<<< HEAD
-  NbAccordionModule,
-  NbButtonModule,
-  NbCardModule,
-  NbCheckboxModule,
-  NbDatepickerModule,
-  NbDialogModule,
-  NbIconModule,
-  NbInputModule,
-  NbListModule,
-  NbSelectModule,
-=======
     NbAccordionModule,
     NbButtonModule,
     NbCardModule,
@@ -26,7 +14,6 @@
     NbInputModule,
     NbListModule,
     NbSelectModule, NbTooltipModule,
->>>>>>> 6354af16
 } from '@nebular/theme';
 import { FormsModule, ReactiveFormsModule } from '@angular/forms';
 
@@ -51,17 +38,10 @@
 import { AgentProvisioningComponent } from './components/orb/agent/agent-provisioning/agent-provisioning.component';
 import { ClipboardModule } from '@angular/cdk/clipboard';
 import { TagDisplayComponent } from './components/orb/tag-display/tag-display.component';
-<<<<<<< HEAD
-import { SinkDisplayComponent } from './components/orb/sink/sink-display/sink-display.component';
-=======
->>>>>>> 6354af16
 import { MatTooltipModule } from '@angular/material/tooltip';
 import { PolicyDetailsComponent } from './components/orb/policy/policy-details/policy-details.component';
 import { PolicyInterfaceComponent } from './components/orb/policy/policy-interface/policy-interface.component';
 import { PolicyDatasetsComponent } from './components/orb/policy/policy-datasets/policy-datasets.component';
-<<<<<<< HEAD
- import { PolicyGroupsComponent } from 'app/shared/components/orb/policy/policy-groups/policy-groups.component';
-=======
 import { GroupedAgentsComponent } from './components/orb/dataset/grouped-agents/grouped-agents.component';
 import { PrettyYamlPipe } from './pipes/pretty-yaml.pipe';
 import { SinkControlComponent } from './components/orb/sink-control/sink-control.component';
@@ -70,7 +50,6 @@
 import { SinkDisplayListComponent } from 'app/shared/components/orb/sink/sink-display/sink-display-list.component';
 import { NgxDatatableModule } from '@swimlane/ngx-datatable';
 import { MonacoEditorModule } from 'ngx-monaco-editor';
->>>>>>> 6354af16
 
 @NgModule({
   imports: [
@@ -91,13 +70,10 @@
     ReactiveFormsModule,
     ClipboardModule,
     MatTooltipModule,
-<<<<<<< HEAD
-=======
     NgxDatatableModule,
     NbTooltipModule,
     NbFormFieldModule,
     MonacoEditorModule,
->>>>>>> 6354af16
   ],
   declarations: [
     ConfirmationComponent,
@@ -118,22 +94,15 @@
     AgentProvisioningComponent,
     TagControlComponent,
     TagDisplayComponent,
-<<<<<<< HEAD
-    SinkDisplayComponent,
-=======
->>>>>>> 6354af16
     PolicyDetailsComponent,
     PolicyInterfaceComponent,
     PolicyDatasetsComponent,
     PolicyGroupsComponent,
-<<<<<<< HEAD
-=======
     GroupedAgentsComponent,
     PrettyYamlPipe,
     SinkControlComponent,
     SinkDisplayComponent,
     SinkDisplayListComponent,
->>>>>>> 6354af16
   ],
   exports: [
     ThemeModule,
@@ -155,12 +124,6 @@
     AgentGroupsComponent,
     AgentProvisioningComponent,
     TagDisplayComponent,
-<<<<<<< HEAD
-    SinkDisplayComponent,
-    PolicyDetailsComponent,
-    PolicyInterfaceComponent,
-    PolicyDatasetsComponent,
-=======
     PolicyDetailsComponent,
     PolicyInterfaceComponent,
     PolicyDatasetsComponent,
@@ -170,7 +133,6 @@
     SinkControlComponent,
     SinkDisplayComponent,
     SinkDisplayListComponent,
->>>>>>> 6354af16
   ],
   providers: [
     MessageValuePipe,
